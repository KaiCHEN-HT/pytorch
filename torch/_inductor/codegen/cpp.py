# mypy: allow-untyped-defs
import contextlib
import dataclasses
import functools
import itertools
import math
import re
import sys
import warnings
from enum import Enum
from typing import Any, Callable, cast, Dict, List, Optional, Sequence, Union

import sympy

import torch
import torch.fx
from torch._inductor import dependencies
from torch._prims_common import is_float_dtype, is_integer_dtype
from torch.utils._ordered_set import OrderedSet
from torch.utils._sympy.functions import CeilDiv, FloorDiv, ModularIndexing
from torch.utils._sympy.symbol import free_symbol_is_type, symbol_is_type, SymT

from ..._dynamo.utils import counters
from .. import codecache, config, cpp_builder, cpu_vec_isa, ir, metrics
from ..loop_body import LoopBody
from ..scheduler import (
    BaseSchedulerNode,
    BaseScheduling,
    ExternKernelSchedulerNode,
    ForeachKernelSchedulerNode,
    FusedSchedulerNode,
    Scheduler,
    SchedulerNode,
)
from ..utils import (
    cache_on_self,
    get_bounds_index_expr,
    get_fused_kernel_name,
    has_free_symbols,
    is_welford_reduction,
    parallel_num_threads,
    Placeholder,
    sympy_index_symbol,
    sympy_index_symbol_with_prefix,
    sympy_product,
    sympy_subs,
)
from ..virtualized import NullKernelHandler, ops, OpsValue, V
from .common import (
    BackendFeature,
    BracesBuffer,
    CppWrapperKernelArgs,
    CSE,
    CSEVariable,
    DataTypePropagation,
    DeferredLine,
    DTYPE_TO_COMPUTATION_DTYPE,
    IndentedBuffer,
    Kernel,
    KernelArgs,
    OpOverrides,
    OptimizationContext,
)
from .cpp_utils import (
    _get_dtype_from_loopbodies,
    _get_loop_body,
    cexpr,
    cexpr_index,
    codegen_rand,
    CppCSEVariable,
    DTYPE_TO_CPP,
    INDEX_TYPE,
    LocalBufferContext,
    may_unify_binary_op_mask_type,
    promote_args,
    template_fusion_with_epilogues_supported,
    unify_mask_base_type,
    value_to_cpp,
)


_IS_WINDOWS = sys.platform == "win32"


def get_export_declaration():
    return "__declspec(dllexport)" if _IS_WINDOWS else ""


schedule_log = torch._logging.getArtifactLogger(__name__, "schedule")

NATIVE_OMP_RTYPES = OrderedSet(["+", "*", "^", "||", "min", "max"])
RTYPE_TO_CPP = {
    "sum": "+",
    "prod": "*",
    "xor_sum": "^",
    "min": "min",
    "max": "max",
    "argmin": "argmin",
    "argmax": "argmax",
    "any": "||",
    "welford_reduce": "welford",
    "welford_combine": "welford",
}
VECTORIZABLE_RTYPES = OrderedSet(
    [
        "max",
        "min",
        "sum",
        "prod",
        "xor_sum",
        "welford_reduce",
        "welford_combine",
        "argmin",
        "argmax",
        "any",
    ]
)

PYTHON_TO_CPP = {
    "Tensor": "at::Tensor",
    "int": "long",
    "float": "double",
    "bool": "bool",
    "str": "std::string",
    "ScalarType": "c10::ScalarType",
    "MemoryFormat": "at::MemoryFormat",
    "Layout": "at::Layout",
    "Device": "at::Device",
    "number": "at::Scalar",
}

CONTAINER_PYTHON_TO_CPP = {
    "List": "std::vector",
    "Optional": "std::optional",
}

DTYPE_LOWP_FP = [
    torch.bfloat16,
    torch.float16,
]

VECTORIZABLE_DTYPES: List[torch.dtype] = [
    torch.float64,
    torch.float,
    torch.bfloat16,
    torch.float16,
    torch.bool,
    torch.uint8,
    torch.int8,
    torch.int32,
    torch.int64,
]

MASKED_VECTORIZABLE_DTYPES: List[torch.dtype] = [
    torch.float,
    torch.bfloat16,
    torch.float16,
    torch.uint8,
    torch.int8,
]


def reduction_init(reduction_type, dtype):
    if dtype in DTYPE_LOWP_FP:
        # Since load promotes all half-precision inputs to float, the initial
        # constant for reduction must be promoted as well
        dtype = torch.float32
    if reduction_type in ("xor_sum", "sum", "any"):
        return 0
    if reduction_type == "prod":
        return 1
    if reduction_type in ("max", "argmax", "min", "argmin"):
        cdtype = DTYPE_TO_CPP[dtype]
        if dtype == torch.bool and reduction_type in ("argmin", "argmax"):
            cdtype = DTYPE_TO_CPP[torch.float]
        min_var = (
            f"-std::numeric_limits<{cdtype}>::infinity()"
            if is_float_dtype(dtype)
            else f"std::numeric_limits<{cdtype}>::min()"
        )
        max_var = (
            f"std::numeric_limits<{cdtype}>::infinity()"
            if is_float_dtype(dtype)
            else f"std::numeric_limits<{cdtype}>::max()"
        )
        init_var = min_var if reduction_type in ("max", "argmax") else max_var
        return (
            init_var
            if reduction_type in ("max", "min")
            else f"IndexValue<{cdtype}>{{0, {init_var}}}"
        )
    if is_welford_reduction(reduction_type):
        return f"Welford<{DTYPE_TO_CPP[dtype]}>()"
    raise AssertionError(reduction_type)


def reduction_acc_type(reduction_type, dtype):
    scalar_type = DTYPE_TO_CPP[DTYPE_TO_COMPUTATION_DTYPE[dtype]]
    if is_welford_reduction(reduction_type):
        return f"Welford<{scalar_type}>"
    if reduction_type in ("argmin", "argmax"):
        if dtype == torch.bool:
            scalar_type = DTYPE_TO_CPP[torch.float]
        return f"IndexValue<{scalar_type}>"
    return scalar_type


def reduction_combine(
    reduction_type,
    var,
    next_value,
    index: Optional[sympy.Symbol] = None,
    src_dtype=None,
):
    is_bool = src_dtype == torch.bool
    if reduction_type == "sum":
        conjunction = "|" if is_bool else "+"
        return f"{var} {conjunction} {next_value}"
    if reduction_type == "prod":
        return f"{var} * {next_value}"
    if reduction_type == "xor_sum":
        return f"{var} ^ {next_value}"
    if reduction_type == "any":
        return f"{var} || {next_value}"
    if reduction_type in ("min", "max"):
        return f"{reduction_type}_propagate_nan({var}, {next_value})"
    if reduction_type == "welford_reduce":
        return f"welford_combine({var}, {next_value})"
    if reduction_type == "welford_combine":
        if isinstance(next_value, tuple):
            mean, m2, weight = next_value
        else:
            mean, m2, weight = reduction_project(reduction_type, next_value)
        return f"welford_combine({var}, {{{mean}, {m2}, {weight}}})"
    if reduction_type in ("argmin", "argmax"):
        if (
            hasattr(next_value, "dtype")
            and next_value.dtype == torch.bool
            and not next_value.is_vec
        ):
            if index is not None:
                return f"{reduction_type}_combine({var}, static_cast<float>({next_value}), {index})"
            else:
                return (
                    f"{reduction_type}_combine({var}, static_cast<float>({next_value}))"
                )
        if index is not None:
            return f"{reduction_type}_combine({var}, {next_value}, {index})"
        else:
            return f"{reduction_type}_combine({var}, {next_value})"
    raise AssertionError(reduction_type)


def reduction_project(reduction_type, acc):
    if is_welford_reduction(reduction_type):
        return f"{acc}.mean", f"{acc}.m2", f"{acc}.weight"
    elif reduction_type in ("argmin", "argmax"):
        return f"{acc}.index"
    return acc


def move_code_under_inner_loop(
    code: IndentedBuffer,
    iter_var: sympy.Expr,
    new_iter_var: str,
    loop_start: sympy.Expr,
    loop_end: sympy.Expr,
) -> BracesBuffer:
    r"""
    f(iter_var) is transformed to f(new_iter_var) under the inner loop
      \/
    for (new_iter_var = loop_start; new_iter_var < loop_end; new_iter_var++) {
        f(new_iter_var)
    }
    Please be careful while using this function,
    as the variable defined in f(iter_var) will be invalid outside the for loop.
    For example:
    auto tmp0 = in_ptr[x0]; ->
    for (new_x0 = start; new_x0 < end; new_x0++){
        auto tmp0 = in_ptr[new_x0];
    }
    The tmp0 is invalid outside the loop.
    """
    transformed_code = BracesBuffer()
    with contextlib.ExitStack() as stack:
        transformed_code.writeline(
            f"for ({INDEX_TYPE} {new_iter_var} = {cexpr_index(loop_start)};"
            + f"{new_iter_var} < {cexpr_index(loop_end)}; {new_iter_var}++)"
        )
        stack.enter_context(transformed_code.indent())
        for _, line in enumerate(code._lines):
            assert isinstance(
                line,
                (
                    str,
                    DeferredLine,
                ),
            )
            deferred_name = None
            if isinstance(line, DeferredLine):
                deferred_name = line.name
                line = line.line
            new_line = re.sub(r"\b" + f"{iter_var}" + r"\b", f"{new_iter_var}", line)
            if deferred_name:
                new_line = DeferredLine(deferred_name, new_line)  # type: ignore[assignment]
            transformed_code.writeline(new_line)
    return transformed_code


def reduction_prefix_array(
    acc_var: Union[str, CSEVariable],
    acc_type: str,
    reduction_type: str,
    dtype: torch.dtype,
    len: Union[str, int],
    init_fn,
):
    """
    MSVC don't support dynamic array(VLA). So we use std::unique_ptr here.
    Ref: https://stackoverflow.com/questions/56555406/creating-dynamic-sized-array-using-msvc-c-compiler
    MSVC is the only one compiler without VLA. support. Since MSVC can't get good performance here.
    We just use unique_ptr make it works on MSVC.
    For other compilers, we continue to use VLA to get best performence.
    """
    code_buffer = IndentedBuffer()
    acc_decl = (
        f"auto {acc_var}_arr = std::make_unique<{acc_type}[]>({len});"
        if cpp_builder.is_msvc_cl()
        else f"{acc_type} {acc_var}_arr[{len}];"
    )
    code_buffer.writeline(f"{acc_decl}")
    code_buffer.writelines(
        [
            f"for (int i = 0; i < {len}; i++)",
            "{",
            f"    {acc_var}_arr[i] = {init_fn(reduction_type, dtype)};",
            "}",
        ],
    )
    return code_buffer


def replace_acc_name(buffer: IndentedBuffer, name: str, new_name: str):
    for i, line in enumerate(buffer._lines):
        assert isinstance(
            line,
            (
                str,
                DeferredLine,
            ),
        )
        if isinstance(line, DeferredLine):
            line.line = re.sub(r"\b" + f"{name}" + r"\b", f"{new_name}", line.line)
        else:
            buffer._lines[i] = re.sub(r"\b" + f"{name}" + r"\b", f"{new_name}", line)


@functools.lru_cache
def stride_at(index: sympy.Expr, var: sympy.Symbol):
    if not index.has(var):
        # see test_torchinductor_dynamic_shapes.py::test_full_boolean_dynamic_shapes_cpu
        # which has tmp0 = ops.index_expr(s0 >= 1024, torch.bool) and fails below calculation.
        # in this case, there is no dependencies between index and var.
        return sympy.S.Zero
    replacement = {var: var + 1}
    new_index = sympy_subs(index, replacement)  # type: ignore[arg-type]
    return sympy.simplify(new_index - index)


@functools.lru_cache
def simplify_index_in_vec_range(index: sympy.Expr, var: sympy.Expr, vec_length: int):
    """
    Simplifies the index expression within the range of a vectorized loop.
    Given a vectorized loop variable `var` in the range of a loop with `vec_length`,
    this function transforms the `index` into an equivalent form. It handles
    simplifications for cases where `var` can be expressed as `vec_length * a + b`,
    where `b` ranges from 0 to `vec_length - 1`. The function reduces occurrences
    of `FloorDiv` and `ModularIndexing` in the `index` with best-effort optimizations.

    NOTE:
    The simplified index expression is intended for analysis purposes only, not
    for code generation. It replaces `FloorDiv` and `ModularIndexing` with free variables
    which are not dependent on the loop variable `var` in the vectorized range. Check
    https://github.com/pytorch/pytorch/pull/117221#discussion_r1449746217 for more details.

    Examples:
    1. If `var` is `x3` and `vec_length` is 16, and `x3 = 16*a + b`, then
       `FloorDiv(x3, div)` or `ModularIndexing(x3, div, mod)` becomes a free variable
       when `div` is divisible by 16.
    2. `ModularIndexing(x3, 1, mod)` can be simplified to `x3 + c` where `c` is a free
       variable when `mod` is divisible by 16.
    """

    div_freevar_id = 0
    mod_freevar_id = 0

    def visit_indexing_div(divisor):
        nonlocal div_freevar_id
        result = FloorDiv(var, divisor)
        if sympy.gcd(divisor, vec_length) == vec_length:
            result = sympy.Symbol(f"{var}_div_c{div_freevar_id}")
            div_freevar_id += 1
        return result

    def visit_modular_indexing(divisor, modulus):
        nonlocal mod_freevar_id
        result = ModularIndexing(var, divisor, modulus)
        if sympy.gcd(divisor, vec_length) == vec_length:
            result = sympy.Symbol(f"{var}_mod_c{mod_freevar_id}")
            mod_freevar_id += 1
        elif divisor == 1 and sympy.gcd(modulus, vec_length) == vec_length:
            result = var + sympy.Symbol(f"{var}_mod_c{mod_freevar_id}")
            mod_freevar_id += 1
        return result

    original_index = index

    div = sympy.Wild("divisor", integer=True)
    if index.has(FloorDiv):
        index = index.replace(FloorDiv(var, div), visit_indexing_div)

    mod = sympy.Wild("modulus", integer=True)
    if index.has(ModularIndexing):
        index = index.replace(ModularIndexing(var, div, mod), visit_modular_indexing)

    index = sympy.simplify(index)
    if index != original_index:
        return simplify_index_in_vec_range(index, var, vec_length)

    return index


@functools.lru_cache
def stride_at_vec_range(
    index: sympy.Expr, var: sympy.Symbol, vec_length: Optional[int] = None
):
    if vec_length:
        index = simplify_index_in_vec_range(index, var, vec_length)
    return stride_at(index, var)


class OuterLoopFusedSchedulerNode(FusedSchedulerNode):
    @classmethod
    def fuse(  # type: ignore[override]
        cls, node1: BaseSchedulerNode, node2: BaseSchedulerNode, outer_loop_fusion_depth
    ):
        assert node1.scheduler is node2.scheduler
        assert all(
            type(node)
            in (
                OuterLoopFusedSchedulerNode,
                SchedulerNode,
                FusedSchedulerNode,
            )
            for node in (node1, node2)
        )
        if any(type(node) is OuterLoopFusedSchedulerNode for node in (node1, node2)):
            return cls(
                node1.scheduler,
                (
                    list(node1.get_outer_nodes())
                    if type(node1) is OuterLoopFusedSchedulerNode
                    else [
                        node1,
                    ]
                )
                + (
                    list(node2.get_outer_nodes())
                    if type(node2) is OuterLoopFusedSchedulerNode
                    else [
                        node2,
                    ]
                ),
                outer_loop_fusion_depth,
            )
        else:
            return cls(node1.scheduler, [node1, node2], outer_loop_fusion_depth)  # type: ignore[list-item]

    def __init__(
        self,
        scheduler: "Scheduler",
        outer_fused_nodes: List[Union[FusedSchedulerNode, SchedulerNode]],
        outer_loop_fusion_depth,
    ):
        self.outer_fused_nodes: List[
            Union[FusedSchedulerNode, SchedulerNode]
        ] = outer_fused_nodes
        self.outer_loop_fusion_depth = outer_loop_fusion_depth
        flatten_snodes = []
        for _node in self.outer_fused_nodes:
            assert isinstance(_node, (SchedulerNode, FusedSchedulerNode))
            flatten_snodes.extend(list(_node.get_nodes()))
        super().__init__(scheduler, flatten_snodes)  # type: ignore[arg-type]

    def get_outer_nodes(self):
        return self.outer_fused_nodes

    def check_outer_fusion_loop_level_attr(
        self, cpp_kernel_proxy_list, outer_loop_fusion_depth
    ):
        # This function ensures that the same tiling split is applied at each loop level within the outer loop fusion depth.
        # In the fusion stage, we only examine nodes with same vars and reduce.
        # However, for nodes with same vars and reduce, the loops may still have different tile splits.
        # For example (test_expr_vec_non_contiguous in test_cpu_repro.py):
        #   * buf0 tiling along the 2nd loop level, buf1 tiling along the 3rd loop level.
        # If the check failed, we should fall back to standard loop codegen.
        def _inner(
            left_loop_nest: LoopNest,
            right_loop_nest: LoopNest,
            loop_fusion_depth: int,
            current_checking_depth: int,
        ) -> bool:
            assert left_loop_nest.loops
            assert right_loop_nest.loops
            left_loop_level = left_loop_nest.loops[current_checking_depth]
            right_loop_level = right_loop_nest.loops[current_checking_depth]
            # Check if same loop level attr
            outer_loops_attr_compare_list = [
                "var",
                "size",
                "offset",
                "steps",
            ]
            if not (
                all(
                    getattr(left_loop_level, attr_compare)
                    == getattr(right_loop_level, attr_compare)
                    for attr_compare in outer_loops_attr_compare_list
                )
            ):
                return False

            assert loop_fusion_depth >= 1
            if (loop_fusion_depth := loop_fusion_depth - 1) > 0:
                # Check next loop level attr
                current_checking_depth = current_checking_depth + 1
                assert current_checking_depth < len(left_loop_nest.loops)
                assert current_checking_depth < len(right_loop_nest.loops)
                if not _inner(
                    left_loop_nest,
                    right_loop_nest,
                    loop_fusion_depth,
                    current_checking_depth,
                ):
                    return False

            return True

        for idx in range(len(cpp_kernel_proxy_list) - 1):
            left_loop_nest = cpp_kernel_proxy_list[idx].loop_nest
            right_loop_nest = cpp_kernel_proxy_list[idx + 1].loop_nest
            if not _inner(
                left_loop_nest,
                right_loop_nest,
                outer_loop_fusion_depth,
                0,
            ):
                return False

        return True

    def merge_outer_fusion_kernels(
        self,
        cpp_kernel_proxy_list,
    ):
        kernel_group = cpp_kernel_proxy_list[0].kernel_group
        outer_loop_fused_kernel = OuterLoopFusedKernel(kernel_group)
        outer_loop_fused_kernel.inner = [
            proxy.loop_nest.from_loop_level(self.outer_loop_fusion_depth)
            for proxy in cpp_kernel_proxy_list
        ]
        outer_fused_proxy = cpp_kernel_proxy_list[0]
        outer_fused_proxy.loop_nest.kernel = outer_loop_fused_kernel
        outer_fused_proxy.loop_nest.loops = outer_fused_proxy.loop_nest.loops[
            : self.outer_loop_fusion_depth
        ]
        return outer_fused_proxy


class RecordOptimizationContext:
    def __init__(self, func_name: str = ""):
        self.func_name = func_name
        self.current_node: Optional[torch.fx.Node] = None
        self.opt_ctx: Optional[OptimizationContext] = None

    def __enter__(self):
        assert V.interpreter
        assert V.interpreter.current_node

        self.current_node = V.interpreter.current_node
        assert self.current_node is not None
        if OptimizationContext.key in self.current_node.meta:
            self.opt_ctx = self.current_node.meta[OptimizationContext.key]
        else:
            self.opt_ctx = OptimizationContext()
        assert self.opt_ctx is not None
        self.opt_ctx.ops_name = self.func_name
        return self

    def __exit__(self, exc_type, exc_val, exc_tb):
        assert self.current_node
        assert self.opt_ctx
        self.current_node.meta[OptimizationContext.key] = self.opt_ctx

    def get_opt_ctx(self):
        return self.opt_ctx

    def get_fx_node(self):
        assert self.current_node
        return self.current_node


class CppOverrides(OpOverrides):
    """Map element-wise ops to C++"""

    @staticmethod
    def add(a, b):
        return f"decltype({a})({a} + {b})"

    @staticmethod
    def sub(a, b):
        return f"decltype({a})({a} - {b})"

    @staticmethod
    def mul(a, b):
        return f"decltype({a})({a} * {b})"

    @staticmethod
    def to_dtype(x, dtype, src_dtype=None, use_compute_types=True):
        assert isinstance(x, CppCSEVariable)
        if src_dtype is None:
            src_dtype = x.dtype
        expr = V.kernel.get_to_dtype_expr(x, dtype, src_dtype)
        csevar = V.kernel.cse.generate(V.kernel.compute, expr)
        csevar.update_on_args("to_dtype", (x, dtype), {"src_dtype": src_dtype})
        if dtype in [torch.bfloat16, torch.float16] and src_dtype == torch.float:
            """
            https://github.com/pytorch/pytorch/issues/115260
            For FusedSchedulerNode[node1, node2], the node2 loads what node1 stores and the buffer is
            in low-precision floating point data type. When the output of node1 also serves as the output of the
            kernel, the result of nodes would be different from the case when output of node1 is not the output
            of the kernel (where we don't need to insert `to_dtype` for legalization). To address the problem, on
            storing the lowp node1 output, we also add the inverse dtype conversion to high precision data type
            to the cse cache.

            Example (pseudo code):
                node1_output = ...
                node1_output_lowp = to_dtype(node1_output, dtype=torch.bfloat16)
                store(buf, node1_output_lowp)
                node2_input_lowp = load(buf)
                node2_input = to_dtype(node2_input_lowp, dtype=torch.float)

            Without cse cache trick:
                node1_output = ...
                node1_output_lowp = to_dtype(node1_output, dtype=torch.bfloat16)
                store(buf, node1_output_lowp)
                node2_input_lowp = node_output_lowp # hit store cache
                node2_input = to_dtype(node2_input_lowp, dtype=torch.float)

            With cse cache trick:
                node1_output = ...
                node1_output_lowp = to_dtype(node1_output, dtype=torch.bfloat16)
                # also add `to_dtype(node1_input_lowp, dtype=torch.float)` -> `node1_output` to cse cache
                store(buf, node1_output_lowp)
                node2_input_lowp = node_output_lowp # hit store cache
                node2_input = node1_output # hit cse cache
            """
            V.kernel.cache_dtype_convert(x, src_dtype, csevar, dtype)
        return csevar

    @staticmethod
    def to_dtype_bitcast(x, dtype, src_dtype):
        assert dtype in DTYPE_TO_CPP, f"{dtype} missing from {__name__}.DTYPE_TO_CPP"
        if src_dtype in (torch.float16, torch.bfloat16):
            # c10::bit_cast requires the source and target have the bitwidth.
            # Because the input tensor's dtype could be promoted, e.g. from float16 to
            # float, we have to cast the tensor to its original source dtype before
            # invoking bit_cast. We also need to convert the bit-casted tensor
            # back to float to make sure we keep using higher precision values
            # for the rest of the computation.
            cast_x = f"c10::convert<{DTYPE_TO_CPP[src_dtype]}>({x})"
            cast_x = f"c10::bit_cast<{DTYPE_TO_CPP[dtype]}>({cast_x})"
            return f"c10::convert<{DTYPE_TO_CPP[torch.float32]}>({cast_x})"
        else:
            return f"c10::bit_cast<{DTYPE_TO_CPP[dtype]}>({x})"

    @staticmethod
    def abs(x):
        return f"std::abs({x})"

    @staticmethod
    def sin(x):
        return f"std::sin({x})"

    @staticmethod
    def cos(x):
        return f"std::cos({x})"

    @staticmethod
    def neg(x):
        return f"decltype({x})(-{x})"

    @staticmethod
    def exp(x):
        # return f"Sleef_expf_u10({x})"
        return f"std::exp({x})"

    @staticmethod
    def exp2(x):
        return f"std::exp2({x})"

    @staticmethod
    def expm1(x):
        return f"std::expm1({x})"

    @staticmethod
    def erf(x):
        return f"std::erf({x})"

    @staticmethod
    def erfc(x):
        return f"std::erfc({x})"

    @staticmethod
    def erfinv(x):
        return f"calc_erfinv({x})"

    @staticmethod
    def sqrt(x):
        return f"std::sqrt({x})"

    @staticmethod
    def rsqrt(x):
        return f"1 / std::sqrt({x})"

    @staticmethod
    def log1p(x):
        bug = config.cpp.inject_log1p_bug_TESTING_ONLY
        if bug == "accuracy":
            return f"{x} + decltype({x})(1)"
        elif bug is None:
            return f"std::log1p({x})"
        else:
            raise AssertionError(
                f"unrecognized config cpp.inject_log1p_bug_TESTING_ONLY = {bug!r}"
            )

    @staticmethod
    def tan(x):
        return f"std::tan({x})"

    @staticmethod
    def tanh(x):
        return f"std::tanh({x})"

    @staticmethod
    def signbit(x):
        """
        On windows std::signbit only support float type.
        Ref: https://learn.microsoft.com/en-us/cpp/c-runtime-library/reference/signbit?view=msvc-170
        """
        return (
            f"std::signbit(static_cast<float>({x}))"
            if _IS_WINDOWS
            else f"std::signbit({x})"
        )

    @staticmethod
    def pow(a, b):
        return f"std::pow({a}, {b})"

    @staticmethod
    def log(x):
        return f"std::log({x})"

    @staticmethod
    def round(x):
        return f"std::nearbyint({x})"

    @staticmethod
    def floor(x):
        return f"std::floor({x})"

    @staticmethod
    def floordiv(a, b):
        # a and b are integer type
        quot = f"{a} / {b}"
        rem = f"{a} % {b}"
        return f"(({a} < 0) != ({b} < 0) ? ({rem} != 0 ? {quot} - 1 : {quot}) : {quot})"

    @staticmethod
    def ceil(x):
        return f"std::ceil({x})"

    @staticmethod
    def trunc(x):
        return f"std::trunc({x})"

    @staticmethod
    def truncdiv(a, b):
        # a and b are integer type
        return f"{a} / {b}"

    @staticmethod
    def fmod(a, b):
        return f"std::fmod({a}, {b})"

    @staticmethod
    def isinf(x):
        return f"std::isinf({x})"

    @staticmethod
    def isnan(x):
        return f"std::isnan({x})"

    @staticmethod
    def lgamma(x):
        return f"std::lgamma({x})"

    @staticmethod
    def acos(x):
        return f"std::acos({x})"

    @staticmethod
    def acosh(x):
        return f"std::acosh({x})"

    @staticmethod
    def cosh(x):
        return f"std::cosh({x})"

    @staticmethod
    def sinh(x):
        return f"std::sinh({x})"

    @staticmethod
    def asin(x):
        return f"std::asin({x})"

    @staticmethod
    def asinh(x):
        return f"std::asinh({x})"

    @staticmethod
    def atan2(x, y):
        return f"std::atan2({x}, {y})"

    @staticmethod
    def atan(x):
        return f"std::atan({x})"

    @staticmethod
    def atanh(x):
        return f"std::atanh({x})"

    @staticmethod
    def copysign(x, y):
        return f"std::copysign({x}, {y})"

    @staticmethod
    def frexp(x):
        cache_keys = f"frexp({x})[0]", f"frexp({x})[1]"
        if all(V.kernel.cse.try_get(cache_key) is not None for cache_key in cache_keys):
            return tuple(V.kernel.cse.try_get(cache_key) for cache_key in cache_keys)

        code = BracesBuffer()
        exponent = V.kernel.cse.newvar(dtype=torch.int32)
        mantissa = V.kernel.cse.newvar(dtype=x.dtype)
        code.writeline(f"int32_t {exponent};")
        code.writeline(f"auto {mantissa} = std::frexp({x}, &{exponent});")
        V.kernel.compute.splice(code)
        cse_vars = (mantissa, exponent)
        for cache_key, cse_var in zip(cache_keys, cse_vars):
            V.kernel.cse.put(cache_key, cse_var)
        return mantissa, exponent

    @staticmethod
    def hypot(x, y):
        return f"std::hypot({x}, {y})"

    @staticmethod
    def log10(x):
        return f"std::log10({x})"

    @staticmethod
    def log2(x):
        return f"std::log2({x})"

    @staticmethod
    def nextafter(x, y):
        return f"std::nextafter({x}, {y})"

    @staticmethod
    def relu(x):
        bug = config.cpp.inject_relu_bug_TESTING_ONLY
        if bug == "compile_error":
            return "compile error!"
        elif bug == "runtime_error":
            return f"{x}; throw 1"
        elif bug == "accuracy":
            return f"{x} + decltype({x})(1)"
        elif bug is None:
            return f"std::max({x}, decltype({x})(0))"
        else:
            raise AssertionError(
                f"unrecognized config cpp.inject_relu_bug_TESTING_ONLY = {bug!r}"
            )

    @staticmethod
    def minimum(a, b):
        return f"min_propagate_nan({a}, {b})"

    @staticmethod
    def maximum(a, b):
        return f"max_propagate_nan({a}, {b})"

    @staticmethod
    def where(a, b, c):
        return f"{a} ? {b} : {c}"

    @staticmethod
    def mod(a, b):
        return f"mod({a}, {b})"

    @staticmethod
    def constant(val, dtype):
        if dtype in DTYPE_LOWP_FP:
            # Since load promotes all half-precision inputs to float, constants
            # must be promoted as well
            dtype = torch.float32
        return value_to_cpp(val, DTYPE_TO_CPP[dtype])

    @staticmethod
    def index_expr(expr, dtype):
        idx_str = cexpr(V.kernel.rename_indexing(expr))
        var = V.kernel.cse.generate(
            V.kernel.compute, idx_str, bounds=get_bounds_index_expr(expr)
        )
        return ops.to_dtype(var, dtype)

    @staticmethod
    def masked(mask, body, other):
        code = BracesBuffer()

        # Write masked operation into a lambda
        body_var = V.kernel.cse.newvar()
        code.writeline(f"auto {body_var} = [&]")
        with V.kernel.swap_buffers(code), code.indent():
            result = body()
            code.writeline(f"return {result};")
        code.writeline(";")
        V.kernel.compute.splice(code)

        # Use the lambda's return type as the type of other
        other_code = value_to_cpp(other, f"decltype({body_var}())")
        return f"{mask} ? {body_var}() : {other_code}"

    @staticmethod
    def logical_and(a, b):
        return f"{a} && {b}"

    @staticmethod
    def logical_not(a):
        return f"!{a}"

    @staticmethod
    def logical_or(a, b):
        return f"{a} || {b}"

    @staticmethod
    def logical_xor(a, b):
        return f"{a} != {b}"

    @staticmethod
    def bitwise_and(a, b):
        return f"decltype({a})({a} & {b})"

    @staticmethod
    def bitwise_not(a):
        return f"decltype({a})(~{a})"

    @staticmethod
    def bitwise_or(a, b):
        return f"decltype({a})({a} | {b})"

    @staticmethod
    def bitwise_xor(a, b):
        return f"decltype({a})({a} ^ {b})"

    @staticmethod
    def bitwise_left_shift(a, b):
        code = BracesBuffer()
        code.writeline("[&]()")
        with code.indent():
            scalar_t = DTYPE_TO_CPP[a.dtype]
            code.writeline(
                f"constexpr decltype({b}) max_shift = sizeof({scalar_t}) * CHAR_BIT;"
            )
            code.writeline(
                f"if ((static_cast<std::make_signed_t<{scalar_t}>>({b}) < 0) || ({b} >= max_shift))"
            )
            with code.indent():
                code.writeline(f"return decltype({a})(0);")
            code.writeline(
                f"return decltype({a})(static_cast<std::make_unsigned_t<{scalar_t}>>({a}) << {b});"
            )
        code.writeline("()")
        return code

    @staticmethod
    def bitwise_right_shift(a, b):
        code = BracesBuffer()
        code.writeline("[&]()")
        with code.indent():
            scalar_t = DTYPE_TO_CPP[a.dtype]
            code.writeline(
                f"constexpr decltype({b}) max_shift = sizeof({scalar_t}) * CHAR_BIT - std::is_signed_v<{scalar_t}>;"
            )
            code.writeline(
                f"if ((static_cast<std::make_signed_t<{scalar_t}>>({b}) < 0) || ({b} >= max_shift))"
            )
            with code.indent():
                code.writeline(f"return decltype({a})({a} >> max_shift);")
            code.writeline(f"return decltype({a})({a} >> {b});")
        code.writeline("()")
        return code

    @staticmethod
    def rand(seed: sympy.Expr, offset: sympy.Expr):
        return f"normalized_rand_cpu({seed}, {offset})"

    @staticmethod
    def randn(seed: sympy.Expr, offset: sympy.Expr):
        return f"randn_cpu({seed}, {offset})"

    @staticmethod
    def randint64(seed: sympy.Expr, offset: sympy.Expr, low, high):
        return f"randint64_cpu({seed}, {offset}, {low}, {high})"

    @staticmethod
    def sigmoid(x):
        return f"decltype({x})(1) / (decltype({x})(1) + std::exp(-{x}))"

    @staticmethod
    def sign(x):
        code = BracesBuffer()
        scalar_zero = f"decltype({x})(0)"
        scalar_one = f"decltype({x})(1)"
        code.writeline("[&]()")
        with code.indent():
            code.writeline(f"auto left = {x} > 0 ? {scalar_one} : {scalar_zero};")
            code.writeline(f"auto right = {x} < 0 ? {scalar_one} : {scalar_zero};")
            code.writeline("return left - right;")
        code.writeline("()")
        return code


CppOverrides._initialize_pointwise_overrides("cpp")


class CppVecOverrides(CppOverrides):
    """Map element-wise ops to aten vectorization C++"""

    def __new__(cls, *args, **kargs):
        self = super().__new__(cls)

        def wrap(func):
            # `CppVecKernel` generates both scalar ops and vector ops according to
            # whether the inputs are scalars or vectors while all ops in `CppVecOverrides`
            # (except for some ops explained below) assume the inputs are vectors. We wrap the ops in
            # `CppVecOverrides` to broadcast scalar inputs to vectors if needed or fallback to
            # `CppOverrides` when all inputs are scalars.
            #
            # Notes on ops handled separately in their own functions:
            # `ops.masked`:
            #     needs recursive handling of masked body.
            # `ops.index_expr`:
            #     needs to further analyze the dependency of the index expression on
            #     the tiling itervar.
            def wrapper(*args, **kwargs):
                scalars = [
                    arg
                    for arg in args
                    if isinstance(arg, (int, sympy.Expr))
                    or (isinstance(arg, CppCSEVariable) and not arg.is_vec)
                ]
                vectors = [
                    arg
                    for arg in args
                    if isinstance(arg, CppCSEVariable) and arg.is_vec
                ]
                new_args = list(args)
                if scalars and vectors:
                    new_args = []
                    for arg in args:
                        if isinstance(arg, (int, sympy.Expr)):
                            if isinstance(arg, sympy.Expr) and not arg.is_number:
                                arg = ops.index_expr(arg, torch.int64)
                            else:
                                arg = ops.constant(arg, torch.int64)
                            arg = arg.value if isinstance(arg, OpsValue) else arg
                        new_args.append(arg)

                # DType Promotion
                if vectors:
                    # We have saw several data type mismatch issues related with index_expr in
                    # the lowering phase of torch.int8. torch.int32, torch.int64.
                    # 1. int32 and int64 in test_torchinductor.py::test_max_pool2d_with_indices_backward3_cpu
                    # 2. int8 and int32 in test_torchinductor.py::test_max_pool2d5_cpu
                    # 3. int32 and fp32 in test_torchinductor_dynamic_shapes.py::test_avg_pool2d8_dynamic_shapes_cpu
                    if len(new_args) == 2:
                        new_args = promote_args(new_args)
                    elif func == CppVecOverrides.where:
                        new_args[1:] = promote_args(new_args[1:])

                # Broadcast scalar args to vector
                if scalars and vectors:
                    assert isinstance(V.kernel, CppVecKernel)
                    new_args = [
                        (
                            V.kernel.broadcast(new_arg)
                            if (
                                isinstance(new_arg, CppCSEVariable)
                                and not new_arg.is_vec
                                and func
                                not in [
                                    CppVecOverrides.rand,
                                    CppVecOverrides.randn,
                                    CppVecOverrides.randint64,
                                ]
                            )
                            else new_arg
                        )
                        for new_arg in new_args
                    ]

                if vectors:
                    return func(*new_args, **kwargs)
                else:
                    # fallback to scalar ops
                    scalar_ops = super(CppVecOverrides, self)
                    scalar_func = getattr(
                        scalar_ops, func.__name__, scalar_ops.__getattr__(func.__name__)  # type: ignore[attr-defined]
                    )
                    assert scalar_func is not None
                    return scalar_func(*args, **kwargs)

            return wrapper

        for name, method in vars(CppVecOverrides).items():
            if getattr(method, "__class__", None) == staticmethod and name not in [
                "masked",
                "index_expr",
            ]:
                setattr(self, name, wrap(method.__func__))

        return self

    @staticmethod
    def add(a, b):
        return f"{a} + {b}"

    @staticmethod
    def sub(a, b):
        return f"{a} - {b}"

    @staticmethod
    def mul(a, b):
        return f"{a} * {b}"

    @staticmethod
    def truediv(a, b):
        return f"{a} / {b}"

    @staticmethod
    def abs(x):
        return f"{x}.abs()"

    @staticmethod
    def sin(x):
        return f"{x}.sin()"

    @staticmethod
    def cos(x):
        return f"{x}.cos()"

    @staticmethod
    def exp(x):
        return f"{x}.exp()"

    @staticmethod
    def exp2(x):
        return f"{x}.exp2()"

    @staticmethod
    def expm1(x):
        # decompose for a better performance
        vec_one = f"decltype({x})(1)"
        return f"{x}.exp() - {vec_one}"

    @staticmethod
    def erf(x):
        return f"{x}.erf()"

    @staticmethod
    def erfc(x):
        return f"{x}.erfc()"

    @staticmethod
    def erfinv(x):
        return f"{x}.erfinv()"

    @staticmethod
    def sqrt(x):
        return f"{x}.sqrt()"

    @staticmethod
    def eq(x, y):
        assert isinstance(V.kernel, CppVecKernel)
        assert isinstance(x, CppCSEVariable)
        assert x.dtype is not None
        return f"{V.kernel._get_mask_type(x.dtype)}({x} == {y})"

    @staticmethod
    def ne(x, y):
        assert isinstance(V.kernel, CppVecKernel)
        assert isinstance(x, CppCSEVariable)
        if x.dtype == torch.bool:
            assert y.dtype == torch.bool
            x_cast, y_cast = unify_mask_base_type(V.kernel.compute, (x, y))
            return f"{x_cast} != {y_cast}"
        else:
            assert x.dtype is not None
            return f"{V.kernel._get_mask_type(x.dtype)}({x} != {y})"

    @staticmethod
    def lt(x, y):
        assert isinstance(V.kernel, CppVecKernel)
        assert isinstance(x, CppCSEVariable)
        assert x.dtype is not None
        return f"{V.kernel._get_mask_type(x.dtype)}({x} < {y})"

    @staticmethod
    def gt(x, y):
        assert isinstance(V.kernel, CppVecKernel)
        assert isinstance(x, CppCSEVariable)
        assert x.dtype is not None
        return f"{V.kernel._get_mask_type(x.dtype)}({x} > {y})"

    @staticmethod
    def le(x, y):
        assert isinstance(V.kernel, CppVecKernel)
        assert isinstance(x, CppCSEVariable)
        assert x.dtype is not None
        return f"{V.kernel._get_mask_type(x.dtype)}({x} <= {y})"

    @staticmethod
    def ge(x, y):
        assert isinstance(V.kernel, CppVecKernel)
        assert isinstance(x, CppCSEVariable)
        assert x.dtype is not None
        return f"{V.kernel._get_mask_type(x.dtype)}({x} >= {y})"

    @staticmethod
    def and_(x, y):
        return f"{x} & {y}"

    @staticmethod
    def rsqrt(x):
        return f"{x}.rsqrt()"

    @staticmethod
    def pow(a, b):
        return f"{a}.pow({b})"

    @staticmethod
    def log(x):
        return f"{x}.log()"

    @staticmethod
    def round(x):
        return f"{x}.round()"

    @staticmethod
    def floor(x):
        return f"{x}.floor()"

    @staticmethod
    def ceil(x):
        return f"{x}.ceil()"

    @staticmethod
    def trunc(x):
        return f"{x}.trunc()"

    @staticmethod
    def fmod(a, b):
        return f"{a}.fmod({b})"

    @staticmethod
    def lgamma(x):
        return f"{x}.lgamma()"

    @staticmethod
    def logical_and(a, b):
        a, b = may_unify_binary_op_mask_type(a, b)
        return f"{a} & {b}"

    @staticmethod
    def logical_not(a):
        return f"~{a}"

    @staticmethod
    def logical_or(a, b):
        a, b = may_unify_binary_op_mask_type(a, b)
        return f"{a} | {b}"

    @staticmethod
    def logical_xor(a, b):
        a, b = may_unify_binary_op_mask_type(a, b)
        return f"{a} ^ {b}"

    @staticmethod
    def bitwise_and(a, b):
        a, b = may_unify_binary_op_mask_type(a, b)
        return f"{a} & {b}"

    @staticmethod
    def bitwise_not(a):
        return f"~{a}"

    @staticmethod
    def bitwise_or(a, b):
        a, b = may_unify_binary_op_mask_type(a, b)
        return f"{a} | {b}"

    @staticmethod
    def bitwise_xor(a, b):
        a, b = may_unify_binary_op_mask_type(a, b)
        return f"{a} ^ {b}"

    @staticmethod
    def bitwise_left_shift(a, b):
        return f"{a} << {b}"

    @staticmethod
    def bitwise_right_shift(a, b):
        return f"{a} >> {b}"

    @staticmethod
    def load_seed(name, offset):
        assert isinstance(V.kernel, CppVecKernel)
        return f"{V.kernel.load(name, offset)}"

    @staticmethod
    def rand(seed, offset):
        assert isinstance(V.kernel, CppVecKernel)
        code = BracesBuffer()
        rand_function = (
            f"result[offset_idx] = normalized_rand_cpu({seed}, offset[offset_idx]);"
        )
        return codegen_rand(offset, code, rand_function)

    @staticmethod
    def randn(seed, offset):
        assert isinstance(V.kernel, CppVecKernel)
        code = BracesBuffer()
        rand_function = f"result[offset_idx] = randn_cpu({seed}, offset[offset_idx]);"
        return codegen_rand(offset, code, rand_function)

    @staticmethod
    def randint64(seed, offset, low, high):
        assert isinstance(V.kernel, CppVecKernel)
        code = BracesBuffer()
        rand_function = f"result[offset_idx] = randint64_cpu({seed}, offset[offset_idx], {low}, {high});"
        return codegen_rand(offset, code, rand_function, torch.int64)

    @staticmethod
    def remainder(a, b):
        assert (
            a.dtype == b.dtype
        ), "remainder vec implementation expect the same inputs' dtype."
        return f"{a} - ({CppVecOverrides.floordiv(a, b)}) * {b}"

    @staticmethod
    def tan(a):
        return f"{a}.tan()"

    @staticmethod
    def tanh(a):
        vec_one = f"decltype({a})(1)"
        vec_two = f"decltype({a})(2)"
        vec_minus_two = f"decltype({a})(-2)"
        return f"{vec_two} / ({vec_one} + ({vec_minus_two} * {a}).exp()) - {vec_one}"

    @staticmethod
    def reciprocal(a):
        return f"{a}.reciprocal()"

    @staticmethod
    def atan(x):
        return f"{x}.atan()"

    @staticmethod
    def acos(x):
        return f"{x}.acos()"

    @staticmethod
    def asin(x):
        return f"{x}.asin()"

    @staticmethod
    def cosh(x):
        return f"{x}.cosh()"

    @staticmethod
    def sinh(x):
        return f"{x}.sinh()"

    @staticmethod
    def log10(x):
        return f"{x}.log10()"

    @staticmethod
    def log2(x):
        return f"{x}.log2()"

    @staticmethod
    def nextafter(x, y):
        return f"{x}.nextafter({y})"

    @staticmethod
    def copysign(a, b):
        return f"{a}.copysign({b})"

    @staticmethod
    def atan2(a, b):
        return f"{a}.atan2({b})"

    @staticmethod
    def hypot(a, b):
        return f"{a}.hypot({b})"

    @staticmethod
    def atanh(x):
        # For real x, atanh(x) = 1/2 * log((1+x)/(1-x))
        vec_one = f"decltype({x})(1)"
        vec_one_half = f"decltype({x})(0.5)"
        return f"{vec_one_half} * (({vec_one} + {x})/({vec_one} - {x})).log()"

    @staticmethod
    def asinh(x):
        return f"{x}.asinh()"

    @staticmethod
    def acosh(x):
        return f"{x}.acosh()"

    @staticmethod
    def relu(x):
        bug = config.cpp.inject_relu_bug_TESTING_ONLY
        if bug == "compile_error":
            return "compile error!"
        elif bug == "runtime_error":
            return f"{x}; throw 1"
        elif bug == "accuracy":
            return f"{x} + decltype({x})(1)"
        elif bug is None:
            return f"at::vec::clamp_min({x}, decltype({x})(0))"
        else:
            raise AssertionError(
                f"unrecognized config cpp.inject_relu_bug_TESTING_ONLY = {bug!r}"
            )

    # TODO: this seems to be dead
    @staticmethod
    def sigmoid(x):
        return f"decltype({x})(1)/(decltype({x})(1) + {x}.neg().exp())"

    @staticmethod
    def neg(x):
        return f"{x}.neg()"

    @staticmethod
    def floordiv(a, b):
        if is_float_dtype(a.dtype):
            assert (
                a.dtype == b.dtype
            ), "div_floor_floating_vec implementation expect the same inputs' dtype."
            return f"div_floor_floating_vec({a}, {b})"
        else:
            assert all(is_integer_dtype(item.dtype) for item in [a, b])
            # a and b are integer type
            _t = f"decltype({a})"
            if V.kernel._get_raw_num_vectors(b.dtype) < 1:
                # Doing blend to set the remaining bits of b to non-zero
                b = f"{_t}::blend<{(1 << V.kernel.tiling_factor) - 1}>({_t}(1), {b})"
            quot = f"{a} / {b}"
            has_rem = f"({a} % {b} != {_t}(0))"
            is_neg = f"(({a} < {_t}(0)) != ({b} < {_t}(0)))"
            return f"{_t}::blendv({quot}, {quot} - {_t}(1), {has_rem} & {is_neg})"

    @staticmethod
    def truncdiv(a, b):
        # a and b are integer type
        if V.kernel._get_raw_num_vectors(b.dtype) < 1:
            # Doing blend to set the remaining bits of b to non-zero
            _t = f"decltype({b})"
            b = f"{_t}::blend<{(1 << V.kernel.tiling_factor) - 1}>({_t}(1), {b})"
        return f"{a} / {b}"

    @staticmethod
    def minimum(a, b):
        if a.dtype == torch.bool:
            assert b.dtype == torch.bool
            a_cast, b_cast = unify_mask_base_type(V.kernel.compute, (a, b))
            return f"{a_cast} & {b_cast}"
        else:
            return f"at::vec::minimum({a}, {b})"

    @staticmethod
    def maximum(a, b):
        if a.dtype == torch.bool:
            assert b.dtype == torch.bool
            a_cast, b_cast = unify_mask_base_type(V.kernel.compute, (a, b))
            return f"{a_cast} | {b_cast}"
        else:
            return f"at::vec::maximum({a}, {b})"

    @staticmethod
    def square(a):
        return f"{a} * {a}"

    @staticmethod
    def where(a, b, c):
        assert isinstance(V.kernel, CppVecKernel)
        if b.dtype == torch.bool:
            assert c.dtype == torch.bool
            blendv_a, blendv_b, blendv_c = unify_mask_base_type(
                V.kernel.compute, (a, b, c)
            )
            return f"decltype({blendv_b})::blendv({blendv_c}, {blendv_b}, {blendv_a})"
        else:
            return f"decltype({b})::blendv({c}, {b}, {V.kernel._get_mask_cast(a, b.dtype)})"

    @staticmethod
    def sign(x):
        code = BracesBuffer()
        vec_zero = f"decltype({x})(0)"
        vec_one = f"decltype({x})(1)"
        blendv_l = f"decltype({x})::blendv({vec_zero}, {vec_one}, {vec_zero} < {x})"
        blendv_r = f"decltype({x})::blendv({vec_zero}, {vec_one}, {x} < {vec_zero})"
        code.writeline("[&]()")
        with code.indent():
            code.writeline(f"auto left = {blendv_l};")
            code.writeline(f"auto right = {blendv_r};")
            code.writeline("return left - right;")
        code.writeline("()")
        return code

    @staticmethod
    def to_dtype(x, dtype, src_dtype=None, use_compute_dtypes=True):
        assert dtype in [
            torch.bool,
            torch.float64,
            torch.float,
            torch.bfloat16,
            torch.float16,
            torch.uint8,
            torch.int8,
            torch.int32,
            torch.int64,
        ], f"{__name__} does not support {dtype}"
        assert isinstance(x, CppCSEVariable)
        src_dtype = x.dtype
        expr = V.kernel.get_to_dtype_expr(x, dtype, src_dtype)
        csevar = V.kernel.cse.generate(V.kernel.compute, expr)
        csevar.update_on_args("to_dtype", (x, dtype), {"src_dtype": src_dtype})
        if dtype in [torch.bfloat16, torch.float16] and src_dtype == torch.float:
            V.kernel.cache_dtype_convert(x, src_dtype, csevar, dtype)
        return csevar

    @staticmethod
    def log1p(x):
        bug = config.cpp.inject_log1p_bug_TESTING_ONLY
        if bug == "accuracy":
            return f"{x} + decltype({x})(1)"
        elif bug is None:
            return f"{x}.log1p()"
        else:
            raise AssertionError(
                f"unrecognized config cpp.inject_log1p_bug_TESTING_ONLY = {bug!r}"
            )

    @staticmethod
    def masked(mask, body, other):
        assert isinstance(V.kernel, CppVecKernel)
        code = BracesBuffer()
        var = V.kernel.cse.newvar()
        with V.kernel.masked(mask) as new_mask:
            code.writeline(f"auto {var} = [&]")
            with V.kernel.swap_buffers(code), code.indent():
                result = body()
                code.writeline(f"return {result};")
        code.writeline(";")
        V.kernel.compute.splice(code)

        dtype = result.dtype
        body_code = f"{var}()"

        def maskify_or_vecify(code):
            return (
                f"{V.kernel._get_mask_type()}::from({code})"
                if dtype == torch.bool
                else f"{V.kernel._get_vec_type(dtype)}({code})"
            )

        if result.is_vec:
            body_code_vec = body_code
        else:
            body_code_vec = maskify_or_vecify(body_code)
        other_code = value_to_cpp(other, DTYPE_TO_CPP[dtype])
        # loading bool as VecMask<float, N>
        other_code_vec = maskify_or_vecify(other_code)
        assert isinstance(new_mask, CppCSEVariable), new_mask
        if new_mask.is_vec:
            code = BracesBuffer()
            code.writeline("[&]")
            with V.kernel.swap_buffers(code), code.indent():
                code.writeline(f"if ({new_mask}.all_zero())")
                with code.indent():
                    code.writeline(f"return {other_code_vec};")
                code.writeline("else")
                with code.indent():
                    # Create cse variable to reuse kernel.overrides.where
                    body_vec_var = V.kernel.cse.generate(
                        V.kernel.compute,
                        body_code_vec,
                    )
                    other_vec_var = V.kernel.cse.generate(
                        V.kernel.compute,
                        other_code_vec,
                    )
                    assert isinstance(body_vec_var, CppCSEVariable), body_vec_var
                    assert isinstance(other_vec_var, CppCSEVariable), other_vec_var
                    body_vec_var.dtype = dtype
                    other_vec_var.dtype = dtype
                    code.writeline(
                        f"return {V.kernel.overrides.where(new_mask, body_vec_var, other_vec_var)};"
                    )
            code.writeline("()")
            csevar = V.kernel.cse.generate(
                V.kernel.compute,
                code,
            )
        elif result.is_vec:
            csevar = V.kernel.cse.generate(
                V.kernel.compute, f"{mask} ? {body_code_vec} : {other_code_vec}"
            )
        else:
            csevar = V.kernel.cse.generate(
                V.kernel.compute, f"{mask} ? {body_code} : {other_code}"
            )
        # `result` is explicitly added to the args for correct propagation
        # of relevant itervars and vectorization status.
        csevar.update_on_args("masked", (mask, body, other, result), {})
        return csevar

    @staticmethod
    def index_expr(expr, dtype):
        assert isinstance(V.kernel, CppVecKernel)
        index = V.kernel.rename_indexing(expr)
        tiling_var = V.kernel.itervars[V.kernel.tiling_idx]
        stride = V.kernel._try_get_const_stride(index, tiling_var)
        if stride == 0:
            return CppOverrides.index_expr(expr, dtype)
        elif stride is not None:
            idx = V.kernel.cse.generate(
                V.kernel.compute, cexpr(index), bounds=get_bounds_index_expr(expr)
            )
            value = ops.to_dtype(idx, dtype)
            if isinstance(value, OpsValue):
                value = value.value
            csevar = V.kernel.arange(value, stride)
        else:
            csevar = V.kernel._load_or_store_non_contiguous(  # type: ignore[assignment]
                None, index, dtype, V.kernel.compute
            )
        csevar.update_on_args("index_expr", (expr, dtype), {})
        return csevar

    @staticmethod
    def frexp(x):
        cache_keys = f"frexp({x})[0]", f"frexp({x})[1]"
        if all(V.kernel.cse.try_get(cache_key) is not None for cache_key in cache_keys):
            return tuple(V.kernel.cse.try_get(cache_key) for cache_key in cache_keys)

        cdtype = DTYPE_TO_CPP[x.dtype]
        size = V.kernel.tail_size if V.kernel.tail_size else V.kernel.tiling_factor
        code = BracesBuffer()
        exponent = V.kernel.cse.newvar(dtype=torch.int32)
        mantissa = V.kernel.cse.newvar(dtype=x.dtype)
        exponent.update_on_args("frexp", (x,), kwargs={})
        mantissa.update_on_args("frexp", (x,), kwargs={})
        n_vec = V.kernel._get_num_vectors(x.dtype)
        mantissa_t = (
            f"at::vec::Vectorized<{cdtype}>"
            if n_vec == 1
            else f"at::vec::VectorizedN<{cdtype}, {n_vec}>"
        )
        code.writeline(
            f"at::vec::Vectorized<int32_t> {exponent};"
            if n_vec == 1
            else f"at::vec::VectorizedN<int32_t, {n_vec}> {exponent};"
        )
        code.writeline(f"{mantissa_t} {mantissa};")
        code.writeline("[&]()")
        with code.indent():
            code.writeline(
                f"__at_align__ std::array<{cdtype}, {V.kernel.tiling_factor}> tmpbuf;"
            )
            code.writeline(f"{x}.store(tmpbuf.data(), {cexpr_index(size)});")
            code.writeline(
                f"__at_align__ std::array<int32_t, {V.kernel.tiling_factor}> tmpbuf_exponent;"
            )
            code.writeline(
                f"__at_align__ std::array<{cdtype}, {V.kernel.tiling_factor}> tmpbuf_mantissa;"
            )
            code.writeline(f"for (int i = 0; i < {cexpr_index(size)}; i++)")
            with code.indent():
                code.writeline(
                    "tmpbuf_mantissa[i] = std::frexp(tmpbuf[i], &tmpbuf_exponent[i]);"
                )
            code.writeline(
                f"{exponent} = at::vec::Vectorized<int32_t>::loadu(tmpbuf_exponent.data(), {cexpr_index(size)});"
                if n_vec == 1
                else f"{exponent} = at::vec::VectorizedN<int32_t, {n_vec}>::loadu(tmpbuf_exponent.data(), {cexpr_index(size)});"
            )
            code.writeline(
                f"{mantissa} = {mantissa_t}::loadu(tmpbuf_mantissa.data(), {cexpr_index(size)});"
            )
        code.writeline("();")
        V.kernel.compute.splice(code)
        cse_vars = (mantissa, exponent)
        for cache_key, cse_var in zip(cache_keys, cse_vars):
            V.kernel.cse.put(cache_key, cse_var)
        return mantissa, exponent

    @classmethod
    def scalarize(cls, scalar_func):
        def inner(*args, **kwargs):
            assert not kwargs
            kernel = V.kernel
            assert isinstance(kernel, CppVecKernel)
            code = BracesBuffer()
            code.writeline("[&]()")
            vec_dtype = args[0].dtype
            n_vec = kernel._get_num_vectors(vec_dtype)
            size = kernel.tail_size if kernel.tail_size else kernel.tiling_factor
            scalar_args = []
            cdtype = DTYPE_TO_CPP[vec_dtype]
            output_mask = scalar_func.__name__ in (
                "isinf",
                "isnan",
                "signbit",
            )
            octype = "bool" if output_mask else cdtype
            octype = (
                DTYPE_TO_CPP[args[-2]]
                if (scalar_func.__name__ == "to_dtype_bitcast")
                else octype
            )
            with code.indent():
                for argidx, arg in enumerate(args):
                    if isinstance(arg, CppCSEVariable):
                        assert arg.is_vec
                        assert arg.dtype == vec_dtype
                        code.writeline(
                            f"__at_align__ std::array<{cdtype}, {kernel.tiling_factor}> tmpbuf{argidx};"
                        )
                        code.writeline(
                            f"{arg}.store(tmpbuf{argidx}.data(), {cexpr_index(size)});"
                        )
                        scalar_args.append(f"tmpbuf{argidx}[i]")
                    else:
                        scalar_args.append(arg)
                code.writeline(
                    f"__at_align__ std::array<{octype}, {kernel.tiling_factor}> tmpbuf_out;"
                )
                res = scalar_func(*scalar_args)
                code.writeline(f"for (int i = 0; i < {cexpr_index(size)}; i++)")
                with code.indent():
                    code.writeline(f"tmpbuf_out[i] = {res};")
                if output_mask:
                    assert not kernel.tail_size
                    load_args = "tmpbuf_out.data()"
                    load_fn = f"at::vec::VecMask<{cdtype},{n_vec}>::from"
                else:
                    load_args = f"tmpbuf_out.data(), {cexpr_index(size)}"
                    if n_vec == 1:
                        load_fn = f"at::vec::Vectorized<{octype}>::loadu"
                    else:
                        load_fn = f" at::vec::VectorizedN<{octype}, {n_vec}>::loadu"
                code.writeline(f"return {load_fn}({load_args});")
            code.writeline("()")
            return code

        return inner

    @classmethod
    def _initialize_scalarize(cls):
        for name, method in vars(CppOverrides).items():
            if getattr(method, "__class__", None) == staticmethod and name not in vars(
                CppVecOverrides
            ):
                func = cls.scalarize(method.__func__)
                func.__name__ = name
                setattr(cls, name, staticmethod(func))


CppVecOverrides._initialize_pointwise_overrides("cppvec")
CppVecOverrides._initialize_scalarize()


class CppTile2DOverrides(CppVecOverrides):
    @staticmethod
    def index_expr(expr, dtype):
        assert isinstance(V.kernel, CppTile2DKernel)
        expr = V.kernel.transform_indexing(expr)
        return CppVecOverrides.index_expr(expr, dtype)


class CppKernel(Kernel):
    overrides = CppOverrides  # type: ignore[assignment]
    sexpr = cexpr
    newvar_prefix = "auto "
    suffix = ";"

    def __init__(self, args, num_threads):
        super().__init__(args)
        # Indicate when this kernel is active, for example
        # {x0, {24, 26}} -> this kernel is active when x0 >= 24 and x0 < 26
        self.active_ranges: dict[sympy.Expr, tuple[sympy.Expr, ...]] = {}
        # Indicate this kernel will be moved under the inner for-loop
        # See move_code_under_inner_loop
        self.inner_itervars: List[sympy.Symbol] = []
        self.call_ranges: Optional[tuple[sympy.Expr, ...]] = None
        self.ranges: List[sympy.Expr] = []
        self.itervars: List[sympy.Symbol] = []
        self.reduction_depth = None
        self.reduction_prefix = IndentedBuffer()
        # We need this because when we run "reduction" nodes here, we lack
        # "loop" information to decide whether we need a scalar init or an array init
        # in the reduction prefix. Meanwhile, we have other information like
        # reduction types and dtype to generate the reduction prefix. We record the information
        # with a callable lambda function, and when we have enough information to finalize
        # the reduction prefix, we can invoke the functions here with additional information.
        self.reduction_prefix_generators: List[Callable] = []  # type: ignore[type-arg]
        self.reduction_suffix = IndentedBuffer()
        self.parallel_reduction_prefix = IndentedBuffer()
        self.parallel_reduction_suffix = IndentedBuffer()
        self.local_reduction_init = IndentedBuffer()
        self.local_reduction_stores = IndentedBuffer()
        self.is_reduction = False
        self.non_parallel_reduction_prefix = IndentedBuffer()
        self.reduction_cse = CSE(self.newvar_prefix, self.suffix, name_prefix="tmp_acc")
        self.weight_recps_cse = CSE(
            self.newvar_prefix, self.suffix, name_prefix="wrecps"
        )
        self.preloads = IndentedBuffer()
        self.poststores = IndentedBuffer()
        self.num_threads = num_threads  # num_threads the kernel specialized for
        self.reduction_omp_dec: Dict[tuple[str, str], str] = {}
        self.reduction_var_names: List[str] = []

    def _gen_parallel_reduction_buffers(
        self,
        acc,
        acc_type,
        reduction_type,
        dtype,
        reduction_combine_fn=reduction_combine,
        reduction_init_fn=reduction_init,
    ):
        if config.cpp.dynamic_threads and not self.parallel_reduction_prefix:
            self.parallel_reduction_prefix.writeline(
                "int max_threads = omp_get_max_threads();"
            )
        acc_local = f"{acc}_local"
        num_threads = (
            "max_threads" if config.cpp.dynamic_threads else parallel_num_threads()
        )
        acc_local_in_array = f"{acc}_arr[tid]"
        self.local_reduction_init.writeline(
            f"{acc_type} {acc_local} = {reduction_init_fn(reduction_type, dtype)};"
        )
        self.parallel_reduction_prefix.splice(
            reduction_prefix_array(
                acc,
                acc_type,
                reduction_type,
                dtype,
                num_threads,
                reduction_init_fn,
            )
        )
        self.local_reduction_stores.writeline(f"{acc_local_in_array} = {acc_local};")
        self.parallel_reduction_suffix.writelines(
            [
                f"for (int tid = 0; tid < {num_threads}; tid++)",
                "{",
                f"    {acc} = {reduction_combine_fn(reduction_type, acc, acc_local_in_array, src_dtype=dtype)};",
                "}",
            ],
        )

    def update_stores_with_parallel_reduction(self):
        for var_name in self.reduction_var_names:
            replace_acc_name(self.stores, var_name, f"{var_name}_local")

    def gen_body(self, code: Optional[BracesBuffer] = None):
        assert code is None
        code = BracesBuffer()
        with contextlib.ExitStack() as stack:
            if hasattr(self, "codegen_inner_loops"):
                code.splice(self.preloads)
                self.codegen_inner_loops(code)
                stack.enter_context(code.indent())
            code.splice(self.loads)
            code.splice(self.compute)
            code.splice(self.stores)
        if hasattr(self, "codegen_inner_loops"):
            code.splice(self.poststores)

        if self.inner_itervars:
            for idx in self.inner_itervars:
                start, end = self.active_ranges[idx]
                code = move_code_under_inner_loop(code, idx, f"{idx}_tail", start, end)
        return code

    @contextlib.contextmanager
    def masked(self, mask):
        """Context manager to add an additional mask to loads and stores."""
        prior = self._load_mask
        if prior:
            mask = ops.and_(mask, prior)
            if isinstance(mask, OpsValue):
                mask = mask.value
                assert isinstance(mask, CppCSEVariable)
                # see NOTE [dtype of CppCSEVariable]
                # mask's dtype should be bool
                mask.dtype = torch.bool

        self._load_mask = mask
        try:
            yield mask
        finally:
            self._load_mask = prior

    def scale_index_with_offset(
        self, index: sympy.Expr, scale=1, itervar_idx=-1, offset=0
    ):
        var = self.itervars[itervar_idx]
        replacement = {var: var * scale + offset}
        new_index = sympy_subs(index, replacement)
        return new_index

    def index_to_str(self, index: sympy.Expr) -> str:
        """
        Convert an index expr to a string that can be used in cpp code.
        e.g. a sympy expression "s2" may actually appear as "ks1" in the cpp kernel.
        """
        return cexpr(self.rename_indexing(index))

    def index_indirect_depends_on(self, index: sympy.Expr, itervar: sympy.Symbol):
        """
        Check if an index has free symbol CppCSEVariable that depends on `itervar`.
        """
        return any(
            self.cse.varname_map[s.name].depends_on(itervar)  # type: ignore[attr-defined]
            for s in index.free_symbols
            if s.name in self.cse.varname_map  # type: ignore[attr-defined]
            and isinstance(self.cse.varname_map[s.name], CppCSEVariable)  # type: ignore[attr-defined]
        )

    def index_depends_on(self, index: sympy.Expr, itervar: sympy.Symbol):
        return itervar in index.free_symbols or self.index_indirect_depends_on(
            index, itervar
        )

    def var_ranges(self):
        return dict(zip(self.itervars, self.ranges))

    def check_bounds(
        self,
        expr: sympy.Expr,
        size: sympy.Expr,
        lower: bool,
        upper: bool,
    ):
        if not (lower or upper):
            return

        indirect = free_symbol_is_type(expr, SymT.TMP)
        if indirect:
            # indexing in compute
            csevar = ops.index_expr(expr, torch.int64).value
            buffer = V.kernel.compute
        else:
            # indexing in loads
            prior_compute = V.kernel.compute
            try:
                V.kernel.compute = self.loads
                csevar = ops.index_expr(expr, torch.int64).value
            finally:
                V.kernel.compute = prior_compute
            buffer = self.loads

        size_str = V.kernel.sexpr(self.rename_indexing(size)) if upper else None

        line = self.indirect_assert(
            csevar, "0" if lower else None, size_str, self._load_mask
        )
        self.cse.generate(buffer, line, assignment=False)

    def load(self, name: str, index: sympy.Expr):
        var = self.args.input(name)
        index = self.rename_indexing(index)
        line = f"{var}[{cexpr_index(index)}]"
        csevar = self.cse.generate(self.loads, line)
        csevar.update_on_args("load", (self, name, index), {})
        return csevar

    def store(self, name, index, value, mode=None):
        assert "buf" in name
        var = self.args.output(name)
        index = self.rename_indexing(index)
        if mode is None:
            line = f"{var}[{cexpr_index(index)}] = {value};"
        elif mode == "atomic_add":
            if not config.cpp.dynamic_threads and self.num_threads == 1:
                line = f"{var}[{cexpr_index(index)}] += {value};"
            else:
                dtype = V.graph.get_dtype(name)
                # mirroring static_cast<float>(...) in load:
                value = f"static_cast<{DTYPE_TO_CPP[dtype]}>({value})"
                line = f"atomic_add(&{var}[{cexpr_index(index)}], {value});"
        else:
            raise NotImplementedError(f"store mode={mode}")
        self.stores.writeline(DeferredLine(name, line))

    def _gen_reduction_prefix(
        self,
        acc: Union[CSEVariable, str],
        acc_type: str,
        rtype: str,
        dtype: torch.dtype,
        init_fn,
    ):
        # Generate reduction prefix
        # If size is None, we will define and initialize a single reduction variable
        # => float tmp_acc0 = 0;
        # Otherwise, we will define and initialize a reduction array
        # => float tmp_acc0_arr[size];
        # => for (int i = 0; i < size; i++) tmp_acc0_arr[i] = 0;
        def inner(size: Optional[int] = None):
            if size is None:
                return f"{acc_type} {acc} = {init_fn(rtype, dtype)};"
            else:
                return reduction_prefix_array(
                    acc,
                    acc_type,
                    rtype,
                    dtype,
                    size,
                    init_fn,
                )

        return inner

    def finalize_reduction_prefix(self, size: Optional[int] = None):
        for gen_fn in self.reduction_prefix_generators:
            self.reduction_prefix.splice(gen_fn(size))

    def reduction(self, dtype, src_dtype, reduction_type, value):
        argmax_or_argmin = reduction_type in ("argmax", "argmin")
        reduction_key = src_dtype, reduction_type, value
        if reduction_key in self.reduction_cse.reduction_cache:
            return self.reduction_cse.reduction_cache[reduction_key]

        acc = self.reduction_cse.generate(
            self.loads, f"reduction {reduction_key}", write=False
        )
        self.reduction_var_names.append(f"{acc}")
        self.is_reduction = True
        init_dtype = src_dtype if argmax_or_argmin else dtype
        acc_type = reduction_acc_type(reduction_type, init_dtype)
        self.reduction_prefix_generators.append(
            self._gen_reduction_prefix(
                acc, acc_type, reduction_type, init_dtype, reduction_init
            )
        )
        assert self.reduction_depth is not None
        index = self.itervars[self.reduction_depth]
        for i in range(self.reduction_depth + 1, len(self.itervars)):
            index = index * self.ranges[i] + self.itervars[i]
        self.stores.writeline(
            f"{acc} = {reduction_combine(reduction_type, acc, value, index)};"
        )

        self._gen_parallel_reduction_buffers(acc, acc_type, reduction_type, init_dtype)
        result = reduction_project(reduction_type, acc)
        self.reduction_cse.reduction_cache[reduction_key] = result
        return result

    def store_reduction(self, name, index, value):
        index = self.rename_indexing(index)
        var = self.args.output(name)
        self.reduction_suffix.writeline(
            DeferredLine(name, f"{var}[{cexpr_index(index)}] = {value};")
        )

    def set_ranges(self, lengths, reduction_lengths):
        if self.call_ranges:
            assert self.call_ranges == tuple(lengths) + tuple(
                reduction_lengths
            ), f"{self.call_ranges} == {tuple(lengths)} + {tuple(reduction_lengths)}"
            assert self.reduction_depth == len(lengths)
        else:
            self.call_ranges = tuple(lengths) + tuple(reduction_lengths)
            self.ranges = [self.rename_indexing(x) for x in self.call_ranges]
            self.itervars = [
                sympy_index_symbol_with_prefix(SymT.XBLOCK, n)
                for n in range(len(self.ranges))
            ]
            self.reduction_depth = len(lengths)
        return (
            self.itervars[: self.reduction_depth],
            self.itervars[self.reduction_depth :],
        )

    def size_hint(self):
        assert self.call_ranges is not None
        return V.graph.sizevars.size_hint(
            sympy_product(self.call_ranges), fallback=8192
        )

    def codegen_loops_impl(self, loop_nest, code, worksharing):
        assert isinstance(self, CppKernelProxy)
        threads = parallel_num_threads()
        assert self.call_ranges is not None
        if isinstance(loop_nest.kernel, OuterLoopFusedKernel):
            par_depth = loop_nest.kernel.decide_parallel_depth(
                loop_nest.max_parallel_depth(), threads
            )
        else:
            par_depth = self.decide_parallel_depth(
                loop_nest.max_parallel_depth(), threads
            )

        is_reduction_only = loop_nest.is_reduction_only()
        with contextlib.ExitStack() as stack:
            if par_depth:
                if loop_nest.is_reduction_only():
                    # need to close the worksharing scope to define reduction vars outside it
                    worksharing.close()
                else:
                    worksharing.parallel(threads)
                loop_nest.mark_parallel(par_depth)
            elif threads > 1:
                if worksharing.single():
                    stack.enter_context(code.indent())

            def gen_kernel(_loop_nest: LoopNest):
                def is_parallel_reduction():
                    assert _loop_nest.loops
                    root = _loop_nest.loops[0]
                    return root.is_reduction and root.parallel

                kernel = _loop_nest.get_kernel()
                if isinstance(kernel, OuterLoopFusedKernel):
                    for _loop_nest in kernel.inner:
                        gen_loop_nest(_loop_nest)
                else:
                    assert isinstance(kernel, CppKernelProxy)
                    if _loop_nest.loops is not None and is_parallel_reduction():
                        kernel.update_stores_with_parallel_reduction()
                    with contextlib.ExitStack() as stack:
                        stack.enter_context(code.indent())
                        kernel.gen_body(code)

            def get_reduction_prefix_suffix(kernel, parallel=False, is_suffix=False):
                if is_suffix:
                    suffix = kernel.reduction_suffix
                    if parallel:
                        suffix = kernel.parallel_reduction_suffix + suffix
                    return suffix
                else:
                    prefix = kernel.reduction_prefix
                    if parallel:
                        prefix = prefix + kernel.parallel_reduction_prefix
                    else:
                        prefix = prefix + kernel.non_parallel_reduction_prefix
                    return prefix

            def gen_loop_with_reduction(
                _loop_nest: LoopNest, depth: int = 0, in_reduction=False
            ):
                kernel = _loop_nest.get_kernel()
                assert _loop_nest.loops
                loop = _loop_nest.loops[depth]
                with contextlib.ExitStack() as stack_outer:
                    if loop.is_reduction and not in_reduction:
                        reduction_prefix = get_reduction_prefix_suffix(
                            kernel, loop.parallel, is_suffix=False
                        )
                        if reduction_prefix:
                            stack_outer.enter_context(code.indent())
                        code.splice(reduction_prefix)
                    if is_reduction_only and loop.parallel:
                        worksharing.parallel(threads)
                        if kernel.local_reduction_init:
                            assert kernel.local_reduction_stores
                            code.splice(kernel.local_reduction_init)

                    gen_loop_at(_loop_nest, depth)

                    if is_reduction_only and loop.parallel:
                        if kernel.local_reduction_stores:
                            code.splice(kernel.local_reduction_stores)
                        worksharing.close()
                    if loop.is_reduction and not in_reduction:
                        code.splice(
                            get_reduction_prefix_suffix(
                                kernel, loop.parallel, is_suffix=True
                            )
                        )

            def gen_loop_at(_loop_nest: LoopNest, depth: int = 0):
                with contextlib.ExitStack() as stack:
                    assert _loop_nest.loops
                    loop = _loop_nest.loops[depth]
                    loop_lines = loop.lines()
                    if loop_lines is None:
                        return
                    code.writelines(loop_lines)
                    stack.enter_context(code.indent())
                    gen_loop_nest(_loop_nest, depth + 1, loop.is_reduction)

            def gen_loop_nest(
                _loop_nest: LoopNest,
                depth: int = 0,
                in_reduction: bool = False,
            ):
                if _loop_nest.loops is None or depth == len(_loop_nest.loops):  # type: ignore[arg-type]
                    gen_kernel(_loop_nest)
                else:
                    gen_loop_with_reduction(_loop_nest, depth, in_reduction)

            stack.enter_context(code.indent())

            if (
                isinstance(loop_nest.kernel, OuterLoopFusedKernel)
                and isinstance(V.local_buffer_context, LocalBufferContext)
                and V.local_buffer_context.local_buffers
            ):
                # Allocate local buffer
                local_buffers = V.local_buffer_context.local_buffers
                for local_buffer in local_buffers.values():
                    # For dynamic size, rename s to ks
                    local_buf_size = sympy_product(
                        [
                            self.rename_indexing(size_val)
                            for size_val in local_buffer.get_layout().size
                        ]
                    )
                    local_buf_dtype = DTYPE_TO_CPP[local_buffer.get_layout().dtype]
                    allocate = f"std::make_unique<{local_buf_dtype} []>({cexpr(local_buf_size)})"
                    local_buffer_name = local_buffer.get_name()
                    code.splice(
                        f"std::unique_ptr<{local_buf_dtype} []> buf_{local_buffer_name} = {allocate};"
                    )
                    code.splice(
                        f"{local_buf_dtype}* {local_buffer_name} = buf_{local_buffer_name}.get();"
                    )
            gen_loop_nest(loop_nest)

    def codegen_loops(self, code, worksharing):
        loop_nest = LoopNest.build(self)
        self.codegen_loops_impl(loop_nest, code, worksharing)

    @property
    def assert_function(self) -> str:
        if V.graph.aot_mode:
            return "AOTI_TORCH_CHECK"
        else:
            return "TORCH_CHECK"

    def decide_parallel_depth(self, max_parallel_depth, threads):
        assert self.call_ranges is not None
        ranges = self.call_ranges[:max_parallel_depth]
        seq = self.size_hint()
        par = 1
        depth = 0
        for expr in ranges:
            hint = V.graph.sizevars.size_hint(expr, fallback=8192)
            if par >= 2 * threads or par == threads:
                break
            if seq // threads < config.cpp.min_chunk_size:
                # not enough work
                break
            depth += 1
            par *= hint
            seq /= hint
        # if we assume thread number is dynamic, make sure we
        # have at least one parallel scope and let OMP runtime
        # to manage the serial vs. parallel.
        if config.cpp.dynamic_threads and depth == 0 and len(ranges) > 0:
            depth = 1
        return depth

    @contextlib.contextmanager
    def write_to_suffix(self):
        prior = (self.loads, self.compute, self.stores, self.cse)
        self.loads = IndentedBuffer()
        self.compute = IndentedBuffer()
        self.stores = IndentedBuffer()
        self.cse = self.cse.clone()
        yield
        self.reduction_suffix.splice(self.loads)
        self.reduction_suffix.splice(self.compute)
        self.reduction_suffix.splice(self.stores)
        (self.loads, self.compute, self.stores, self.cse) = prior

    def create_cse_var(self, *args, **kwargs):
        return CppCSEVariable(*args, **kwargs)

    def get_to_dtype_expr(self, src, dtype, src_dtype):
        return f"c10::convert<{DTYPE_TO_CPP[dtype]}>({src})"

    def cache_dtype_convert(self, dst, dst_dtype, src, src_dtype):
        expr = self.get_to_dtype_expr(src, dst_dtype, src_dtype)
        self.cse.put(expr, dst)

    def codegen_conditions(
        self,
        code: BracesBuffer,
        prefix: Optional[str] = None,
        var: Optional[sympy.Symbol] = None,
    ):
        if prefix is None:
            prefix = ""
        if not self.active_ranges:
            return True
        conditions = []

        def gen(start, end, var):
            if start == end:
                return False
            var_id = None
            for i, _var in enumerate(self.itervars):
                if var == _var:
                    var_id = i
                    break
            if (
                type(self) == CppKernel
                and var_id
                and start == 0
                and end == self.ranges[var_id]
            ):
                end = 1
            conditions.append(f"{var} >= {cexpr_index(start)}")
            conditions.append(f"{var} < {cexpr_index(end)}")
            return True

        if var is not None:
            assert var in self.active_ranges
            start, end = self.active_ranges[var]
            if not gen(start, end, var):
                return False
        else:
            for _var, _range in self.active_ranges.items():
                start, end = _range
                if not gen(start, end, _var):
                    return False
        joined_conditions = " && ".join(conditions)
        if joined_conditions:
            code.writeline(f"if({prefix}({joined_conditions}))")
            return True
        else:
            return False


class CppVecKernel(CppKernel):
    overrides = CppVecOverrides  # type: ignore[assignment]

    def __init__(
        self,
        args,
        num_threads,
        tiling_factor,
        tiling_idx,
        tail_size=None,
    ):
        super().__init__(args, num_threads)
        self.vec_isa = cpu_vec_isa.pick_vec_isa()
        assert self.vec_isa
        assert tiling_factor > 0, "Expect pass in Non-Zero tiling_factor explicitly"
        self.tiling_factor = tiling_factor
        self.tiling_idx = tiling_idx
        self.tail_size = tail_size
        self.num_elems = tail_size if tail_size else tiling_factor

    def _try_get_const_stride(self, index: sympy.Expr, itervar: sympy.Symbol):
        if self.index_indirect_depends_on(index, itervar):
            return None
        for indirect_var in (
            self.cse.varname_map[s.name]  # type: ignore[attr-defined]
            for s in index.free_symbols
            if symbol_is_type(s, SymT.TMP)
        ):
            assert isinstance(indirect_var, CppCSEVariable)
            if indirect_var.is_vec:
                return None
        stride = stride_at_vec_range(index, itervar, self.tiling_factor)
        return stride if stride.is_number else None

    def _get_num_vectors(self, dtype: torch.dtype) -> int:
        num_vectors = math.ceil(
            self.tiling_factor * dtype.itemsize * 8 / self.vec_isa.bit_width()
        )
        assert num_vectors >= 1
        return num_vectors

    def _get_raw_num_vectors(self, dtype: torch.dtype) -> float:
        # This utility function is used to check if the vector lanes has been
        # fully utilized. For example, uint8 will only use 1/4 of the vector lanes.
        return self.tiling_factor * dtype.itemsize * 8 / self.vec_isa.bit_width()

    def _get_vec_type(self, dtype: torch.dtype) -> str:
        num_vectors = self._get_num_vectors(dtype)
        if num_vectors == 1:
            return f"at::vec::Vectorized<{DTYPE_TO_CPP[dtype]}>"
        else:
            return f"at::vec::VectorizedN<{DTYPE_TO_CPP[dtype]},{num_vectors}>"

    def _get_mask_type(self, dtype: torch.dtype = torch.float) -> str:
        if dtype == torch.bool:
            return ""
        num_vectors = self._get_num_vectors(dtype)
        return f"at::vec::VecMask<{DTYPE_TO_CPP[dtype]},{num_vectors}>"

    def _get_mask_cast(self, mask: CppCSEVariable, dtype: torch.dtype) -> str:
        assert mask.dtype == torch.bool, repr(mask)
        num_vectors = self._get_num_vectors(dtype)
        return f"{mask}.template cast<{DTYPE_TO_CPP[dtype]},{num_vectors}>()"

    def _get_vec_load_line(
        self,
        var: str,
        index: sympy.Expr,
        dtype: torch.dtype,
        load_mask: Optional[CppCSEVariable] = None,
    ):
        """
        Get a load line str that loads a vector from `var` at `index` of type `dtype`.
        If `load_mask` is not None, we do a masked load accordingly.
        Notes on the `dtype`:
        1. We always load `self.tiling_factor` number of elements regardless of the `dtype`.
           It means we load half of the vector lanes for 16-bit data types and quarter of the
           vector lanes for 8-bit data types.
        2. `torch.bool` and `torch.uint8` could mean masks and we load them as float mask vectors.
        """
        cpp_type = DTYPE_TO_CPP[dtype]
        num_vectors = self._get_num_vectors(dtype)
        load_mask_str = None
        if load_mask:
            if not load_mask.is_vec:
                # TODO: avoid hard-code torch.float
                load_mask_str = f"{self._get_mask_type(torch.float)}::from({load_mask})"
            else:
                load_mask_str = f"{self._get_mask_cast(load_mask, torch.float)}"
        loadbuf = f"{var} + {cexpr_index(index)}" if index != 0 else var
        if dtype == torch.bool:
            # TODO: should we consider load mask here?
            line = f"{self._get_mask_type()}::from({loadbuf})"
        else:
            line = (
                f"{load_mask_str}.template loadu<{cpp_type},{num_vectors}>({loadbuf})"
                if load_mask_str
                else f"{self._get_vec_type(dtype)}::loadu({loadbuf}, {cexpr_index(self.num_elems)})"
            )
        return line

    def _load_or_store_non_contiguous(
        self,
        var: Optional[str],
        index: sympy.Expr,
        dtype: torch.dtype,
        buffer: Optional[IndentedBuffer] = None,
        store_value: Optional[Union[str, CppCSEVariable]] = None,
        accu_store: bool = False,
    ) -> Optional[CppCSEVariable]:
        """
        Load or store a vector in a non-contiguous way. The vector is initialized from an array that is
        filled in an inner loop over the tiling factor.
        :param var: buffer to load from or store to, i.e. `var[transformed(index)]`. If None, we load the index
                    as index expression, i.e. `transformed(index)`.
        :param index: index into the `var` or the index expression by its own if `var` is None.
                      The `index` could contain indirect indexing or the tiling itervar. When used in
                      the inner loop, the index is transformed as follows:
                      1. the index is linearized along the tiling dim.
                      2. the indirect indexing vector variables are transformed into arrays over the tiling dim.
        :param dtype: data type of `var` or `index` if `var` is None.
        :param buffer: the code buffer to write the generated code to. If None, we write to `self.loads`.
        :param store_value: the value to store. If None, we load the vector.
        :param accu_store: whether accumulate the store_value to store_ptr. If True, a store_value should be provided
        :return: a CppCSEVariable that represents the loaded vector or None if it is a store.
        """
        assert not store_value or var is not None, "store var must be provided"
        if accu_store:
            assert store_value
        if buffer is None:
            buffer = self.loads

        def get_result_size(dtype: torch.dtype) -> int:
            if dtype.itemsize < 4:
                return self.num_elems * (4 // dtype.itemsize)
            else:
                return self.num_elems

        def get_tiling_size(dtype: torch.dtype) -> int:
            if dtype.itemsize < 4:
                return self.tiling_factor * (4 // dtype.itemsize)
            else:
                return self.tiling_factor

        def vec_to_array(vec_var: CppCSEVariable) -> CppCSEVariable:
            assert vec_var.is_vec
            code = BracesBuffer()
            code.writeline("[&]")
            with code.indent():
                vec_dtype = vec_var.dtype
                assert vec_dtype is not None
                if vec_dtype == torch.bool:
                    vec_dtype = torch.float
                result_size = get_result_size(vec_dtype)
                tiling_size = get_tiling_size(vec_dtype)
                code.writeline(
                    f"__at_align__ std::array<{DTYPE_TO_CPP[vec_dtype]}, {tiling_size}> tmpbuf;"
                )
                line = f"{vec_var}.store(tmpbuf.data(), {cexpr_index(result_size)});"
                code.writeline(line)
                code.writeline("return tmpbuf;")
            code.writeline("()")
            csevar = self.cse.generate(buffer, code)
            assert isinstance(csevar, CppCSEVariable)
            return csevar

        code = BracesBuffer()
        code.writeline("[&]")
        with code.indent():
            result_size = get_result_size(dtype)
            tiling_size = get_tiling_size(dtype)
            result_declare = (
                f"__at_align__ std::array<{DTYPE_TO_CPP[dtype]}, {tiling_size}> tmpbuf;"
            )
            code.writeline(result_declare)
            if store_value:
                code.writeline(
                    f"{store_value}.store(tmpbuf.data(), {cexpr_index(result_size)});"
                )
            itervar_inner = sympy_index_symbol(
                f"{self.itervars[self.tiling_idx]}_inner"
            )
            replacements = {}
            for indirect_var in (
                self.cse.varname_map[s.name]  # type: ignore[attr-defined]
                for s in index.free_symbols
                if symbol_is_type(s, SymT.TMP)
            ):
                assert isinstance(indirect_var, CppCSEVariable)
                if indirect_var.is_vec:
                    array_var = vec_to_array(indirect_var)
                    replacements[indirect_var] = f"{array_var}[{itervar_inner}]"
            index = self.scale_index_with_offset(
                index, itervar_idx=self.tiling_idx, offset=itervar_inner
            )
            load_mask = None
            if self._load_mask is not None:
                assert not store_value, "unexpected store with load mask"
                assert isinstance(self._load_mask, CppCSEVariable), self._load_mask
                if self._load_mask.is_vec:
                    load_mask = f"{self._load_mask}.is_masked({itervar_inner})"
                else:
                    load_mask = f"{self._load_mask} != 0"
            if cpp_builder.is_gcc():
                code.writeline(f"#pragma GCC unroll {self.tiling_factor}")
            else:
                code.writeline(f"#pragma unroll {self.tiling_factor}")
            code.writeline(
                f"for (long {itervar_inner} = 0; "
                + f"{itervar_inner} < {cexpr_index(self.num_elems)}; "
                + f"{itervar_inner}++)"
            )
            with code.indent(), contextlib.ExitStack() as stack:
                index_c = cexpr_index(index)
                for indirect_var in replacements:
                    index_c = re.sub(
                        r"\b" + f"{indirect_var}" + r"\b",
                        replacements[indirect_var],
                        index_c,
                    )
                rhs = f"{var}[{index_c}]" if var is not None else f"{index_c}"
                if load_mask:
                    code.writeline(f"if ({load_mask})")
                    stack.enter_context(code.indent())
                if store_value:
                    conjunction = "+=" if accu_store else "="
                    code.writeline(f"{rhs} {conjunction} tmpbuf[{itervar_inner}];")
                else:
                    code.writeline(f"tmpbuf[{itervar_inner}] = {rhs};")
            if not store_value:
                load_line = self._get_vec_load_line("tmpbuf.data()", 0, dtype)  # type: ignore[arg-type]
                code.writeline(f"return {load_line};")
        code.writeline("()")
        if store_value:
            code.writeline(";")
            buffer.splice(code)
            return None
        else:
            csevar = self.cse.generate(buffer, code)
            assert isinstance(csevar, CppCSEVariable)
            csevar.is_vec = True
            return csevar

    def load(self, name: str, index: sympy.Expr):
        var = self.args.input(name)
        index = self.rename_indexing(index)
        dtype = V.graph.get_dtype(name)
        tiling_var = self.itervars[self.tiling_idx]
        stride = self._try_get_const_stride(index, tiling_var)
        if stride == 0:
            # load scalar and lazily broadcast it on demand
            return super().load(name, index)
        elif stride == 1:
            # load contiguously
            line = self._get_vec_load_line(var, index, dtype, self._load_mask)
            csevar = self.cse.generate(self.loads, line)  # type: ignore[assignment]
        else:
            csevar = self._load_or_store_non_contiguous(var, index, dtype)  # type: ignore[assignment]
        assert isinstance(csevar, CppCSEVariable)
        csevar.update_on_args("load", (self, name, index), {})
        csevar.is_vec = True
        return csevar

    def _get_store_line(
        self,
        value: Union[str, CppCSEVariable],
        var: str,
        index: sympy.Expr,
        dtype: torch.dtype,
        accu_store: bool = False,
    ):
        """
        Get a store line buffer that stores `value` into `var` at `index` of `dtype`. It handles
        both contiguous and non-contiguous store cases.
        :param value: Vectorized type templaterized on `dtype`.
        :param var: buffer to store into.
        :index: index into the `var`.
        """
        # when value's type is str (e.g., welford reduction), caller should make sure
        # it is a vector
        assert isinstance(value, str) or (
            isinstance(value, CppCSEVariable) and value.is_vec
        ), value
        tiling_var = self.itervars[self.tiling_idx]
        var_expr = f"{var} + {cexpr_index(index)}"
        stride = self._try_get_const_stride(index, tiling_var)
        code = IndentedBuffer()
        if stride == 1:
            if dtype == torch.float and self.tail_size is None:
                code.writeline(f"{value}.store({var_expr});")
            else:
                code.writeline(
                    f"{value}.store({var_expr}, {cexpr_index(self.num_elems)});"
                )
        else:
            self._load_or_store_non_contiguous(
                var, index, dtype, buffer=code, store_value=value, accu_store=accu_store
            )
        return code

    def store(self, name, index, value, mode=None):
        assert "buf" in name
        assert isinstance(value, CppCSEVariable), value
        if not value.is_vec:
            # this happens when we store a scalar into a vectorized buffer like "fill"
            value = self.broadcast(value)
        var = self.args.output(name)
        index = self.rename_indexing(index)
        dtype = V.graph.get_dtype(name)
        if mode is None:
            code = self._get_store_line(value, var, index, dtype)
            self.stores.splice(code.map(lambda x: DeferredLine(name, x)))
        elif mode == "atomic_add":
            if not config.cpp.dynamic_threads and self.num_threads == 1:
                code = self._get_store_line(
                    f"{value}",
                    var,
                    index,
                    dtype,
                    accu_store=True,
                )
                self.stores.splice(code.map(lambda x: DeferredLine(name, x)))
            else:
                n_src = self._get_num_vectors(dtype)
                n_idx = self._get_num_vectors(torch.int64)
                cdtype = DTYPE_TO_CPP[dtype]
                index = ops.index_expr(index, torch.int64).value
                assert isinstance(index, CppCSEVariable) and index.is_vec
                line = f"atomic_add_vec<{cdtype}, {n_idx}, {n_src}>({var}, {index}, {value});"
                self.stores.writeline(DeferredLine(name, line))
        else:
            raise NotImplementedError(f"store mode={mode}")

    def reduction(self, dtype, src_dtype, reduction_type, value):
        # Note: For argmax and argmin on bool type, we always convert bool to float.
        # Fix issue: https://github.com/pytorch/pytorch/issues/143568
        assert reduction_type in VECTORIZABLE_RTYPES
        argmax_or_argmin = reduction_type in ("argmax", "argmin")
        horizontal_reduction = self.tiling_idx >= self.reduction_depth
        init_dtype = src_dtype if argmax_or_argmin else dtype
        assert isinstance(value, CppCSEVariable), value

        if not value.is_vec:
            value = self.broadcast(value)

        reduction_key = src_dtype, reduction_type, value
        if reduction_key in self.reduction_cse.reduction_cache:
            return self.reduction_cse.reduction_cache[reduction_key]

        vec_ns = "at::vec"
        vec = f"{vec_ns}::Vectorized<{DTYPE_TO_CPP[dtype]}>"
        acc_type = reduction_acc_type(reduction_type, init_dtype)
        acc_type_vec = self.reduction_acc_type_vec(reduction_type, init_dtype)

        acc = self.reduction_cse.generate(
            self.loads, f"reduction {reduction_key}", write=False
        )
        assert isinstance(acc, CppCSEVariable)
        acc_vec = f"{acc}_vec"
        masked_acc_vec = f"masked_{acc_vec}"
        self.reduction_var_names += [f"{acc}", acc_vec, masked_acc_vec]
        self.is_reduction = True
        self.reduction_prefix_generators.append(
            self._gen_reduction_prefix(
                acc, acc_type, reduction_type, init_dtype, reduction_init
            )
        )
        self.reduction_prefix_generators.append(
            self._gen_reduction_prefix(
                acc_vec,
                acc_type_vec,
                reduction_type,
                init_dtype,
                self.reduction_init_vec,
            )
        )
        reduction_size = functools.reduce(
            lambda x, y: x * y, self.ranges[self.reduction_depth :]
        )
        if reduction_type == "welford_reduce":
            # save the reciprocal of weights for welford reduce
            assert self.reduction_depth is not None
            # use masked acc_vec for tail vec kernel
            self.reduction_prefix_generators.append(
                self._gen_reduction_prefix(
                    masked_acc_vec,
                    acc_type_vec,
                    reduction_type,
                    dtype,
                    self.reduction_init_vec,
                )
            )
            reduction_size = functools.reduce(
                lambda x, y: x * y, self.ranges[self.reduction_depth :]
            )
            reduction_factor = (
                self.tiling_factor if self.tiling_idx >= self.reduction_depth else 1
            )
            self.weight_recp_vec_range = FloorDiv(reduction_size, reduction_factor)
            if self.weight_recp_vec_range not in self.weight_recps_cse.reduction_cache:
                self.weight_recps_val = self.weight_recps_cse.generate(
                    self.compute, f"reduction {self.weight_recp_vec_range}", write=False
                )
                self.weight_recps_cse.reduction_cache[
                    self.weight_recp_vec_range
                ] = self.weight_recps_val
                self.non_parallel_reduction_prefix.writeline(
                    self.welford_weight_reciprocal_vec(dtype)
                )
                # generate weight_recps for parallel reduction
                num_threads = (
                    "max_threads"
                    if config.cpp.dynamic_threads
                    else parallel_num_threads()
                )
                self.local_reduction_init.writeline(
                    self.welford_weight_reciprocal_vec(dtype, num_threads)
                )
            else:
                self.weight_recps_val = self.weight_recps_cse.reduction_cache[
                    self.weight_recp_vec_range
                ]
            # use masked acc_vec for tail vec kernel
            acc_vec_ = masked_acc_vec if self.tail_size else acc_vec
            self.stores.writeline(
                f"{acc_vec_} = {self.reduction_combine_vec(reduction_type, acc_vec_, value, True)};"
            )
        else:
            assert self.reduction_depth is not None
            index = self.itervars[self.reduction_depth]
            for i in range(self.reduction_depth + 1, len(self.itervars)):
                index = index * self.ranges[i] + self.itervars[i]
            kwargs = {
                "next_value": value,
                "index": index,
                "horizontal_reduction": horizontal_reduction,
                "src_dtype": src_dtype,
            }
            self.stores.writeline(
                f"{acc_vec} = {self.reduction_combine_vec(reduction_type, acc_vec, **kwargs)};"
            )
        self._gen_parallel_reduction_buffers(
            acc_vec,
            acc_type_vec,
            reduction_type,
            init_dtype,
            reduction_combine_fn=self.reduction_combine_vec,
            reduction_init_fn=self.reduction_init_vec,
        )
        self._gen_parallel_reduction_buffers(
            acc,
            acc_type,
            reduction_type,
            init_dtype,
            reduction_combine_fn=reduction_combine,
            reduction_init_fn=reduction_init,
        )
        if reduction_type == "welford_reduce":
            # use masked acc_vec for tail vec kernel
            self._gen_parallel_reduction_buffers(
                masked_acc_vec,
                acc_type_vec,
                reduction_type,
                dtype,
                reduction_combine_fn=self.reduction_combine_vec,
                reduction_init_fn=self.reduction_init_vec,
            )
        tmpvar: Union[str, CSEVariable]
        is_bool = dtype == torch.bool
        if horizontal_reduction:
            # Horizontal reduction
            if is_welford_reduction(reduction_type):
                assert self._get_num_vectors(dtype) in [
                    1,
                    2,
                ], "Welford reduction does not support VectorizedN (N>2)"
                next_value = f"welford_vec_reduce_all({acc_vec})"
                masked_next_value = f"welford_vec_reduce_all({masked_acc_vec})"
                self.reduction_suffix.writeline(
                    f"{acc} = {reduction_combine(reduction_type, acc, masked_next_value)};"
                )
            elif argmax_or_argmin:
                next_value = f"{reduction_type}_vec_reduce_all({acc_vec})"
            elif is_bool:
                if reduction_type in (
                    "any",
                    "sum",
                    "max",
                ):
                    next_value = f"!{acc_vec}.all_zero()"
                else:
                    assert reduction_type == "min"
                    next_value = f"{acc_vec}.all_masked()"
            else:
                reduce_all_body = (
                    "{ return "
                    + self.reduction_combine_vec(reduction_type, "x", "y")
                    + "; }"
                )
                is_bool = dtype == torch.bool
                # we are using at::vec::VecMask<float, N> for bool
                vec_dtype = torch.float if is_bool else dtype
                vec = f"at::vec::Vectorized<{DTYPE_TO_CPP[vec_dtype]}>"
                vec_reduce_all_func = f"at::vec::vec_reduce_all<{DTYPE_TO_CPP[vec_dtype]}, {self._get_num_vectors(vec_dtype)}>"
                next_value = f"{vec_reduce_all_func}([]({vec}& x, {vec}& y) {reduce_all_body}, {acc_vec})"

            self.reduction_suffix.writeline(
                f"{acc} = {reduction_combine(reduction_type, acc, next_value, src_dtype=src_dtype)};"
            )
            tmpvar = acc
        else:
            tmpvar = acc_vec
            if is_welford_reduction(reduction_type):
                masked_tmpvar = f"masked_{tmpvar}"
                self.reduction_suffix.writeline(
                    f"{tmpvar} = {reduction_combine(reduction_type, tmpvar, masked_tmpvar)};"
                )

        result = reduction_project(reduction_type, tmpvar)
        self.reduction_cse.reduction_cache[reduction_key] = result
        return result

    def store_reduction(self, name, index, value):
        index = self.rename_indexing(index)
        var = self.args.output(name)
        out_dtype = V.graph.get_dtype(name)
        dtype = (
            (out_dtype if out_dtype == torch.double else torch.float)
            if out_dtype.is_floating_point
            else torch.int64
        )
        out_num_vectors = V.kernel._get_num_vectors(out_dtype)
        src_num_vectors = V.kernel._get_num_vectors(dtype)
        code = IndentedBuffer()
        if self.tiling_idx >= self.reduction_depth:
            # Horizontal reduction
            code.writeline(
                f"{var}[{cexpr_index(index)}] = static_cast<{DTYPE_TO_CPP[out_dtype]}>({value});"
            )
        else:
            # Vertical reduction
            if out_dtype != dtype:
                converted_value = f"{DTYPE_TO_CPP[out_dtype]}_{value}"
                if out_dtype == torch.bool:
                    convert = f"{value}.template cast<bool,{self._get_num_vectors(torch.bool)}>()"
                else:
                    if src_num_vectors == out_num_vectors == 1:
                        convert = (
                            f"at::vec::convert<{DTYPE_TO_CPP[out_dtype]}>({value})"
                        )
                    else:
                        convert = (
                            f"at::vec::convert<{DTYPE_TO_CPP[out_dtype]},"
                            f"{out_num_vectors},{DTYPE_TO_CPP[dtype]},{src_num_vectors}>({value})"
                        )
                code.writeline(f"auto {converted_value} = {convert};")
                value = converted_value
            code.splice(self._get_store_line(value, var, index, out_dtype))
        self.reduction_suffix.splice(code.map(lambda x: DeferredLine(name, x)))

    def broadcast(self, scalar_var: CppCSEVariable) -> CppCSEVariable:
        assert not scalar_var.is_vec
        if scalar_var.dtype == torch.bool:
            vec_var = self.cse.generate(
                self.compute, f"{self._get_mask_type()}::from({scalar_var.name})"
            )
        else:
            assert scalar_var.dtype is not None
            vec_var = self.cse.generate(
                self.compute,
                f"{self._get_vec_type(scalar_var.dtype)}({scalar_var.name})",
            )
        assert isinstance(vec_var, CppCSEVariable)
        vec_var.dtype = scalar_var.dtype
        vec_var.dependent_itervars = scalar_var.dependent_itervars
        vec_var.is_vec = True
        return vec_var

    def arange(self, index: CppCSEVariable, stride: sympy.Symbol) -> CppCSEVariable:
        assert not index.is_vec
        assert index.dtype is not None
        csevar = self.cse.generate(
            self.compute,
            f"{self._get_vec_type(index.dtype)}::arange({index}, {stride})",
        )
        assert isinstance(csevar, CppCSEVariable)
        csevar.dtype = index.dtype
        csevar.is_vec = True
        return csevar

    def reduction_init_vec(self, reduction_type, dtype):
        scalar_type = DTYPE_TO_COMPUTATION_DTYPE[dtype]
        vec_type = self._get_vec_type(scalar_type)

        if is_welford_reduction(reduction_type):
            return f"Welford<{vec_type}>()"

        if reduction_type in ("argmin", "argmax"):
            cdtype = DTYPE_TO_CPP[scalar_type]
            acc_type = self.reduction_acc_type_vec(reduction_type, dtype)
            if reduction_type == "argmin":
                val = (
                    f"std::numeric_limits<{cdtype}>::infinity()"
                    if is_float_dtype(dtype)
                    else f"std::numeric_limits<{cdtype}>::max()"
                )
            else:
                val = (
                    f"-std::numeric_limits<{cdtype}>::infinity()"
                    if is_float_dtype(dtype)
                    else f"std::numeric_limits<{cdtype}>::min()"
                )
            return f"{acc_type}({val})"

        if reduction_type == "any":
            return f"{self._get_mask_type()}::from(0)"

        scalar_init = reduction_init(reduction_type, dtype)
        vec_init = f"{vec_type}({scalar_init})"
        if dtype == torch.bool:
            assert reduction_type in ("min", "max", "sum")
            return f"{self._get_mask_type()}::from({scalar_init})"
        return vec_init

    def reduction_acc_type_vec(self, reduction_type, dtype):
        scalar_type = DTYPE_TO_COMPUTATION_DTYPE[dtype]
        vec_type = self._get_vec_type(scalar_type)
        if is_welford_reduction(reduction_type):
            return f"Welford<{vec_type}>"
        if reduction_type in ("argmin", "argmax"):
            n_src = self._get_num_vectors(scalar_type)
            n_idx = self._get_num_vectors(torch.int64)
            if dtype == torch.bool:
                return f"IndexValueVec<{DTYPE_TO_CPP[torch.float]}, {n_src}, {n_idx}>"
            return f"IndexValueVec<{DTYPE_TO_CPP[scalar_type]}, {n_src}, {n_idx}>"
        if dtype == torch.bool:
            assert reduction_type in ("min", "max", "any", "sum")
            return f"{self._get_mask_type()}"
        return vec_type

    def welford_weight_reciprocal_vec(self, dtype, num_threads=None):
        vec_num_range_thread = (
            CeilDiv(self.weight_recp_vec_range, num_threads)
            if num_threads
            else self.weight_recp_vec_range
        )
        vec_num_range_thread_expr = cexpr_index(vec_num_range_thread)
        return (
            f"static WeightRecp<{self._get_vec_type(dtype)}> {self.weight_recps_val}"
            f"("
            f"{vec_num_range_thread_expr}"
            f");"
        )

    def reduction_combine_vec(
        self,
        reduction_type,
        var,
        next_value,
        use_weight_recps=False,
        index: Optional[sympy.Symbol] = None,
        horizontal_reduction: Optional[bool] = None,
        src_dtype: Optional[torch.dtype] = torch.float32,
    ):
        is_bool = src_dtype == torch.bool
        if reduction_type == "max":
            if self.tail_size:
                return f"max_masked_reduce({var}, {next_value}, {cexpr_index(self.tail_size)})"
            else:
                return (
                    f"{var} | {next_value}"
                    if is_bool
                    else f"at::vec::maximum({var}, {next_value})"
                )
        elif reduction_type == "min":
            if self.tail_size:
                return f"min_masked_reduce({var}, {next_value}, {cexpr_index(self.tail_size)})"
            else:
                return (
                    f"{var} & {next_value}"
                    if is_bool
                    else f"at::vec::minimum({var}, {next_value})"
                )
        elif reduction_type == "sum":
            if self.tail_size:
                return f"sum_masked_reduce({var}, {next_value}, {cexpr_index(self.tail_size)})"
            else:
                conjunction = "|" if is_bool else "+"
                return f"{var} {conjunction} {next_value}"
        elif reduction_type == "prod":
            if self.tail_size:
                return f"prod_masked_reduce({var}, {next_value}, {cexpr_index(self.tail_size)})"
            else:
                return f"{var} * {next_value}"
        elif reduction_type == "xor_sum":
            if self.tail_size:
                return f"xor_sum_masked_reduce({var}, {next_value}, {cexpr_index(self.tail_size)})"
            else:
                return f"{var} ^ {next_value}"
        elif reduction_type == "welford_reduce":
            if use_weight_recps:
                if self.tail_size:
                    return f"welford_combine({var}, {next_value}, {cexpr_index(self.tail_size)}, &{self.weight_recps_val})"
                else:
                    return f"welford_combine({var}, {next_value}, &{self.weight_recps_val})"
            else:
                if self.tail_size:
                    return f"welford_combine({var}, {next_value}, {cexpr_index(self.tail_size)})"
                else:
                    return f"welford_combine({var}, {next_value})"
        elif reduction_type == "welford_combine":
            if isinstance(next_value, tuple):
                # When reading a value from Inductor IR we have a tuple of variable names
                mean, m2, weight = next_value
            else:
                # When combining intermediate accumulators we have a Welford<T> struct
                mean, m2, weight = reduction_project(reduction_type, next_value)
            if self.tail_size:
                return f"welford_combine({var}, {{{mean}, {m2}, {weight}}}, {cexpr_index(self.tail_size)})"
            else:
                return f"welford_combine({var}, {{{mean}, {m2}, {weight}}})"
        elif reduction_type in ("argmin", "argmax"):
            assert src_dtype is not None
            cdtype = DTYPE_TO_CPP[src_dtype]
            if src_dtype == torch.bool:
                cdtype = DTYPE_TO_CPP[torch.float]
            n_src = self._get_num_vectors(src_dtype)
            n_idx = self._get_num_vectors(torch.int64)
            t_extra = ""
            arg_extra = ""
            if index is not None:
                assert horizontal_reduction is not None
                t_extra = f", {str(horizontal_reduction).lower()}"
                arg_extra = f", {index}"
            if self.tail_size:
                return (
                    f"{reduction_type}_combine_vec<{cdtype}, {n_src}, {n_idx}{t_extra}>"
                    f"({var}, {next_value}{arg_extra}, {cexpr_index(self.tail_size)})"
                )
            else:
                return f"{reduction_type}_combine_vec<{cdtype}, {n_src}, {n_idx}{t_extra}>({var}, {next_value}{arg_extra})"
        elif reduction_type == "any":
            return f"{var} | {next_value}"
        else:
            raise NotImplementedError

    def indirect_assert(self, var, lower, upper, mask=None):
        assert isinstance(var, CppCSEVariable)
        assert var.dtype is not None
        if not var.is_vec:
            if isinstance(mask, CppCSEVariable) and mask.is_vec:
                mask = f"({mask}).all_masked()"
            return super().indirect_assert(var, lower, upper, mask)
        lower_scalar = lower
        upper_scalar = upper
        if lower:
            lower = f"{self._get_vec_type(var.dtype)}({lower})"
        if upper:
            upper = f"{self._get_vec_type(var.dtype)}({upper})"
        if lower and upper:
            cond = f"({lower} <= {var}) & ({var} < {upper})"
            cond_print = f"{lower_scalar} <= {var} < {upper_scalar}"
        elif lower:
            cond = f"{lower} <= {var}"
            cond_print = f"{lower_scalar} <= {var}"
        else:
            assert upper
            cond = f"{var} < {upper}"
            cond_print = f"{var} < {upper_scalar}"
        cond = f"{self._get_mask_type(var.dtype)}({cond})"
        if mask:
            if not mask.is_vec:
                mask = f"{self._get_mask_type(var.dtype)}({mask})"
            # We need not check when the mask is False
            cond = f"({cond}) | ~({mask})"
        if self.tail_size:
            cond = (
                f"{self._get_mask_type(var.dtype)}::set({self._get_mask_type(var.dtype)}::from(1)"
                f", ({cond}), {cexpr_index(self.tail_size)})"
            )
        cond = f"({cond}).all_masked()"
        return f'{self.assert_function}({cond}, "index out of bounds: {cond_print}")'

    def get_to_dtype_expr(self, src, dtype, src_dtype):
        assert isinstance(src, CppCSEVariable)
        if not src.is_vec:
            return super().get_to_dtype_expr(src, dtype, src_dtype)
        src_cpp_type = DTYPE_TO_CPP[src_dtype]
        src_num_vectors = self._get_num_vectors(src_dtype)
        dst_cpp_type = DTYPE_TO_CPP[dtype]
        dst_num_vectors = self._get_num_vectors(dtype)
        expr = f"({src})"
        if src_dtype != torch.bool and dtype == torch.bool:
            expr = f"{self._get_mask_type(src_dtype)}::from<{src_cpp_type},{src_num_vectors}>({src})"
        elif src_dtype == torch.bool and dtype != torch.bool:
            expr = f"{src}.to<{dst_cpp_type},{dst_num_vectors}>()"
        elif src_dtype != dtype:
            if src_num_vectors == dst_num_vectors == 1:
                expr = f"at::vec::convert<{dst_cpp_type}>({src})"
            else:
                expr = f"at::vec::convert<{dst_cpp_type},{dst_num_vectors},{src_cpp_type},{src_num_vectors}>({src})"
        return expr


class CppTile2DKernel(CppVecKernel):
    """
    A vector kernel that handles the 2d tiles with the tile size defined in `tiling_factor` on
    the inner-most loop level and one of the outer loop level (`outer_tiling_idx`). When the data
    tile is accessed in a contiguous way from the outer loop axis, a transposition is applied on the
    tile to make the access contiguous from the inner-most loop axis. Then, the same vectorization
    logic from its parent `CppVecKernel` is leveraged for load/store/compute. The transposed tile load
    and store are generated into kernel.preloads and kernel.poststores buffers.

    The loop structure looks like below:
    for ...
      for i_outer ...
        for ...
          for inner_most ...
            // generated by CppTile2DKernel
            float tmp0[16*16]; at::vec::transpose_mxn<...>(tmp0, in_ptr0 + ..., ...); // into kernel.preloads
            float tmp1[16*16]; // into kernel.preloads
            for i_inner ... { // the kernel inner loop
              vectorized loads/compute/stores (e.g., load tmp0, store tmp1) // into kernel.loads/compute/stores
            }
            at::vec::transpose_mxn(out_ptr0 + ..., tmp1, ...) // into kernel.poststores
          for inner_most ... (tail)
            // generated by CppVecKernel
            ...
      for i_outer ... (tail)
        for ...
          for ...
            // generated by CppKernel
            ...
    """

    overrides = CppTile2DOverrides  # type: ignore[assignment]

    def __init__(
        self,
        args,
        num_threads,
        tiling_factor,
        tiling_indices,
        inner_tail_size=None,
        outer_tail_size=None,
    ):
        super().__init__(
            args,
            num_threads,
            tiling_factor,
            tiling_indices[1],
            inner_tail_size,
        )
        self.tiling_indices = tiling_indices
        self.inner_tail_size = inner_tail_size
        self.outer_tail_size = outer_tail_size
        self.inner_num_elems = inner_tail_size if inner_tail_size else tiling_factor
        self.outer_num_elems = outer_tail_size if outer_tail_size else tiling_factor
        self.inner_is_tiling_idx = True

    def inner_itervar(self):
        return sympy_index_symbol(f"{self.itervars[self.outer_idx]}_inner")

    def need_vec_transpose(self, index):
        outer_var = self.itervars[self.outer_idx]
        inner_var = self.itervars[self.tiling_idx]
        outer_stride = stride_at_vec_range(index, outer_var, self.tiling_factor)
        inner_stride = stride_at_vec_range(index, inner_var, self.tiling_factor)
        return (
            self._load_mask is None  # TODO: support transposition with mask
            and outer_stride == 1
            and index.has(inner_var)
            and not inner_stride.has(inner_var)
            and not inner_stride.has(outer_var)
        )

    def gen_transposed_tile_load_store(self, name, var, index, is_store):
        # transposed tile load/store outside the kernel inner loop
        dtype = V.graph.get_dtype(name)
        factor = self.tiling_factor
        src = f"{var} + {cexpr_index(index)}"
        dst = "__place_holder__"
        ld_src = f"{cexpr_index(stride_at_vec_range(index, self.itervars[self.tiling_idx], self.tiling_factor))}"
        ld_dst = f"{cexpr_index(self.num_elems)}"
        if is_store:
            src, dst = dst, src
            ld_src, ld_dst = ld_dst, ld_src

        need_define = True
        if self.inner_is_tiling_idx ^ is_store:
            M, N = self.inner_num_elems, self.outer_num_elems
        else:
            M, N = (
                self.outer_num_elems,
                self.inner_num_elems,
            )
        if (isinstance(M, sympy.Expr) and not M.is_number) or (
            isinstance(N, sympy.Expr) and not N.is_number
        ):
            load_or_store = (
                f"at::vec::transpose_mxn<{DTYPE_TO_CPP[dtype]}>"
                f"({src}, {ld_src}, {dst}, {ld_dst}, {cexpr_index(M)}, {cexpr_index(N)});"
            )
        else:
            load_or_store = (
                f"at::vec::transpose_mxn<{DTYPE_TO_CPP[dtype]},{cexpr_index(M)},{cexpr_index(N)}>"
                f"({src}, {ld_src}, {dst}, {ld_dst});"
            )
        if is_store:
            tile_var = self.cse.newvar()
        elif not self.cse.contains(load_or_store):
            tile_var = self.cse.generate(self.preloads, load_or_store, write=False)
        else:
            need_define = False
            tile_var = self.cse.get(load_or_store)

        if need_define:
            cpp_dtype = DTYPE_TO_CPP[dtype]
            # tiling_factor might be smaller than the alignment of cpp_dtype, such as
            # with a vector that only holds 4 elements due to NEON 128-bit vectors and
            # cpp_dtype being a 64-bit integer.
            alignas = f"alignas(std::max(std::size_t({factor}), alignof({cpp_dtype})))"
            define_line = f"{alignas} {cpp_dtype} {tile_var}[{factor}*{factor}];"
            self.preloads.writeline(define_line)

        load_or_store = load_or_store.replace("__place_holder__", str(tile_var))
        if is_store:
            self.poststores.writeline(DeferredLine(name, load_or_store))
        else:
            self.preloads.writeline(load_or_store)

        return tile_var

    def load(self, name: str, index: sympy.Expr):
        var = self.args.input(name)
        index = self.rename_indexing(index)

        inner = self.inner_itervar()
        if self.need_vec_transpose(index):
            tile_var = self.gen_transposed_tile_load_store(
                name, var, index, is_store=False
            )
            # vector load inside the kernel inner loop
            loadbuf = f"{tile_var} + {cexpr_index(inner * self.num_elems)}"
            dtype = V.graph.get_dtype(name)
            line = self._get_vec_load_line(loadbuf, 0, dtype)  # type: ignore[arg-type]
            csevar = self.cse.generate(self.loads, line)
            csevar.update_on_args("load", (self, name, index), {})
            assert isinstance(csevar, CppCSEVariable)
            csevar.is_vec = True
            return csevar
        else:
            new_index = self.transform_indexing(index)
            return super().load(name, new_index)

    def store(self, name, index, value, mode=None):
        assert "buf" in name
        assert isinstance(value, CppCSEVariable), value
        if not value.is_vec:
            # this happens when we store a scalar into a vectorized buffer like "fill"
            value = self.broadcast(value)

        var = self.args.output(name)

        inner = self.inner_itervar()
        index = self.rename_indexing(index)
        assert mode is None
        if self.need_vec_transpose(index):
            tile_var = self.gen_transposed_tile_load_store(
                name, var, index, is_store=True
            )
            # vector store inside the kernel inner loop
            storebuf = f"{tile_var} + {cexpr_index(inner * self.num_elems)}"
            if self.tail_size or V.graph.get_dtype(name) in DTYPE_LOWP_FP + [
                torch.uint8,
                torch.int8,
            ]:
                line = f"{value}.store({storebuf}, {cexpr_index(self.num_elems)});"
            else:
                line = f"{value}.store({storebuf});"
            self.stores.writeline(DeferredLine(name, line))
        else:
            new_index = self.transform_indexing(index)
            super().store(name, new_index, value, mode)

    def codegen_inner_loops(self, code):
        inner = self.inner_itervar()
        if self.inner_is_tiling_idx:
            code.writeline(
                f"for (long {inner} = 0; {inner} < {cexpr_index(self.outer_num_elems)}; {inner}++)"
            )
        else:
            code.writeline(
                f"for (long {inner} = 0; {inner} < {cexpr_index(self.inner_num_elems)}; {inner}++)"
            )

    def set_ranges(self, group, reduction_group):
        vars = super().set_ranges(group, reduction_group)
        # do vertical reduction as the tail loop
        self.outer_idx, self.tiling_idx = (
            self.tiling_indices
            if self.tiling_indices[1] < self.reduction_depth
            else reversed(self.tiling_indices)
        )
        if self.tiling_idx == self.tiling_indices[0]:
            self.tail_size = self.outer_tail_size
            self.num_elems = self.outer_num_elems
            self.inner_is_tiling_idx = False
        else:
            self.tail_size = self.inner_tail_size
            self.num_elems = self.inner_num_elems
            self.inner_is_tiling_idx = True
        return vars

    def transform_indexing(self, index: sympy.Expr) -> sympy.Expr:
        return self.scale_index_with_offset(
            index,
            itervar_idx=self.outer_idx,
            offset=self.inner_itervar(),
        )


def get_loop_body_lowp_fp(_body: LoopBody) -> tuple[Optional[torch.dtype], bool]:
    """
    Returns the low precision data type (torch.float16/torch.bfloat16) contained in the nodes
    and if all the nodes can codegen with this data type without converting to float.
    Otherwise returns None and True.
    """
    sub_blocks = [_body.root_block] + list(_body.subblocks.values())

    _lowp_fp_type: Optional[torch.dtype] = None
    _use_fp32 = False
    for sub_block in sub_blocks:
        for _node in sub_block.graph.nodes:
            if _node.op == "placeholder" or _node.target in (
                "get_index",
                "index_expr",
            ):
                continue

            # Fast path if all operations can support bf16/fp16 without converting to fp32
            if _node.target not in [
                "load",
                "store",
                "abs",
                "neg",
                "output",
            ]:
                _use_fp32 = True

            if hasattr(_node, "meta") and _node.meta:
                assert OptimizationContext.key in _node.meta
                opt_ctx: OptimizationContext = _node.meta[OptimizationContext.key]
                if not opt_ctx.dtype or opt_ctx.dtype not in DTYPE_LOWP_FP:
                    _use_fp32 = True
                elif _lowp_fp_type is not None:
                    if _lowp_fp_type != opt_ctx.dtype:
                        warnings.warn("bf16 and fp16 are mixed in the scheduler node.")
                else:
                    _lowp_fp_type = opt_ctx.dtype
            else:
                _use_fp32 = True

    return _lowp_fp_type, _use_fp32


class TilingSelect:
    """
    Implement the heuristic to select the tiling factors and tiling indices.
    In the future, we can implement advanced heuristic in a subclass.
    """

    def __init__(self):
        super().__init__()

    def select_tiling(
        self,
        fn_list,
        var_sizes_list,
    ) -> tuple[List[int], List[int]]:
        # TODO(jgong5): support alternative tiling factors and data types
        loop_bodies = _get_loop_body(fn_list)
        all_dtypes = _get_dtype_from_loopbodies(loop_bodies)
        assert all_dtypes
        if any(dtype not in VECTORIZABLE_DTYPES for dtype in all_dtypes):
            return [], []
        dtype = torch.float
        _lowp_fp_dtype = get_loop_body_lowp_fp(loop_bodies[0])[0]
        if _lowp_fp_dtype and all(
            (get_loop_body_lowp_fp(loop_body)[0] == _lowp_fp_dtype)
            for loop_body in loop_bodies[1:]
        ):
            dtype = _lowp_fp_dtype

        tiling_factor = cpu_vec_isa.pick_vec_isa().nelements(dtype=dtype)
        tiling_indices = self._select_tiling_indices(
            fn_list, var_sizes_list, tiling_factor
        )

        if tiling_indices:
            group, reduction_group = max(
                var_sizes_list, key=lambda sizes: len(sizes[1])
            )
            call_ranges = tuple(group) + tuple(reduction_group)

            if config.cpp.enable_tiling_heuristics:

                def _try_get_stride(
                    index,
                    itervars,
                    tiling_factor,
                    tiling_indices,
                ):
                    itervar = itervars[tiling_indices[0]]
                    stride = stride_at_vec_range(index, itervar, tiling_factor)
                    return stride if stride.is_number else None

                def _update_negative_op_count(
                    node_name, non_contig_indexing_op_counter
                ):
                    if node_name not in non_contig_indexing_op_counter:
                        non_contig_indexing_op_counter[node_name] = 1
                    else:
                        non_contig_indexing_op_counter[node_name] += 1

                def _is_valid_indices(
                    itervars,
                    tiling_indices,
                ):
                    return (
                        len(tiling_indices) == 1
                        and len(itervars) > 0
                        and (
                            tiling_indices[0]
                            if tiling_indices[0] >= 0
                            else tiling_indices[0] + len(itervars)
                        )
                        < len(itervars)
                    )

                itervars = [
                    sympy_index_symbol_with_prefix(SymT.XBLOCK, n)
                    for n in range(len(call_ranges))
                ]
                reduction_depth = len(group)
                vars, reduction_vars = (
                    itervars[:reduction_depth],
                    itervars[reduction_depth:],
                )
                op_counter: Dict[str, int] = {}
                # ops may cause overhead with vectorization, like non-contiguous
                # index_expr, load, store
                non_contig_indexing_op_counter: Dict[str, int] = {}
                for _body in loop_bodies:
                    sub_blocks = [_body.root_block] + list(_body.subblocks.values())
                    for sub_block in sub_blocks:
                        for _node in sub_block.graph.nodes:
                            if _node.target in ["index_expr", "load", "store"]:
                                # get the index and replace prefix from z to x
                                arg_idx = 1 if _node.target == "index_expr" else 2
                                index = sub_block.body.indexing_from_args(
                                    (vars, reduction_vars)
                                )[_node.args[arg_idx].args[0]]
                                if _is_valid_indices(itervars, tiling_indices):
                                    stride = _try_get_stride(
                                        index, itervars, tiling_factor, tiling_indices
                                    )
                                    if (
                                        stride is None
                                        if _node.target == "index_expr"
                                        else stride not in [0, 1]
                                    ):
                                        _update_negative_op_count(
                                            _node.target, non_contig_indexing_op_counter
                                        )
                            if isinstance(_node.target, str) and not (
                                _node.target.startswith("masked_subblock")
                                or _node.target
                                in ["ops", "output", "constant", "get_index"]
                            ):
                                if _node.target not in op_counter:
                                    op_counter[_node.target] = 1
                                else:
                                    op_counter[_node.target] += 1

                op_num = sum(op_counter.values())
                non_contig_indexing_op_num = sum(
                    non_contig_indexing_op_counter.values()
                )
                ratio_threshold = 0.12
                quantity_threshold = 35
                if non_contig_indexing_op_num >= quantity_threshold or (
                    op_num > 0
                    and non_contig_indexing_op_num / op_num >= ratio_threshold
                ):
                    # Too many non-contiguous load/store/index_expr which hurts the
                    # vectorization performance. Disable vectorization when exceeding
                    # the thresholds.
                    return [], []

                if (
                    not reduction_group
                    and group
                    and len(tiling_indices) == 1
                    and not has_free_symbols(
                        [
                            group[tiling_indices[0]],
                        ]
                    )
                    and group[tiling_indices[0]] < tiling_factor / 4
                    and op_num < 10
                ):
                    # We found that when the number of elements in the inner loop range is
                    # relatively small(< tiling_factor / 4) and the number of operations is
                    # not large(< 10), vectorization is not efficient.
                    # And found that `#pragma GCC ivdep` has better performance than
                    # `#pragma omp simd simdlen(8)` for these cases.
                    return [], []

            if dtype in DTYPE_LOWP_FP:
                # For lower precision data type, if the call_range is not long enough,
                # use tiling_factor // 2 for better performance
                factor_lowp = cpu_vec_isa.pick_vec_isa().nelements(dtype=dtype)
                for tiling_indice in tiling_indices:
                    if tiling_indice < 0:
                        tiling_indice = tiling_indice + len(call_ranges)
                    if tiling_indice < 0 or tiling_indice >= len(call_ranges):
                        continue
                    if has_free_symbols(call_ranges):
                        call_range = V.graph.sizevars.size_hint(
                            call_ranges[tiling_indice], fallback=0
                        )
                        if call_range < factor_lowp:
                            V.graph.sizevars.guard_lt(call_range, factor_lowp)  # type: ignore[arg-type]
                            tiling_factor = factor_lowp // 2
                            break
                    elif call_ranges[tiling_indice] < factor_lowp:
                        tiling_factor = factor_lowp // 2
                        break

            if len(tiling_indices) == 1:
                return [tiling_factor], tiling_indices
            if len(tiling_indices) == 2:
                return [tiling_factor, tiling_factor], tiling_indices
        return [], []

    def _select_tiling_indices(
        self,
        fn_list,
        var_sizes_list,
        tiling_factor,
    ):
        all_index = []
        for fn, var_sizes in zip(fn_list, var_sizes_list):
            rw = dependencies.extract_read_writes(fn, *var_sizes)
            all_index += [dep.index for dep in itertools.chain(rw.reads, rw.writes)]
        contig_vars = OrderedSet[int]()
        contig_vars_list = []
        non_contig_stride_const = OrderedSet[int]()
        non_contig_stride_other = OrderedSet[int]()
        for index in all_index:
            for var in index.free_symbols:
                if not re.search(r"^d\d+$", var.name):
                    continue
                stride = stride_at_vec_range(index, var, tiling_factor)
                if stride == 0:
                    continue
                elif stride == 1:
                    contig_vars.add(int(var.name[1:]))
                    contig_vars_list.append(int(var.name[1:]))
                elif all(symbol_is_type(s, SymT.SIZE) for s in stride.free_symbols):
                    non_contig_stride_const.add(int(var.name[1:]))
                else:
                    non_contig_stride_other.add(int(var.name[1:]))
        contig_only = contig_vars - non_contig_stride_const - non_contig_stride_other
        group, reduction_group = max(var_sizes_list, key=lambda sizes: len(sizes[1]))
        num_itervars = len(group) + len(reduction_group)
        if len(contig_vars) == 0:
            # no contiguous vars
            return [num_itervars - 1]
        if contig_only:
            return sorted(contig_only)[-1:]
        contig_and_const_stride = (
            contig_vars & non_contig_stride_const
        ) - non_contig_stride_other
        contig_vars_sorted = sorted(contig_vars)
        if (
            len(contig_vars_sorted) == 2
            and contig_vars_sorted[-1] in contig_and_const_stride
            and contig_vars_sorted[-1] == num_itervars - 1
        ):
            return contig_vars_sorted
        return sorted(contig_vars_sorted, key=contig_vars_list.count)[-1:]


class CppKernelProxy(CppKernel):
    def __init__(self, kernel_group):
        super().__init__(kernel_group.args, kernel_group.ws.num_threads)
        self.kernel_group = kernel_group
        self.loop_nest = None
        self.call_ranges = None
        self.picked_vec_isa: cpu_vec_isa.VecISA = cpu_vec_isa.pick_vec_isa()
        self.kernels: List[CppKernel] = []

    def data_type_propagation(self, nodes):
        for _node in nodes:
            assert isinstance(_node, SchedulerNode)
            DataTypePropagation.propagate_scheduler_node(_node)

    # Check if all the nodes of a given fx graph can support BF16/FP16
    def is_lowp_fp_scheduler(self, scheduler_node: SchedulerNode):
        if not isinstance(scheduler_node._body, LoopBody):
            return True
        # Propagate the dtype to check if all the fx node is bf16/fp16
        DataTypePropagation.propagate_scheduler_node(scheduler_node)
        return (
            get_loop_body_lowp_fp(scheduler_node._body)[0] is not None
            and not get_loop_body_lowp_fp(scheduler_node._body)[1]
        )

    def legalize_lowp_fp_dtype_loopbody(self, loop_body: LoopBody):
        def add_to_dtype(sub_graph: torch.fx.Graph):
            def is_lowp_fp_load(node: torch.fx.Node):
                if node.target not in ["load"]:
                    return False
                assert len(node.args) == 3
                load_dtype = V.graph.get_dtype(node.args[1])  # type: ignore[arg-type]
                return load_dtype in DTYPE_LOWP_FP

            def is_lowp_fp_store(node: torch.fx.Node):
                if node.target != "store":
                    return False
                _, store_var, _, _, _ = node.args
                store_dtype = V.graph.get_dtype(store_var)  # type: ignore[arg-type]
                return store_dtype in DTYPE_LOWP_FP

            sub_graph_nodes = list(sub_graph.nodes)
            to_lowp_fp_legalized_nodes = []
            for _node in sub_graph_nodes:
                if is_lowp_fp_load(_node):
                    # No need to promote to float if all users are direct stores
                    if all(user.target == "store" for user in _node.users):
                        continue
                    ops = _node.args[0]
                    with sub_graph.inserting_after(_node):
                        to_type_node = sub_graph.call_method(
                            "to_dtype", args=(ops, _node, torch.float)
                        )
                        to_type_node_args = to_type_node.args
                        _node.replace_all_uses_with(to_type_node)
                        to_type_node.args = to_type_node_args
                        metrics.cpp_to_dtype_count += 1
                elif is_lowp_fp_store(_node):
                    ops, name, _, value_var, _ = _node.args
                    # No need to promote to float if it is a user of a load which are all directly stored
                    if value_var.target == "load" and all(
                        user.target == "store" for user in value_var.users
                    ):
                        continue
                    dtype = V.graph.get_dtype(name)
                    with sub_graph.inserting_before(_node):
                        to_type_node = sub_graph.call_method(
                            "to_dtype", args=(ops, value_var, dtype)
                        )
                        _node.replace_input_with(value_var, to_type_node)
                        metrics.cpp_to_dtype_count += 1
                elif _node.target == "reduction":
                    (
                        ops,
                        dtype,
                        src_dtype,
                        reduction_type,
                        value,
                    ) = _node.args
                    if src_dtype in DTYPE_LOWP_FP:
                        # Since we always convert the load/store value to float if the tensor is bfloat16/float16.
                        # Therefore, the reduction should never work with bfloat16/float16 value. Hence, we update
                        # the bfloat16/float16 reduction by
                        #     1) updating the src_dtype to float
                        # and 2) updating the dtype to float if it is bfloat16/float16.
                        assert dtype in [
                            torch.float,
                            torch.bfloat16,
                            torch.float16,
                            torch.int64,
                        ]
                        _node.args = (
                            ops,
                            torch.float if dtype in DTYPE_LOWP_FP else dtype,
                            torch.float,
                            reduction_type,
                            value,
                        )
                elif _node.target == "to_dtype" and _node.args[-1] in DTYPE_LOWP_FP:
                    (ops, x, _) = _node.args
                    # The legalization always loads the BF16/FP16 tensor as FP32 for computation
                    # and converts back to BF16/FP16 after the computation.
                    # Hence, there should be no computation w/ BF16/FP16.
                    # Therefore, we update the to_dtype by replacing the bf16/fp16 dtype with fp32.
                    # Save the legalized to_dtype node for the elimination(eliminate_to_dtype step):
                    #  1) Eliminate the redundant to_dtype node if we have a pattern as follows:
                    #     graph():
                    #       %lowp_fp_legalized = call_method[target=to_dtype](args = (%ops, %input, torch.float))
                    #       %to_dtype2 = call_method[target=to_dtype](args = (%ops, %lowp_fp_legalized, torch.bfloat16/float16))
                    # Regarding the first to_dtype, it is redundant because
                    # the second to_type also converts to the torch.bfloat16/torch.float16.
                    # Hence, we remove the first to_type.
                    to_lowp_fp_legalized_nodes.append(_node)
                    _node.args = (ops, x, torch.float)
                else:
                    pass

            def eliminate_to_dtype(sub_graph: torch.fx.Graph):
                def _eliminate_duplicate_to_node(sub_graph: torch.fx.Graph):
                    # Eliminate the redundant to_dtype node. Let's consider a pattern as follows:
                    #   graph():
                    #     %to_dtype1 = call_method[target=to_dtype](args = (%ops, %input, torch.float), kwargs = {})
                    #     %to_dtype2 = call_method[target=to_dtype](args = (%ops, %to_dtype1, torch.float), kwargs = {})
                    # Regarding the first to_dtype, it is redundant because the second to_type also converts to the
                    # torch.float. Hence, we remove the first to_type
                    def _used_by_to(to_node: torch.fx.Node):
                        return all(usr.target == "to_dtype" for usr in to_node.users)

                    all_to_nodes = [
                        node for node in sub_graph.nodes if node.target == "to_dtype"
                    ]
                    all_to_nodes_and_users = [
                        {node: node.users} for node in all_to_nodes if _used_by_to(node)
                    ]
                    for node_users in all_to_nodes_and_users:
                        for node, users in node_users.items():
                            if node in sub_graph.nodes and (
                                all(usr.args[-1] == node.args[-1] for usr in users)
                                or (
                                    node in to_lowp_fp_legalized_nodes
                                    and all(
                                        usr.args[-1] in DTYPE_LOWP_FP for usr in users
                                    )
                                )
                            ):
                                val_node = node.all_input_nodes[-1]
                                node.replace_all_uses_with(val_node)
                                sub_graph.erase_node(node)

                    # For debug mode, the graph of LoopBody will attach a new GraphModule as
                    # owning_module for debugging while the release mode will not. The lint will
                    # check whether the graph has owning_module to decide if it needs to check
                    # call_module. LoopBody might contain get_index as a module call. But it
                    # is just a function. Hence, it cannot pass the lint check for debug mode.
                    # We bypass the check if the owning_module is None. Eventually, we should call
                    # get_index via call_function but not call_module.
                    if sub_graph.owning_module is None:
                        sub_graph.lint()

                _eliminate_duplicate_to_node(sub_graph)

            eliminate_to_dtype(sub_graph)

        sub_blocks = [loop_body.root_block] + list(loop_body.subblocks.values())
        for sub_block in sub_blocks:
            add_to_dtype(sub_block.graph)

    def legalize_lowp_fp_dtype(self, nodes):
        if all(
            isinstance(_node, SchedulerNode) and self.is_lowp_fp_scheduler(_node)
            for _node in nodes
        ):
            # Mark the load node to load bf16/fp16
            for _node in nodes:
                sub_blocks = [_node._body.root_block] + list(
                    _node._body.subblocks.values()
                )
                for sub_block in sub_blocks:
                    for fx_node in sub_block.graph.nodes:
                        if fx_node.target in ["load", "store"]:
                            assert fx_node.meta
                            assert OptimizationContext.key in fx_node.meta
                            opt_ctx: OptimizationContext = fx_node.meta[
                                OptimizationContext.key
                            ]
                            assert opt_ctx.dtype in DTYPE_LOWP_FP

            # Bypass the legalization as the kernel can run with bf16/fp16 directly
            return

        for _node in nodes:
            assert isinstance(_node, SchedulerNode)
            assert isinstance(_node._body, LoopBody)
            body: LoopBody = _node._body
            if not body.is_memory_copy():
                self.legalize_lowp_fp_dtype_loopbody(body)

    def codegen_functions(self, fn_list, var_sizes_list):
        assert len(fn_list) == len(var_sizes_list)
        kernel_group = self.kernel_group
        group, reduction_group = max(var_sizes_list, key=lambda sizes: len(sizes[1]))

        self.set_ranges(group, reduction_group)

        def codegen_kernel(cls, *args):
            with kernel_group.new_kernel(cls, *args) as kernel:
                # Ugly hack to maintain the metrics kernel count since
                # we only count in CppKernelProxy, not those contained in it
                metrics.generated_kernel_count -= 1

                run(kernel)
                return kernel

        def run(kernel):
            vars, reduction_vars = kernel.set_ranges(group, reduction_group)
            in_suffix = False
            for fn, var_sizes in zip(fn_list, var_sizes_list):
                if var_sizes in [
                    (group, reduction_group),
                    (tuple(itertools.chain(group, reduction_group)), ()),
                ]:
                    assert not in_suffix
                    fn(vars, reduction_vars)
                else:
                    in_suffix = True
                    assert var_sizes == (
                        group,
                        (),
                    ), f"unexpected group: {var_sizes} != {group}, {reduction_group}"
                    # we can fuse in some extra pointwise into the suffix
                    with kernel.write_to_suffix():
                        fn(vars, ())

        scalar_kernel = codegen_kernel(CppKernel)
        V.graph.removed_buffers |= scalar_kernel.removed_buffers
        V.graph.inplaced_to_remove |= scalar_kernel.inplaced_to_remove
        self.loop_nest = LoopNest.build(scalar_kernel)

        if not self.picked_vec_isa or not self.itervars:
            self.kernels = [scalar_kernel]
            self.aggregate_reduction_buffers(False, None)
            self.loop_nest.set_kernel(self)
            return

        # Kernels share the same global contexts like V.graph.wrapper_code, V.kernel.args.
        # But the generated scalar kernel has updated these global contexts. Hence, the other kernels
        # should not do this again to avoid context conflict. By now, we only control the
        # config.inplace_buffers. In the future, we could maintain more contexts.
        with torch._inductor.config.patch(inplace_buffers=False):
            tiling_select = TilingSelect()
            tiling_factors, tiling_indices = tiling_select.select_tiling(
                fn_list, var_sizes_list
            )
            assert len(tiling_factors) == len(tiling_indices)
            # <TODO> This should be removed after full support for vectorization is implemented.
            could_masked_vec = True
            all_dtypes = _get_dtype_from_loopbodies(_get_loop_body(fn_list))
            if any(dtype not in MASKED_VECTORIZABLE_DTYPES for dtype in all_dtypes):
                # can be removed after masked vectorizable dtype are same with vectorizable dtype
                could_masked_vec = False

            _inner_loop_reduction_outer_not = False
            _outer_loop = None
            if tiling_indices:
                inner_loop_reduction = False
                outer_loop_level = tiling_indices[0]
                inner_loop_level = outer_loop_level + 1
                if len(self.loop_nest.loops) > inner_loop_level:
                    inner_loop_reduction = self.loop_nest.loops[
                        inner_loop_level
                    ].is_reduction
                    outer_loop_reduction = self.loop_nest.loops[
                        outer_loop_level
                    ].is_reduction
                    _inner_loop_reduction_outer_not = (
                        inner_loop_reduction and not outer_loop_reduction
                    )

            if len(tiling_indices) == 1:
                metrics.generated_cpp_vec_kernel_count += 1
                loop = self.loop_nest.tile(tiling_indices[0], factor=tiling_factors[0])
                vec_kernel = codegen_kernel(
                    CppVecKernel, tiling_factors[0], tiling_indices[0]
                )
                tail_size = loop.size - loop.tiled_size
                vec_kernel.active_ranges = {loop.var: (0, loop.tiled_size)}
                if config.cpp.enable_loop_tail_vec and could_masked_vec:
                    tail_kernel = codegen_kernel(
                        CppVecKernel,
                        tiling_factors[0],
                        tiling_indices[0],
                        tail_size,
                    )
                else:
                    tail_kernel = scalar_kernel
                    scalar_kernel.inner_itervars = [loop.var]
                tail_kernel.active_ranges = {loop.var: (loop.tiled_size, loop.size)}
                self.kernels = [vec_kernel, tail_kernel]
                _outer_loop = loop
            elif len(tiling_indices) == 2:
                assert (
                    tiling_indices[1] == len(self.itervars) - 1
                    and tiling_factors[0] == tiling_factors[1]
                )

                metrics.generated_cpp_vec_kernel_count += 2
                outer_loop = self.loop_nest.tile(
                    tiling_indices[0], factor=tiling_factors[0]
                )
                outer_ranges = {
                    "main": (0, outer_loop.tiled_size),
                    "tail": (outer_loop.tiled_size, outer_loop.size),
                }
                outer_tail_size = outer_loop.size - outer_loop.tiled_size
                inner_loop = self.loop_nest.tile(
                    tiling_indices[1], factor=tiling_factors[0]
                )
                inner_ranges = {
                    "main": (0, inner_loop.tiled_size),
                    "tail": (inner_loop.tiled_size, inner_loop.size),
                }
                inner_tail_size = inner_loop.size - inner_loop.tiled_size
                tile2d_kernel = codegen_kernel(
                    CppTile2DKernel,
                    tiling_factors[0],
                    tiling_indices,
                )
                tile2d_kernel.active_ranges = {
                    outer_loop.var: outer_ranges["main"],
                    inner_loop.var: inner_ranges["main"],
                }
                tail_kernel = []
                if config.cpp.enable_loop_tail_vec and could_masked_vec:
                    for outer_r, inner_r in (
                        ("main", "tail"),
                        ("tail", "main"),
                        ("tail", "tail"),
                    ):
                        _inner_tail_size = (
                            inner_tail_size if inner_r == "tail" else None
                        )
                        _outer_tail_size = (
                            outer_tail_size if outer_r == "tail" else None
                        )
                        kernel = codegen_kernel(
                            CppTile2DKernel,
                            tiling_factors[0],
                            tiling_indices,
                            _inner_tail_size,
                            _outer_tail_size,
                        )
                        kernel.active_ranges = {
                            outer_loop.var: outer_ranges[outer_r],
                            inner_loop.var: inner_ranges[inner_r],
                        }
                        tail_kernel.append(kernel)
                else:
                    vec_kernel = codegen_kernel(
                        CppVecKernel, tiling_factors[0], tiling_indices[0]
                    )
                    vec_kernel.active_ranges = {
                        outer_loop.var: outer_ranges["main"],
                        inner_loop.var: inner_ranges["tail"],
                    }
                    vec_kernel.inner_itervars = [inner_loop.var]
                    tail_kernel.append(vec_kernel)
                    scalar_kernel.active_ranges = {
                        outer_loop.var: outer_ranges["tail"],
                        inner_loop.var: (0, inner_loop.size),
                    }
                    scalar_kernel.inner_itervars = [inner_loop.var, outer_loop.var]
                    tail_kernel.append(scalar_kernel)
                self.kernels = [tile2d_kernel] + tail_kernel
                _outer_loop = outer_loop
            else:
                self.kernels = [scalar_kernel]
            self.aggregate_reduction_buffers(
                _inner_loop_reduction_outer_not, _outer_loop
            )
            self.loop_nest.set_kernel(self)

    def codegen_loop_bodies(self, loop_bodies, var_sizes_list):
        for body in loop_bodies:
            self.legalize_lowp_fp_dtype_loopbody(body)
            DataTypePropagation.propagate_loopbody(body)
        self.codegen_functions(loop_bodies, var_sizes_list)

    def codegen_nodes(self, nodes: List[SchedulerNode]):
        # Legalize BF16 node by adding to_dtype explicitly
        self.legalize_lowp_fp_dtype(nodes)
        self.data_type_propagation(nodes)
        assert len(nodes) >= 1

        def fn(node, *index_vars):
            node.decide_inplace_update()
            node.mark_run()
            if isinstance(V.kernel, NullKernelHandler):
                return node._body(*index_vars)
            else:
                return node.codegen(index_vars)

        fn_list = [functools.partial(fn, node) for node in nodes]

        if (
            isinstance(V.local_buffer_context, LocalBufferContext)
            and V.local_buffer_context.local_buffers
        ):

            def wrap_fn(fn):
                wrapped_fn = V.local_buffer_context.localize_function(
                    fn,
                )
                wrapped_fn.original_fn = fn
                return wrapped_fn

            fn_list = [wrap_fn(fn) for fn in fn_list]

        var_sizes_list = [node.group[1] for node in nodes]
        self.codegen_functions(fn_list, var_sizes_list)

    def codegen_loops(self, code, worksharing):
        self.codegen_loops_impl(self.loop_nest, code, worksharing)

    def update_stores_with_parallel_reduction(self):
        for kernel in self.kernels:
            kernel.update_stores_with_parallel_reduction()

    def gen_body(self, code: Optional[BracesBuffer] = None):
        assert code is not None
        if_prefix = "C10_LIKELY"
        for kernel in self.kernels:
            with contextlib.ExitStack() as stack:
                if kernel.codegen_conditions(code, if_prefix):
                    if_prefix = "C10_UNLIKELY"
                    stack.enter_context(code.indent())
                    code.splice(kernel.gen_body())

    def aggregate_reduction_buffers(
        self, inner_loop_reduction_outer_not: bool, outer_loop: Optional["LoopLevel"]
    ):
        # CppKernel/CppVecKernel/CppTile2dKernel have reduction buffers themselves.
        # Here, we decide how to aggregate them together and place new reduction buffers
        # under CppKernelProxy.
        def aggregate_reduction_prefix_suffix(outer_loop: "LoopLevel"):
            assert len(self.kernels) >= 2
            main_loop_kernel = self.kernels[0]
            tail_loop_kernel = self.kernels[-1]
            assert isinstance(main_loop_kernel, CppVecKernel)

            # Prefix
            if type(tail_loop_kernel) == CppKernel:
                # if tail loop kernel is a scalar kernel, we need to extend tmp_acc -> tmp_acc_arr[] to
                # hold the temporary inner loop acc result for outer tail loop
                tail_loop_kernel.finalize_reduction_prefix(
                    main_loop_kernel.tiling_factor
                )
                main_loop_kernel.finalize_reduction_prefix()
                self.reduction_prefix.splice(
                    tail_loop_kernel.reduction_prefix
                    + main_loop_kernel.reduction_prefix
                )
            else:
                main_loop_kernel.finalize_reduction_prefix()
                self.reduction_prefix.splice(main_loop_kernel.reduction_prefix)

            # Suffix
            suffix_buf = BracesBuffer()
            with contextlib.ExitStack() as stack:
                if main_loop_kernel.codegen_conditions(
                    suffix_buf, "C10_LIKELY", outer_loop.var
                ):
                    stack.enter_context(suffix_buf.indent())
                    suffix_buf.splice(main_loop_kernel.reduction_suffix)
            with contextlib.ExitStack() as stack:
                if tail_loop_kernel.codegen_conditions(
                    suffix_buf, "C10_UNLIKELY", outer_loop.var
                ):
                    stack.enter_context(suffix_buf.indent())
                    if type(tail_loop_kernel) == CppKernel:
                        reduction_vars = tail_loop_kernel.reduction_var_names
                        for name in reduction_vars:
                            new_name = f"{name}_arr[{outer_loop.var}_tail - {cexpr_index(outer_loop.tiled_size)}]"
                            replace_acc_name(tail_loop_kernel.stores, name, new_name)
                            replace_acc_name(
                                tail_loop_kernel.reduction_suffix, name, new_name
                            )
                        suffix_buf.splice(
                            move_code_under_inner_loop(
                                tail_loop_kernel.reduction_suffix,
                                outer_loop.var,
                                f"{outer_loop.var}_tail",
                                outer_loop.tiled_size,
                                outer_loop.size,
                            )
                        )
                    else:
                        suffix_buf.splice(tail_loop_kernel.reduction_suffix)
            self.reduction_suffix = suffix_buf

        main_kernel = self.kernels[0]
        if inner_loop_reduction_outer_not:
            assert outer_loop
            aggregate_reduction_prefix_suffix(outer_loop)
        else:
            main_kernel.finalize_reduction_prefix()
            self.reduction_prefix.splice(main_kernel.reduction_prefix)
            self.reduction_suffix.splice(main_kernel.reduction_suffix)
        self.parallel_reduction_prefix.splice(main_kernel.parallel_reduction_prefix)
        self.parallel_reduction_suffix.splice(main_kernel.parallel_reduction_suffix)
        self.local_reduction_init.splice(main_kernel.local_reduction_init)
        self.local_reduction_stores.splice(main_kernel.local_reduction_stores)
        self.non_parallel_reduction_prefix.splice(
            main_kernel.non_parallel_reduction_prefix
        )


class OuterLoopFusedKernel(CppKernel):
    def __init__(self, kernel_group):
        super().__init__(kernel_group.args, kernel_group.ws.num_threads)
        self.inner: List[LoopNest] = []

    def decide_parallel_depth(self, max_parallel_depth, threads) -> int:
        kernels_parallel_depth = []
        nested_kernels: List[CppKernel] = [
            loop_nest.get_kernel() for loop_nest in self.inner
        ]
        for kernel in nested_kernels:
            # For any ScalarKernel, VecKernel, or Tile2DKernel,
            # they should all have the same call_ranges
            call_ranges = kernel.call_ranges
            assert call_ranges is not None
            kernels_parallel_depth.append(
                kernel.decide_parallel_depth(len(call_ranges), threads)
            )
        return min(
            max_parallel_depth,
            max(kernels_parallel_depth),
        )


class ReasonFusedNodes(Enum):
    SAME_VARS_REDUCE = "same_vars_reduce"
    COMPATIBLE_REDUCTION = "compatible_reduction"
    COMPATIBLE_RANGES_NO_REDUCTION = "compatible_ranges_no_reduction"


class CppScheduling(BaseScheduling):
    # ctypes limits the number of args to 1024, refer to:
    # https://github.com/python/cpython/commit/a285af7e626d1b81cf09f8b2bf7656f100bc1237
    # We set a conservative threshold here.
    MAX_FUSED_KERNEL_ARGS_NUM = 500
    backend_features = dict.fromkeys(
        [
            BackendFeature.INPLACE_BUFFERS,
            BackendFeature.REDUCE_TO_SINGLE_ELEMENT,
        ]
    )

    @classmethod
    def get_backend_features(cls, device: torch.device):
        return cls.backend_features

    def __init__(self, scheduler):
        super().__init__()
        self.scheduler = scheduler
        if scheduler:
            self.reset_kernel_group()
        self._ready_to_flush = False

    def _set_flush_status(self, status: bool):
        self._ready_to_flush = status

    def group_fn(self, sizes):
        return tuple(tuple(map(V.graph.sizevars.simplify, s)) for s in sizes)

    def reset_kernel_group(self):
        from .cpp_wrapper_cpu import CppWrapperCpu

        self.kernel_group: Union[CppWrapperKernelGroup, KernelGroup]
        if isinstance(V.graph.wrapper_code, CppWrapperCpu):
            self.kernel_group = CppWrapperKernelGroup()
        else:
            self.kernel_group = KernelGroup()

    def fuse(self, node1, node2):
        if node1.is_foreach() or node2.is_foreach():
            return ForeachKernelSchedulerNode.fuse(node1, node2)
        elif node1.is_template():
            assert not node2.is_template()
            return FusedSchedulerNode.fuse(node1, node2)
        else:
            if (
                self._why_fuse_nodes(node1, node2)
                == ReasonFusedNodes.COMPATIBLE_RANGES_NO_REDUCTION
            ):
                assert isinstance(node1, (SchedulerNode, FusedSchedulerNode))
                assert isinstance(node2, (SchedulerNode, FusedSchedulerNode))

                _, (vars1, reduce1) = node1.group
                _, (vars2, reduce2) = node2.group
                assert reduce1 == () and reduce2 == (), (reduce1, reduce2)

                def get_indexing_ranges_exprs(node):
                    if isinstance(node, FusedSchedulerNode):
                        assert len(node.snodes) > 0, node.snodes
                        var_ranges = None
                        indexing_exprs = OrderedSet[Any]()
                        for snode in node.snodes:
                            v, exprs = get_indexing_ranges_exprs(snode)
                            if var_ranges is None:
                                var_ranges = v
                            assert var_ranges == v, (var_ranges, v, node.snodes)
                            indexing_exprs.update(exprs)
                        return var_ranges, list(indexing_exprs)
                    else:
                        assert isinstance(node, SchedulerNode)
                        comp_buffer = node.node
                        assert isinstance(comp_buffer, ir.ComputedBuffer)
                        _, body, _ = comp_buffer.get_default_sizes_body()
                        return body.var_ranges, list(body.indexing_exprs.values())

                node_to_recomp = node1 if len(vars1) < len(vars2) else node2
                assert isinstance(node_to_recomp, SchedulerNode)

                ref_node = node2 if len(vars1) < len(vars2) else node1

                ref_indexing_constraints = get_indexing_ranges_exprs(ref_node)

                node_to_recomp.recompute_size_and_body(
                    extra_indexing_constraints=ref_indexing_constraints
                )

                _, (vars1, _) = node1.group
                _, (vars2, _) = node2.group

                if vars1 == vars2:
                    return FusedSchedulerNode.fuse(node1, node2)

                # recompute ref_node if its ranges are also changed
                node_to_recomp_indexing_constraints = get_indexing_ranges_exprs(
                    node_to_recomp
                )
                if isinstance(ref_node, SchedulerNode):
                    ref_node.recompute_size_and_body(
                        extra_indexing_constraints=node_to_recomp_indexing_constraints
                    )
                else:
                    assert isinstance(ref_node, FusedSchedulerNode)
                    for snode in ref_node.snodes:
                        assert isinstance(snode, SchedulerNode)
                        snode.recompute_size_and_body(
                            extra_indexing_constraints=node_to_recomp_indexing_constraints
                        )
                    ref_node = FusedSchedulerNode(ref_node.scheduler, ref_node.snodes)

                _, (vars1, _) = node1.group
                _, (vars2, _) = node2.group
                assert vars1 == vars2, (vars1, vars2)
                return FusedSchedulerNode.fuse(node1, node2)
            elif self.can_fuse_vertical_outer_loop(node1, node2):
                return OuterLoopFusedSchedulerNode.fuse(
                    node1, node2, self._get_outer_loop_fusion_depth(node1, node2)
                )
            else:
                return FusedSchedulerNode.fuse(node1, node2)

    def _why_fuse_nodes(self, node1, node2) -> Optional[ReasonFusedNodes]:
        _, (vars1, reduce1) = node1.group
        _, (vars2, reduce2) = node2.group

        if vars1 == vars2 and reduce1 == reduce2:
            return ReasonFusedNodes.SAME_VARS_REDUCE
        if reduce1 == () and vars1 == vars2 + reduce2:
            return ReasonFusedNodes.COMPATIBLE_REDUCTION
        if self._can_fuse_nodes_with_compatible_ranges(node1, node2):
            return ReasonFusedNodes.COMPATIBLE_RANGES_NO_REDUCTION
        # TODO(jansel): allow fusion pointwise (vars1, ()) suffix?
        return None

    def _can_fuse_nodes_with_compatible_ranges(self, node1, node2):
        # Here we try to fuse SchedulerNode/FusedSchedulerNode with compatible ranges
        # e.g. (s0, s1, s2) and (s0 * s1 * s2)
        _, (vars1, reduce1) = node1.group
        _, (vars2, reduce2) = node2.group

        c1 = reduce1 == () and reduce2 == ()
        c2 = math.prod(vars1) == math.prod(vars2)
        c3 = len(vars1) == 1 or len(vars2) == 1
        if not (c1 and c2 and c3):
            return False

        node_to_recomp = node1 if len(vars1) < len(vars2) else node2
        ref_node = node2 if len(vars1) < len(vars2) else node1

        # We can not recompute sizes and body for nodes other than SchedulerNode
        # TODO: we can extend fusion support with compatible ranges for FusedSchedulerNode
        if isinstance(node_to_recomp, FusedSchedulerNode):
            return False

        # It may happen that node1 and node2 compatible number of elements
        # but different original ranges, for example:
        # {d0: s0, d1: s1, d2: s2} vs {d0: s0*s1*s2}
        # See https://github.com/pytorch/pytorch/pull/120077/files#r1500427848 for more details
        # TODO: we can fix if it allows us to CSE at least one of the variables

        assert isinstance(node_to_recomp, SchedulerNode)
        if isinstance(node_to_recomp.node, ir.TemplateBuffer):
            return False
        assert isinstance(node_to_recomp.node, ir.ComputedBuffer)
        # node.data.get_size() is a cheaper version of node.get_read_writes().var_ranges
        # but without variable name
        ranges2 = node_to_recomp.node.data.get_size()
        ranges1 = None
        if isinstance(ref_node, FusedSchedulerNode):
            ranges_set = OrderedSet[tuple[Any, ...]]()
            for snode in ref_node.snodes:
                if isinstance(snode.node, ir.TemplateBuffer):
                    break
                assert isinstance(snode.node, ir.ComputedBuffer)
                ranges_set.add(tuple(snode.node.data.get_size()))

            if len(ranges_set) != 1:
                return False

            ranges1 = list(next(iter(ranges_set)))
        else:
            assert isinstance(ref_node, SchedulerNode)
            assert isinstance(ref_node.node, ir.ComputedBuffer)
            ranges1 = ref_node.node.data.get_size()  # type: ignore[assignment]

        if ranges1 != ranges2:
            return False

        return True

    def _can_fuse_horizontal_impl(self, node1, node2):
        assert isinstance(node1, (FusedSchedulerNode, SchedulerNode))
        assert isinstance(node2, (FusedSchedulerNode, SchedulerNode))
        if any(
            isinstance(node, OuterLoopFusedSchedulerNode) for node in (node1, node2)
        ):
            return False
        return self._why_fuse_nodes(node1, node2) is not None

    def can_fuse_horizontal(self, node1, node2):
        if node1.is_template() or node2.is_template():
            return False
        if (
            len(node1.get_nodes()) + len(node2.get_nodes())
            > config.cpp.max_horizontal_fusion_size
        ):
            return False

        return self._can_fuse_horizontal_impl(node1, node2)

    def _get_outer_loop_fusion_depth(self, node1, node2):
        DISABLE_OUTER_LOOP_FUSION = 0
        if not all(
            type(node)
            in (OuterLoopFusedSchedulerNode, FusedSchedulerNode, SchedulerNode)
            for node in (node1, node2)
        ):
            return DISABLE_OUTER_LOOP_FUSION

        _node1 = (
            node1.get_outer_nodes()[-1]
            if isinstance(node1, OuterLoopFusedSchedulerNode)
            else node1
        )
        assert isinstance(_node1, (FusedSchedulerNode, SchedulerNode))
        _node2 = (
            node2.get_outer_nodes()[0]
            if isinstance(node2, OuterLoopFusedSchedulerNode)
            else node2
        )
        assert isinstance(_node2, (FusedSchedulerNode, SchedulerNode))

        _, (vars1, reduce1) = _node1.group
        _, (vars2, reduce2) = _node2.group
        if vars1 == () and vars2 == () and reduce1 != () and reduce2 != ():
            # Reduction only
            return DISABLE_OUTER_LOOP_FUSION
        if all(type(node) is OuterLoopFusedSchedulerNode for node in (node1, node2)):
            return (
                node1.outer_loop_fusion_depth
                if node1.outer_loop_fusion_depth == node2.outer_loop_fusion_depth
                else DISABLE_OUTER_LOOP_FUSION
            )
        outer_loop_fusion_depth = min(len(vars1), len(vars2))
        if (
            outer_loop_fusion_depth >= 1
            and vars1[:outer_loop_fusion_depth] == vars2[:outer_loop_fusion_depth]
        ):
            if any(
                type(node) is OuterLoopFusedSchedulerNode for node in (node1, node2)
            ):
                _compare_node = (
                    node1 if type(node1) is OuterLoopFusedSchedulerNode else node2
                )
                if _compare_node.outer_loop_fusion_depth == outer_loop_fusion_depth:
                    # Same outer loop fusion depth as prev nodes in OuterLoopFusedSchedulerNode
                    return outer_loop_fusion_depth
                else:
                    return DISABLE_OUTER_LOOP_FUSION
            else:
                # First 2 nodes to generate OuterLoopFusedSchedulerNode
                return outer_loop_fusion_depth
        return DISABLE_OUTER_LOOP_FUSION

    def can_fuse_vertical_outer_loop(self, node1, node2):
        return (
            not node1.is_template()
            and not node2.is_template()
            and node1.get_operation_names() & node2.ancestors
            and not (
                self._can_fuse_horizontal_impl(node1, node2)
                and not node1.is_reduction()
            )
            and self._get_outer_loop_fusion_depth(node1, node2) >= 1
        )

    def get_fusion_pair_priority(self, node1, node2):
        if self.can_fuse_vertical_outer_loop(node1, node2):
            # Outer loop fusion with lower priority
            return 1
        else:
            return 0

    def can_fuse_vertical(self, node1, node2):
        if node2.is_template():
            # TODO(jgong5): support pre-op fusion with template
            return False
        if node1.is_template():
            template_fusion_supported, _ = template_fusion_with_epilogues_supported(
                node1, [node2]
            )
            return not node2.is_reduction() and template_fusion_supported
        return (
            self._can_fuse_horizontal_impl(node1, node2) and not node1.is_reduction()
        ) or self.can_fuse_vertical_outer_loop(node1, node2)

    def try_loop_split(self, nodes: List[SchedulerNode]):
        """
        Apply loop split optimization.
        When one of the indexing_exprs contains a division, we eliminate the division by splitting the loop
        to avoid non-contiguous loads, subject to the following conditions:
            1. No reduction and no mudular index for all nodes.
            2. The indexing_exprs of all nodes contain only one (or more, but all the same) division,
               where the divisor is an integer and not too small (the divisor > 8), the dividend is
               one of the iter_vars, and this var, i.e. the dimension that needs to be split, is
               contiguous in all other indexing_exprs.

        For example, if the node's var_ranges: {z0: 2, z1: 9216, z2: 960} and indexing_exprs:
        {'index0': 8847360*z0 + 960*z1 + z2, 'index1': 32*z0 + (z2//30), 'index2': z2},
        we will split z2 -> 30*z2 + z3, then the node's var_ranges will be changed to
        {z0: 2, z1: 9216, z2: 32, z3: 30} and indexing_exprs will be changed to
        {'index0': 8847360*z0 + 960*z1 + 30*z2 + z3, 'index1': 32*z0 + z2, 'index2': 30*z2 + z3}.
        """

        # No reduction and no mudular
        if any(
            len(node.group[1][1]) != 0
            or any(
                expr.has(ModularIndexing) for expr in node._body.indexing_exprs.values()
            )
            for node in nodes
        ):
            return nodes

        split_var = None
        split_number = None
        num_div = 0
        div_expr_ = None
        match_div = False
        matched_node = None

        for node in nodes:
            assert isinstance(node.node, ir.ComputedBuffer)
            _, original_body, _ = node.node.get_default_sizes_body()
            for name, expr in original_body.indexing_exprs.items():
                for div_expr in expr.find(FloorDiv):
                    if (
                        any(div_expr.has(var) for var in original_body.iter_vars)
                        and div_expr != div_expr_
                    ):
                        div_expr_ = div_expr
                        num_div += 1
                    if num_div > 1:
                        return nodes
                    if (
                        isinstance(div_expr.args[1], sympy.core.numbers.Integer)
                        and div_expr.args[0] in original_body.iter_vars
                        and name is not None
                        and all(
                            stride_at_vec_range(expr_, div_expr.args[0]) in (0, 1)
                            for name_, expr_ in original_body.indexing_exprs.items()
                            if name_ != name
                        )
                        and div_expr.args[1] > 8
                    ):
                        split_var = div_expr.args[0]
                        split_number = div_expr.args[1]
                        match_div = True
                        matched_node = node

        # Only one node contains a division, and the split dimension is contiguous in all other indexing_exprs.
        if not match_div:
            return nodes

        extra_indexing_constraints = None

        def loop_split(sizes, body, vars):
            index_size, reduce_size = sizes
            index_vars, reduce_vars = vars
            split_idx = index_vars.index(split_var)
            new_index_size = index_size.copy()
            new_index_size[split_idx] = index_size[split_idx] // split_number
            new_index_size.insert(split_idx + 1, split_number)
            (new_index_vars, _), var_ranges = dependencies.index_vars_no_squeeze(
                new_index_size, reduce_size, prefix="y"
            )
            iter_vars = new_index_vars.copy()
            divisor_var = iter_vars.pop(split_idx + 1)
            iter_vars[split_idx] = split_number * iter_vars[split_idx] + divisor_var
            body = ir.LoopBody(
                body, [iter_vars, reduce_vars], var_ranges, new_index_vars, reduce_vars
            )
            nonlocal extra_indexing_constraints
            if not extra_indexing_constraints:
                extra_indexing_constraints = (
                    body.var_ranges,
                    list(body.indexing_exprs.values()),
                )
            return (
                (new_index_size, reduce_size),
                body,
                (new_index_vars, reduce_vars),
            )

        # Here decide the final loop order
        for node in nodes:
            if node == matched_node:
                node.recompute_size_and_body(recompute_sizes_body_func=loop_split)
        for node in nodes:
            if node != matched_node:
                node.recompute_size_and_body(
                    extra_indexing_constraints=extra_indexing_constraints,
                    recompute_sizes_body_func=loop_split,
                )

        return nodes

    def codegen_outer_loop_node(
        self,
        node: OuterLoopFusedSchedulerNode,
    ):
        """
        Generate the code for the outer loop fused scheduler node.
        1. Codegen with fused outer loop: depends on the analysis of
            the outer loop fused scheduler node, with or without the local buffer.
        2. If failed, fallback to standard codegen.
        """
        kernel_group = self.kernel_group
        generated_cpp_vec_kernel_count = metrics.generated_cpp_vec_kernel_count
        cpp_kernel_proxy_list: List[CppKernelProxy] = []
        nodes_list: List[List[SchedulerNode]] = []
        assert isinstance(node, OuterLoopFusedSchedulerNode)

        def try_outer_loop_fusion_with_local_buf(node: OuterLoopFusedSchedulerNode):
            """
            Codegen code with fused outer loop and local Buffer.
            """
            assert isinstance(node, OuterLoopFusedSchedulerNode)
            cpp_kernel_proxy_list.clear()
            nodes_list.clear()

            def get_call_ranges(node: BaseSchedulerNode):
                assert isinstance(node, (SchedulerNode, FusedSchedulerNode))
                nodes: List[SchedulerNode] = node.get_nodes()  # type: ignore[assignment]
                _, (group, reduction_group) = max(
                    nodes, key=lambda x: int(x.is_reduction())
                ).group
                call_ranges = tuple(group) + tuple(reduction_group)
                return call_ranges

            local_buffers: List[ir.Buffer] = []
            # Map local buffer name to a list of global buffers
            local_to_global_buffers: Dict[str, List[ir.Buffer]] = {}
            if all(
                len(get_call_ranges(_node)) == node.outer_loop_fusion_depth + 1
                for _node in node.get_outer_nodes()
            ):
                # Ref to the typical case of local buffer
                # in https://github.com/pytorch/pytorch/blob/
                # 1115a25c36340554442f28f9570abd42f0aface2/aten/src/ATen/native/cpu/SoftMaxKernel.cpp#L159
                # where the buffer is with size of last dim and contiguous.
                # Only support this typical case at first.
                visited_scheduler_nodes = OrderedSet[str]()
                for scheduler_node in node.get_nodes():
                    # all users inside same OuterLoopFusedSchedulerNode
                    assert isinstance(scheduler_node, SchedulerNode)
                    visited_scheduler_nodes.add(scheduler_node.get_name())
                    if (
                        scheduler_node.is_reduction()
                        or len(scheduler_node.get_outputs()) != 1
                    ):
                        continue

                    scheduler_buffer = scheduler_node.get_outputs()[0]
                    if all(
                        user.node in node.get_nodes() for user in scheduler_buffer.users
                    ):
                        global_buffer = scheduler_buffer.node
                        assert isinstance(global_buffer, ir.ComputedBuffer)
                        global_buffer_layout = global_buffer.get_layout()
                        size_offset = node.outer_loop_fusion_depth - len(
                            get_call_ranges(scheduler_node)
                        )

                        def is_all_write_read_contiguous():
                            contiguous_index_expr = 0
                            stride = 1
                            for var, range in reversed(
                                scheduler_node._body.var_ranges.items()
                            ):
                                contiguous_index_expr += stride * var
                                stride *= range
                            write_index_expr = scheduler_node._body.get_write_expr(
                                scheduler_buffer.get_name()
                            )

                            def is_contiguous_index(x):
                                return x == contiguous_index_expr

                            return is_contiguous_index(write_index_expr) and all(
                                isinstance(user.node, SchedulerNode)
                                and is_contiguous_index(
                                    user.node._body.get_read_expr(
                                        scheduler_buffer.get_name()
                                    ),
                                )
                                for user in scheduler_buffer.users
                            )

                        if not (
                            global_buffer_layout.is_contiguous()
                            and is_all_write_read_contiguous()
                        ):
                            continue
                        # Local Buffer is a view of global buffer
                        local_buffer_layout = ir.FixedLayout(
                            global_buffer_layout.device,
                            global_buffer_layout.dtype,
                            global_buffer_layout.size[size_offset:],
                            global_buffer_layout.stride[size_offset:],
                        )

                        def try_share_local_buffer(local_buffer_layout, local_buffers):
                            for local_buf in local_buffers:
                                if local_buffer_layout == local_buf.layout and all(
                                    all(
                                        user.node.get_name() in visited_scheduler_nodes
                                        for user in V.graph.scheduler.name_to_buf[
                                            global_buffer.name
                                        ].users
                                    )
                                    for global_buffer in local_to_global_buffers[
                                        local_buf.name
                                    ]
                                    if global_buffer.name is not None
                                ):
                                    return local_buf
                            return None

                        local_buf_prefix = "local_buffer_data"
                        # Share existing local buffer
                        local_buffer_used = try_share_local_buffer(
                            local_buffer_layout, local_buffers
                        )
                        if not local_buffer_used:
                            # Create new local buffer
                            local_buffer_used = ir.Buffer(
                                name=f"{local_buf_prefix}_{len(local_buffers)}",
                                layout=local_buffer_layout,
                            )
                            local_buffers.append(local_buffer_used)
                            local_to_global_buffers[local_buffer_used.name] = []
                        local_to_global_buffers[local_buffer_used.name].append(
                            global_buffer,
                        )

            with LocalBufferContext(kernel_group.args) as scope:
                if len(local_buffers) > 0:
                    for local_buffer in local_buffers:
                        assert local_buffer.name is not None
                        scope.add_local_buffer(
                            local_buffer, local_to_global_buffers[local_buffer.name]
                        )
                for _node in node.get_outer_nodes():
                    assert isinstance(_node, (FusedSchedulerNode, SchedulerNode))
                    cpp_kernel_proxy = CppKernelProxy(kernel_group)
                    cpp_kernel_proxy.codegen_nodes(_node.get_nodes())  # type: ignore[arg-type]
                    cpp_kernel_proxy_list.append(cpp_kernel_proxy)
                    nodes_list.append(_node.get_nodes())  # type: ignore[arg-type]

                if not node.check_outer_fusion_loop_level_attr(
                    cpp_kernel_proxy_list, node.outer_loop_fusion_depth
                ):
                    for removed_buffer in scope.removed_buffers:
                        # Restore the removed buffers by this context before
                        # fallback to codegen without using Local Buffer
                        V.graph.removed_buffers.remove(removed_buffer)
                    return False
                metrics.cpp_outer_loop_fused_inner_counts.append(
                    metrics.CppOuterLoopFusedCount(
                        len(cpp_kernel_proxy_list),
                        local_buffer_number=len(scope.local_buffers),
                    )
                )
                outer_fusion_cpp_kernel_proxy = node.merge_outer_fusion_kernels(
                    cpp_kernel_proxy_list,
                )
                kernel_group.finalize_kernel(
                    outer_fusion_cpp_kernel_proxy,
                    [_node for _nodes in nodes_list for _node in _nodes],
                )

            return True

        if not try_outer_loop_fusion_with_local_buf(node):
            # Reset generated_cpp_vec_kernel_count to codegen again
            metrics.generated_cpp_vec_kernel_count = generated_cpp_vec_kernel_count
            cpp_kernel_proxy_list.clear()
            nodes_list.clear()
            # Similar as comment in
            # https://github.com/pytorch/pytorch/blob/469383755fe416eb1c41fa724762ad3eaecdff07/torch/_inductor/codegen/cpp.py#L3269-L3272
            # Kernels share the same global contexts like V.graph.wrapper_code, V.kernel.args.
            with torch._inductor.config.patch(inplace_buffers=False):
                for _node in node.get_outer_nodes():
                    assert isinstance(_node, (FusedSchedulerNode, SchedulerNode))
                    _nodes: List[SchedulerNode] = _node.get_nodes()  # type: ignore[assignment]
                    cpp_kernel_proxy = CppKernelProxy(kernel_group)
                    cpp_kernel_proxy.codegen_nodes(_nodes)
                    kernel_group.finalize_kernel(cpp_kernel_proxy, _nodes)

    def codegen_node(
        self,
        node: Union[OuterLoopFusedSchedulerNode, FusedSchedulerNode, SchedulerNode],
    ):
        """
        Turn an set of pre-fused nodes into a C++ kernel.
        """
        kernel_group = self.kernel_group

        if isinstance(node, OuterLoopFusedSchedulerNode):
            self.codegen_outer_loop_node(node)
        else:
            nodes: List[SchedulerNode] = node.get_nodes()  # type: ignore[assignment]
            nodes = self.try_loop_split(nodes)
            cpp_kernel_proxy = CppKernelProxy(kernel_group)
            cpp_kernel_proxy.codegen_nodes(nodes)
            kernel_group.finalize_kernel(cpp_kernel_proxy, nodes)

        args_num = self._get_scheduled_num_args()
        if args_num > CppScheduling.MAX_FUSED_KERNEL_ARGS_NUM:
            self._set_flush_status(True)

    def is_cpp_template(self, node: BaseSchedulerNode) -> bool:
        return isinstance(node, SchedulerNode) and isinstance(
            node.node, ir.CppTemplateBuffer
        )

    def codegen_template(
        self,
        template_node: BaseSchedulerNode,
        epilogue_nodes: Sequence[BaseSchedulerNode],
        prologue_nodes: Sequence[BaseSchedulerNode],
    ):
        """
        Codegen a CPP template, possibly with fused epilogues
        """
        assert not prologue_nodes

        # Remove the MultiOutput Node
        epilogue_nodes = [
            epilogue_node
            for epilogue_node in epilogue_nodes
            if isinstance(epilogue_node, (SchedulerNode, FusedSchedulerNode))
        ]

        counters["inductor"]["cpp_epilogue_fusion_counter"] += len(epilogue_nodes)
        assert self.is_cpp_template(
            template_node
        ), "Template node passed to CppScheduler.codegen_template must be a SchedulerNode that wraps a CppTemplateBuffer"
        template_node = cast(SchedulerNode, template_node)
        _, (_, rnumel) = template_node.group
        assert rnumel == ()
        ctb: ir.CppTemplateBuffer = cast(ir.CppTemplateBuffer, template_node.node)
        epilogue_ir_nodes: List[Optional[ir.Operation]] = [
            n.node for n in epilogue_nodes
        ]
        assert all(
            isinstance(n, ir.ComputedBuffer) for n in epilogue_ir_nodes
        ), "Epilogue nodes must all be instances of ir.ComputedBuffer"

        def template_buffer_has_other_users(
            template_buffer, outputs_by_name, epilogue_nodes
        ):
            if not epilogue_nodes:
                return False

            assert template_buffer.get_name() in outputs_by_name
            users = outputs_by_name[template_buffer.get_name()].users
            return not all(
                isinstance(user.node, BaseSchedulerNode)
                and user.node.node in epilogue_nodes
                for user in users
            )

        flag_template_buffer_has_other_users = template_buffer_has_other_users(
            ctb, template_node.outputs_by_name, epilogue_ir_nodes
        )
        kernel, render = ctb.make_kernel_render(
            ctb,
            flag_template_buffer_has_other_users=flag_template_buffer_has_other_users,
            epilogue_nodes=epilogue_ir_nodes,
        )
        with kernel:
            grouped_gemm_allocate_lines: List[AllocateLine] = []
            if isinstance(template_node.node, ir.CppTemplateBuffer) and isinstance(
                template_node.node.layout, ir.MultiOutputLayout
            ):
                # For Grouped GEMM, allocate buffers for each GEMM
                assert (
<<<<<<< HEAD
                    template_node.node.outputs
                ), "Grouped GEMM Template should with output buffers"
                for buffer in template_node.node.outputs:
                    grouped_gemm_allocate_lines.append(
                        AllocateLine(V.graph.wrapper_code, buffer)
                    )
=======
                    len(template_node.outputs) == 1
                ), "Grouped GEMM has 1 output template buffer"
                for user in template_node.outputs[0].users:
                    assert isinstance(
                        user.node, ExternKernelSchedulerNode
                    ), "Grouped GEMM should be with ExternKernelSchedulerNode"
                    assert isinstance(
                        user.node.node, ir.MultiOutput
                    ), "Grouped GEMM has multi users with MultiOutput"
                    user.node.mark_run()
>>>>>>> ae14c5dc
            else:
                template_node.mark_run()  # type: ignore[attr-defined]
            for node in epilogue_nodes:
                node.mark_run()  # type: ignore[attr-defined]
            src_code = render()

        with V.set_kernel_handler(kernel):
            node_schedule = [template_node, *epilogue_nodes]
            kernel_name = self.define_kernel(src_code, node_schedule, kernel.args)
        for line in grouped_gemm_allocate_lines:
            if kernel.args.output_buffers[line.node.get_name()] != "REMOVED":
                # only allocate the buffer when it's not removed in kernel args
                V.graph.wrapper_code.writeline(line)
        kernel.call_kernel(kernel_name, ctb)
        V.graph.removed_buffers |= kernel.removed_buffers
        self.scheduler.free_buffers()

    def _get_scheduled_num_args(self):
        return self.kernel_group.get_num_args()

    def ready_to_flush(self):
        return self._ready_to_flush

    def codegen_sync(self):
        pass

    def define_kernel(self, src_code, nodes, kernel_args=None):
        wrapper = V.graph.wrapper_code
        fused_name = (
            get_fused_kernel_name(nodes, config.cpp.descriptive_names)
            if config.cpp.descriptive_names
            else ""
        )
        kernel_name = "_".join(["cpp", fused_name, wrapper.next_kernel_suffix()])
        kernel_decl_name = kernel_name if V.graph.cpp_wrapper else "kernel"
        src_code = src_code.replace(str(Placeholder.KERNEL_NAME), kernel_decl_name)
        src_code = src_code.replace(str(Placeholder.DESCRIPTIVE_NAME), kernel_name)
        # TODO(voz): Ostensibly, we should not need this. But there are cases where C++ codegen does
        # not use BracesBuffer, so we have no good indicator of a C++ buffer atm.
        src_code = src_code.replace("#pragma CMT", "//")

        compile_wrapper = IndentedBuffer()
        args = self.kernel_group.args if kernel_args is None else kernel_args
        _, _, arg_types = args.cpp_argdefs()
        if not V.graph.cpp_wrapper:
            compile_wrapper.writeline(f"async_compile.cpp_pybinding({arg_types!r}, '''")
        compile_wrapper.splice(src_code, strip=True)
        if not V.graph.cpp_wrapper:
            compile_wrapper.writeline("''')")
        wrapper.define_kernel(kernel_name, compile_wrapper.getvalue(), gpu=False)
        return kernel_name

    def flush(self):
        src_code = self.kernel_group.codegen_group()
        if src_code:
            kernel_name = self.define_kernel(
                src_code, self.kernel_group.scheduled_nodes
            )
            self.kernel_group.call_kernel(V.graph.wrapper_code, kernel_name)
        self.reset_kernel_group()
        self._set_flush_status(False)


class KernelGroup:
    def __init__(self):
        super().__init__()
        self.args = KernelArgs()
        self.loops_code = BracesBuffer()
        self.ws = WorkSharing(self.loops_code)
        self.stack = contextlib.ExitStack()
        self.stack.enter_context(self.ws)
        self.scheduled_nodes = []

    def new_kernel(self, cls, *args):
        return cls(self.args, parallel_num_threads(), *args)

    def finalize_kernel(self, new_kernel, nodes):
        self.scheduled_nodes += nodes
        code = self.loops_code
        ws = self.ws
        new_kernel.codegen_loops(code, ws)

    def get_num_args(self):
        arg_defs, _call_args, _arg_types = self.args.cpp_argdefs()
        args_num = len(arg_defs)
        return args_num

    def codegen_group(self, name=None) -> str:
        self.stack.close()
        if not self.scheduled_nodes:
            return ""
        code = BracesBuffer()
        # 1. Include header files
        # TODO: support kernel profile on other platforms
        enable_kernel_profile = config.cpp.enable_kernel_profile and sys.platform in [
            "linux",
            "win32",
        ]
        if enable_kernel_profile:
            code.writelines(["#include <ATen/record_function.h>"])
        code.writeline(codecache.cpp_prefix())

        # 2. Function definition
        kernel_decl_name = str(Placeholder.KERNEL_NAME) if name is None else name
        kernel_name = str(Placeholder.DESCRIPTIVE_NAME) if name is None else name
        arg_defs, _, _ = self.args.cpp_argdefs()
        arg_defs = ",\n".ljust(25).join(arg_defs)
        func_export_decl = get_export_declaration()
        code.writeline(
            f'extern "C" {func_export_decl} void {kernel_decl_name}({arg_defs})'
        )

        # 3. Function body
        with code.indent():
            if enable_kernel_profile:
                graph_id = V.graph.graph_id
                prefix = "graph_" + str(graph_id) + "_" if graph_id is not None else ""
                code.writelines(
                    [
                        f'RECORD_FUNCTION("{prefix + kernel_name}", c10::ArrayRef<c10::IValue>({{}}));'
                    ]
                )
            for old, new in self.args.aliases():
                code.writeline(f"auto {old} = {new};")
            code.splice(self.loops_code)
        return code.getvalue()

    def call_kernel(self, wrapper, kernel_name):
        _, call_args, arg_types = self.args.cpp_argdefs()
        wrapper.generate_kernel_call(
            kernel_name, call_args, gpu=False, triton=False, arg_types=arg_types
        )


class CppWrapperKernelGroup(KernelGroup):
    def __init__(self):
        super().__init__()
        self.args = CppWrapperKernelArgs()


class WorkSharing:
    def __init__(self, code):
        self.code = code
        self.in_parallel = False
        self.num_threads = None
        self.stack = contextlib.ExitStack()

    def parallel(self, threads):
        if self.in_parallel and threads != self.num_threads:
            # wrong number of threads
            self.close()
        if not self.in_parallel:
            self.num_threads = threads
            self.in_parallel = True
            if config.cpp.dynamic_threads:
                self.code.writeline("#pragma omp parallel")
            else:
                self.code.writeline(f"#pragma omp parallel num_threads({threads})")
            self.stack.enter_context(self.code.indent())
            self.code.writeline(
                "int tid = omp_get_thread_num();",
            )

    def single(self):
        if self.in_parallel:
            self.code.writeline("#pragma omp single")
        return self.in_parallel

    def close(self):
        self.stack.close()
        self.in_parallel = False

    def __enter__(self):
        self.stack.__enter__()
        return self

    def __exit__(self, exc_type, exc_val, exc_tb):
        self.stack.__exit__(exc_type, exc_val, exc_tb)


@dataclasses.dataclass
class LoopLevel:
    var: Optional[sympy.Expr] = None
    size: Optional[sympy.Expr] = None
    offset: sympy.Expr = sympy.S.Zero
    # Note [tiled_size]
    # We may do loop-tiling at this loop level.
    # When var is in [offset, tiled_size), we will perform the vectorization kernel.
    # When var is in [tiled_size, size), we will perform the scalar or masked vectorization kernel.
    # for (var = offset; var < size; var += steps) {
    #     if (var >= offset && var < tiled_size) vec_loop_body();
    #     if (var >= tiled_size && var < size) scalar_or_maskvec_loop_body();
    # }
    tiled_size: sympy.Expr = sympy.S.Zero
    steps: sympy.Expr = sympy.S.One
    parallel: int = 0
    simd_omp: bool = False
    simd_vec: bool = False
    collapsed: bool = False
    is_reduction: bool = False

    def __post_init__(self):
        # Regarding the C++/OpenMP backend, `cpu_vec_isa.pick_vec_isa()` to check
        # vectorization ISA is a time-consuming and one-shot operation. It leads
        # to taking a longer time to import `codegen.cpp` package because the
        # `LoopLevel` of the package is decorated by `@dataclasses.dataclass` while
        # the decorator will invoke `cpu_vec_isa.pick_vec_isa()` to initialize the
        # `simd_nelements` of the `LoopLevel`. It might introduce additional compilation
        # overhead to the Triton backend. Therefore, we moved the `simd_nelements` to
        # `__post_init__`
        picked_vec_isa: cpu_vec_isa.VecISA = cpu_vec_isa.pick_vec_isa()
        self.simd_nelements: int = picked_vec_isa.nelements() if picked_vec_isa else 0

    def tile(self, factor):
        sympy_factor = sympy.Integer(factor)
        loop = LoopLevel(self.var, self.size)
        loop.steps = sympy_factor
        loop.simd_vec = True
        loop.tiled_size = FloorDiv(loop.size, sympy_factor) * sympy_factor
        loop.parallel = self.parallel
        loop.collapsed = False
        loop.is_reduction = self.is_reduction
        return loop

    def lines(self):
        offset_expr = cexpr_index(self.offset)
        size_expr = cexpr_index(self.size)
        if config.cpp.no_redundant_loops and offset_expr == size_expr:
            return None
        simd = (
            f"simd simdlen({self.simd_nelements}) "
            if self.simd_omp and self.simd_nelements > 1
            else ""
        )
        if self.parallel:
            # TODO(jansel): look into chunk size and other schedules
            line1 = "#pragma omp for"
            if self.parallel > 1:
                line1 += f" collapse({self.parallel})"
            if self.simd_omp:
                line1 = line1.replace(" for ", f" for {simd}")
        elif self.simd_vec:
            line1 = ""
        elif self.simd_omp:
            line1 = f"#pragma omp {simd}"
        elif not self.is_reduction and cpp_builder.is_gcc():
            line1 = "#pragma GCC ivdep"
        else:
            line1 = ""
        offset_str = f"{INDEX_TYPE} {self.var}={offset_expr}"
        size_str = f"{self.var}<{size_expr}"
        if self.steps.is_number:
            steps_str = f"{self.var}+={cexpr_index(self.steps)}"
        else:
            # If the step size is 0, change it to 1 because a step size of 0
            # will cause floating point exception (core dump) during parallelization.
            steps_str = (
                f"{self.var}+=({cexpr_index(self.steps)} == 0 ? "
                f"1 : {cexpr_index(self.steps)})"
            )
        line2 = f"for({offset_str}; {size_str}; {steps_str})"
        if self.collapsed or not line1:
            return [line2]
        return [line1, line2]


@dataclasses.dataclass
class LoopNest:
    """
    A loop-nest-like structure. It is built with the `build` method
    as a loop nest and then will perform loop-tiling at some depth.

    A typical case is for vectorization, where we typically do loop-tiling
    at the innermost loop level. A more complicated case is when we do
    2D tiling at both the innermost and outer levels.
    """

    loops: Optional[List[LoopLevel]] = None
    kernel: Optional[CppKernel] = None

    @staticmethod
    def build(kernel: CppKernel):
        """Build a LoopNest with the given `kernel` as the leaf"""
        itervars = kernel.itervars
        ranges = kernel.ranges
        reduction_depth = kernel.reduction_depth
        assert reduction_depth is not None

        loops: Optional[List[LoopLevel]] = None
        for loop_idx, (var, size) in enumerate(zip(itervars, ranges)):
            loop = LoopLevel(var, size)
            if not loops:
                loops = [loop]
            else:
                loops.append(loop)
            if loop_idx >= reduction_depth:
                loop.is_reduction = kernel.is_reduction

        loop_nest = LoopNest(loops)
        return loop_nest

    def __bool__(self):
        return bool(self.loops)

    @cache_on_self
    def max_parallel_depth(self):
        """
        Maximal allowed depth for parallelism:
        1) Levels without splitting and
        2) All reduction or non-reduction levels
        When the loop is split at the top level, the max depth is 1.
        """
        if self.loops is None:
            return 0

        max_depth = 0
        is_reduction = self.loops[0].is_reduction
        for loop in self.loops:
            if loop.is_reduction != is_reduction:
                break
            max_depth += 1
        return max_depth

    def is_reduction_only(self):
        """
        Whether all the loops are for reduction. Reduction loops
        are always the inner most ones.
        """
        return self.loops is not None and self.loops[0].is_reduction

    def mark_parallel(self, par_depth):
        assert (
            par_depth <= self.max_parallel_depth()
        ), "Parallel depth cannot exceed the maximal allowed parallel depth"
        assert self.loops is not None
        assert len(self.loops) >= par_depth
        loop = self.loops[0]
        loop.parallel = par_depth
        for i in range(1, par_depth):
            self.loops[i].collapsed = True

    def tile(self, depth, factor):
        """
        Do loop-tiling at the `depth` level with `factor`.
            for (x0 = 0; x0 < x0_end; x0++)
            ->
            for (x0 = 0; x0 < x0_end; x0 += factor)
        See details in Note [tiled_size].
        """
        assert self.loops
        self.loops[depth] = self.loops[depth].tile(factor)
        return self.loops[depth]

    def get_kernel(self) -> CppKernel:
        assert self.kernel
        return self.kernel

    def set_kernel(self, kernel):
        self.kernel = kernel

    def from_loop_level(self, level: int):
        assert self.loops
        assert len(self.loops) >= level
        loops = None if level == len(self.loops) else self.loops[level:]
        return LoopNest(loops, self.kernel)<|MERGE_RESOLUTION|>--- conflicted
+++ resolved
@@ -4913,33 +4913,14 @@
             flag_template_buffer_has_other_users=flag_template_buffer_has_other_users,
             epilogue_nodes=epilogue_ir_nodes,
         )
+
+        def _is_grouped_gemm(template_node):
+            return isinstance(template_node.node, ir.CppTemplateBuffer) and isinstance(
+                template_node.node.layout, ir.MultiOutputLayout
+            )
+
         with kernel:
-            grouped_gemm_allocate_lines: List[AllocateLine] = []
-            if isinstance(template_node.node, ir.CppTemplateBuffer) and isinstance(
-                template_node.node.layout, ir.MultiOutputLayout
-            ):
-                # For Grouped GEMM, allocate buffers for each GEMM
-                assert (
-<<<<<<< HEAD
-                    template_node.node.outputs
-                ), "Grouped GEMM Template should with output buffers"
-                for buffer in template_node.node.outputs:
-                    grouped_gemm_allocate_lines.append(
-                        AllocateLine(V.graph.wrapper_code, buffer)
-                    )
-=======
-                    len(template_node.outputs) == 1
-                ), "Grouped GEMM has 1 output template buffer"
-                for user in template_node.outputs[0].users:
-                    assert isinstance(
-                        user.node, ExternKernelSchedulerNode
-                    ), "Grouped GEMM should be with ExternKernelSchedulerNode"
-                    assert isinstance(
-                        user.node.node, ir.MultiOutput
-                    ), "Grouped GEMM has multi users with MultiOutput"
-                    user.node.mark_run()
->>>>>>> ae14c5dc
-            else:
+            if not _is_grouped_gemm(template_node):
                 template_node.mark_run()  # type: ignore[attr-defined]
             for node in epilogue_nodes:
                 node.mark_run()  # type: ignore[attr-defined]
@@ -4948,10 +4929,22 @@
         with V.set_kernel_handler(kernel):
             node_schedule = [template_node, *epilogue_nodes]
             kernel_name = self.define_kernel(src_code, node_schedule, kernel.args)
-        for line in grouped_gemm_allocate_lines:
-            if kernel.args.output_buffers[line.node.get_name()] != "REMOVED":
-                # only allocate the buffer when it's not removed in kernel args
-                V.graph.wrapper_code.writeline(line)
+
+        if _is_grouped_gemm(template_node):
+            # For Grouped GEMM, allocate buffers for each GEMM after the epilogue
+            # codegen to determine whether the GEMM output buffer has been removed.
+            assert (
+                len(template_node.outputs) == 1
+            ), "Grouped GEMM has 1 output template buffer"
+            for user in template_node.outputs[0].users:
+                assert isinstance(
+                    user.node, ExternKernelSchedulerNode
+                ), "Grouped GEMM should be with ExternKernelSchedulerNode"
+                assert isinstance(
+                    user.node.node, ir.MultiOutput
+                ), "Grouped GEMM has multi users with MultiOutput"
+                user.node.mark_run()
+
         kernel.call_kernel(kernel_name, ctb)
         V.graph.removed_buffers |= kernel.removed_buffers
         self.scheduler.free_buffers()
