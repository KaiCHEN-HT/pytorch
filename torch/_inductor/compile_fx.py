--- conflicted
+++ resolved
@@ -2,6 +2,7 @@
 
 import contextlib
 import functools
+import inspect
 import io
 import itertools
 import json
@@ -12,11 +13,10 @@
 import time
 import warnings
 from abc import ABC, abstractmethod
-<<<<<<< HEAD
+from collections import namedtuple
+from concurrent.futures import Future
 from dataclasses import dataclass
-=======
 from inspect import currentframe
->>>>>>> 6772ab63
 from itertools import count
 from typing import (
     Any,
@@ -34,6 +34,7 @@
     TypeVar,
     Union,
 )
+from enum import Enum
 from typing_extensions import Never, override, ParamSpec, Protocol, TypedDict, Unpack
 from unittest import mock
 
@@ -61,15 +62,6 @@
     set_feature_use,
 )
 from torch._functorch import config as functorch_config
-<<<<<<< HEAD
-from torch._functorch.aot_autograd import aot_export_module, make_boxed_func
-from torch._inductor.codecache import (
-    BypassFxGraphCache,
-    code_hash,
-    FxGraphCache,
-    output_code_log,
-)
-=======
 from torch._functorch._aot_autograd.subclass_parametrization import (
     unwrap_tensor_subclass_parameters,
 )
@@ -78,14 +70,19 @@
     make_boxed_func,
     SerializableAOTDispatchCompiler,
 )
-from torch._inductor.codecache import code_hash, FxGraphCache, output_code_log
->>>>>>> 6772ab63
+from torch._inductor.codecache import (
+    BypassFxGraphCache,
+    code_hash,
+    FxGraphCache,
+    output_code_log,
+)
 from torch._inductor.cudagraph_utils import BoxedDeviceIndex, PlaceholderInfo
 from torch._inductor.debug import save_args_for_compile_fx_inner
 from torch._inductor.metrics import CachedMetricsDeltas, CachedMetricsHelper
 from torch._inductor.output_code import (
     CompiledAOTI,
     CompiledFxGraph,
+    CompiledFxGraphConstants,
     CompiledFxGraphConstantsWithGm,
     get_expanded_dims,
     index_expanded_dims,
@@ -100,7 +97,6 @@
     InputType,
     is_gpu,
     should_assume_input_aligned,
-    should_use_fx_graph_async_compile,
     should_use_remote_fx_graph_cache,
     tensor_is_aligned,
 )
@@ -173,9 +169,18 @@
         GraphSignature,
     )
 
-# For testing - use the serde FxCompile scheme to debug serialization and
-# deserialization of GraphMoule and CompiledFxGraph.
-_debug_serde_compile = False
+class CompileMode(Enum):
+    NORMAL = 0
+    # For testing - use the serde FxCompile scheme to debug serialization and
+    # deserialization of GraphMoule and CompiledFxGraph.
+    SERIALIZE =1
+    # Compile using a subprocess instead of in-process.
+    SUBPROCESS = 2
+    # Like SUBPROCESS but while waiting for the compile to finish run with
+    # backend=eager.
+    ASYNC = 3
+
+compile_mode: CompileMode = CompileMode.NORMAL
 
 log = logging.getLogger(__name__)
 perf_hint_log = torch._logging.getArtifactLogger(__name__, "perf_hints")
@@ -226,12 +231,10 @@
         and not torch.backends.cuda.matmul.allow_tf32
         and torch.cuda.get_device_capability() >= (8, 0)
     ):
-        # TODO: re-enable
-        # warnings.warn(
-        #    "TensorFloat32 tensor cores for float32 matrix multiplication available but not enabled. "
-        #    "Consider setting `torch.set_float32_matmul_precision('high')` for better performance."
-        # )
-        pass
+        warnings.warn(
+            "TensorFloat32 tensor cores for float32 matrix multiplication available but not enabled. "
+            "Consider setting `torch.set_float32_matmul_precision('high')` for better performance."
+        )
 
 
 def _unlift_graph(
@@ -785,9 +788,11 @@
             cache_event_time=start_time,
             key=cache_info.get("key") if cache_info else None,
             components=cache_info.get("components") if cache_info else None,
-            cache_bypass_reason=cache_info.get("cache_bypass_reason")
-            if cache_info
-            else "cache not enabled",
+            cache_bypass_reason=(
+                cache_info.get("cache_bypass_reason")
+                if cache_info
+                else "cache not enabled"
+            ),
             remote_cache_enabled=remote,
             local_cache_enabled=local,
         )
@@ -1237,7 +1242,7 @@
 class _WireProtocolPickledOutput:
     value: bytes
 
-    def deserialize(self, gm: Optional[GraphModule]) -> _WireProtocolOutput:
+    def deserialize(self, constants: CompiledFxGraphConstants) -> _WireProtocolOutput:
         """
         Turn this streamable object back into a _WireProtocolOutput.
         """
@@ -1250,7 +1255,7 @@
             # NOTE: This is kind of slow in the async case. Check that it's
             # just the first time - probably from loading torch itself in
             # the subprocess.
-            result.graph.after_deserialization(gm)
+            result.graph.after_deserialization(constants)
         return result
 
 
@@ -1345,7 +1350,23 @@
         inputs_to_check: Sequence[int],
         graph_kwargs: _CompileFxKwargs,
     ) -> OutputCode:
+        def fallback() -> OutputCode:
+            return _InProcessFxCompile().codegen_and_compile(gm, example_inputs, inputs_to_check, graph_kwargs)
+
+        try:
+            FxGraphCache._check_for_hop(gm)
+        except BypassFxGraphCache as e:
+            log.debug("Skipping %s compile: %s", type(self), e)
+            return fallback()
+
+        if graph_kwargs["aot_mode"]:
+            # TODO: For now skip aot_mode. To handle this we need to detect the
+            # output being a filename which we need to transfer back on output.
+            # TODO: Is this still true with OutputCode?
+            return fallback()
+
         context = torch._guards.TracingContext.try_get()
+        constants = CompiledFxGraphConstantsWithGm(gm)
         deterministic_guard = DeterministicGuard._current_state()
         logger_state = _LoggerState()
 
@@ -1367,16 +1388,14 @@
             # TODO: scuba record about not being able to do this?
             log.debug("Unable to pickle input graph or example inputs", exc_info=True)
 
-            # Fallback to in-process
-            return _InProcessFxCompile().codegen_and_compile(
-                gm, example_inputs, inputs_to_check, graph_kwargs
-            )
-
-        output = self._send_to_child(input).deserialize(gm)
+            return fallback()
+
+        output = self._send_to_child(input).deserialize(constants)
 
         self._postprocess(output)
 
-        # TODO: Do we need to figure out what changed in TracingContext in the child and plumb that back up to the parent?
+        # TODO: Do we need to figure out what changed in TracingContext in the
+        # child and plumb that back up to the parent?
 
         return output.graph
 
@@ -1450,7 +1469,8 @@
     def _postprocess(self, output: _WireProtocolOutput) -> None:
         # Since our metrics were gathered in a subprocess make sure to add them
         # here.
-        CachedMetricsHelper.apply_deltas(output.metrics)
+        # TODO:
+        # -- CachedMetricsHelper.apply_deltas(output.metrics)
 
         # And forward our collected logs. The cache is cleared when the outer
         # function exits.
@@ -1458,9 +1478,172 @@
         def getLogger(name: str) -> logging.Logger:
             return logging.getLogger(name)
 
-        for record in output.logs:
-            logger = getLogger(record.name)
-            logger.handle(record)
+        # TODO:
+        # -- for record in output.logs:
+        # --     logger = getLogger(record.name)
+        # --     logger.handle(record)
+
+
+_PostCompileData = namedtuple(
+    "_PostCompileData", ("example_inputs", "cudagraphs", "constants")
+)
+
+
+class _AsyncOutputCode(OutputCode):
+    _forward: Callable[..., Any]
+    _future: Optional[Future[_WireProtocolPickledOutput]]
+    _post_compile_data: Optional[_PostCompileData] = None
+
+    def __init__(
+        self,
+        eager_forward: Callable[..., Any],
+        future: Future[_WireProtocolPickledOutput],
+    ) -> None:
+        assert eager_forward is not None
+        self._future = future
+        self._forward = make_boxed_func(eager_forward)
+        self._post_compile_data = None
+
+        # This is so the caller will call us with a boxed input instead of
+        # *args.
+        self._boxed_call = True
+
+    @override
+    @property
+    def _fx_graph_cache_key(self) -> Optional[str]:
+        co_name = inspect.currentframe().f_code.co_name  # type: ignore[union-attr]
+        raise NotImplementedError(
+            f"unimplemented {self.__class__}.{co_name} {type(self)}"
+        )
+
+    @_fx_graph_cache_key.setter
+    def _fx_graph_cache_key(self) -> Optional[str]:
+        co_name = inspect.currentframe().f_code.co_name  # type: ignore[union-attr]
+        raise NotImplementedError(
+            f"unimplemented {self.__class__}.{co_name} {type(self)}"
+        )
+
+    @override
+    def __call__(self, inputs: Sequence[Any]) -> Any:
+        print("_AsyncOutputCode: it's this call here")
+        if self._future is not None and self._future.done():
+            print("--- background compile is finished - switching over")
+            # TODO: If the future ended in an exception do we want to continue
+            # running eager or hit the exception now?
+            pcd, self._post_compile_data = self._post_compile_data, None
+            assert pcd is not None
+            output = self._future.result().deserialize(pcd.constants)
+            # TODO: _OutOfProcessFxCompile._postprocess
+            output.graph.post_compile(*pcd)
+            self._forward = output.graph
+            self._future = None
+            print("--- background compile is finished - switched")
+
+            # TODO: If we end before the future is done then we currently hang
+            # until the future finishes. Fix that. Daemon mode?
+
+        # TODO: needs to run the forward function
+        return self._forward(inputs)
+
+    @override
+    def post_compile(
+        self,
+        example_inputs: Sequence[InputType],
+        cudagraphs: BoxedBool,
+        constants: CompiledFxGraphConstants,
+    ) -> None:
+        self._post_compile_data = _PostCompileData(
+            example_inputs, cudagraphs, constants
+        )
+
+
+class _AsyncWireProtocolOutput(_WireProtocolOutput):
+    _eager_forward: Callable[..., Any]
+    _future: Future[_WireProtocolPickledOutput]
+
+    def __init__(
+        self,
+        eager_forward: Callable[..., Any],
+        future: Future[_WireProtocolPickledOutput],
+    ) -> None:
+        self._eager_forward = eager_forward
+        self._future = future
+
+    @override
+    @property
+    def graph(self) -> OutputCode:
+        return _AsyncOutputCode(self._eager_forward, self._future)
+
+    @graph.setter
+    def graph(self, _: OutputCode) -> None:
+        co_name = inspect.currentframe().f_code.co_name  # type: ignore[union-attr]
+        raise NotImplementedError(
+            f"unimplemented {self.__class__}.{co_name} {type(self)}"
+        )
+
+    @override
+    @property
+    def metrics(self) -> CachedMetricsDeltas:
+        co_name = inspect.currentframe().f_code.co_name  # type: ignore[union-attr]
+        raise NotImplementedError(
+            f"unimplemented {self.__class__}.{co_name} {type(self)}"
+        )
+
+    @metrics.setter
+    def metrics(self, _: CachedMetricsDeltas) -> None:
+        co_name = inspect.currentframe().f_code.co_name  # type: ignore[union-attr]
+        raise NotImplementedError(
+            f"unimplemented {self.__class__}.{co_name} {type(self)}"
+        )
+
+    @override
+    @property
+    def logs(self) -> List[logging.LogRecord]:
+        co_name = inspect.currentframe().f_code.co_name  # type: ignore[union-attr]
+        raise NotImplementedError(
+            f"unimplemented {self.__class__}.{co_name} {type(self)}"
+        )
+
+    @metrics.setter
+    def logs(self, _: List[logging.LogRecord]) -> None:
+        co_name = inspect.currentframe().f_code.co_name  # type: ignore[union-attr]
+        raise NotImplementedError(
+            f"unimplemented {self.__class__}.{co_name} {type(self)}"
+        )
+
+
+class _AsyncWireProtocolPickledOutput(_WireProtocolPickledOutput):
+    _future: Future[_WireProtocolPickledOutput]
+    _eager_forward: Callable[..., Any]
+
+    def __init__(
+        self,
+        eager_forward: Callable[..., Any],
+        future: Future[_WireProtocolPickledOutput],
+    ) -> None:
+        self._future = future
+        self._eager_forward = eager_forward
+
+    @override
+    def deserialize(self, constants: CompiledFxGraphConstants) -> _WireProtocolOutput:
+        output = _AsyncWireProtocolOutput(self._eager_forward, self._future)
+        output._future = self._future
+        return output
+
+    @override
+    @property
+    def value(self) -> bytes:
+        co_name = inspect.currentframe().f_code.co_name  # type: ignore[union-attr]
+        raise NotImplementedError(
+            f"unimplemented {self.__class__}.{co_name} {type(self)}"
+        )
+
+    @value.setter
+    def value(self, _: bytes) -> None:
+        co_name = inspect.currentframe().f_code.co_name  # type: ignore[union-attr]
+        raise NotImplementedError(
+            f"unimplemented {self.__class__}.{co_name} {type(self)}"
+        )
 
 
 class _SubprocessFxCompile(_OutOfProcessFxCompile):
@@ -1477,7 +1660,7 @@
         env_vars = ["TORCHINDUCTOR_CACHE_DIR", "TRITON_CACHE_DIR"]
         extra_env = {v: os.environ[v] for v in env_vars if v in os.environ}
 
-        start = time.time()
+        # start = time.time()
         f = pool.submit(_SubprocessFxCompile._run_in_child_subprocess, input, extra_env)
         last = time.time()
         while not f.done():
@@ -1488,7 +1671,7 @@
             if now - last > 1:
                 last = now
         output = f.result()
-        end = time.time()
+        # end = time.time()
 
         return output
 
@@ -1524,6 +1707,74 @@
         return result
 
 
+class _AsyncFxCompile(_OutOfProcessFxCompile):
+    _eager_forward: Callable[..., Any]
+
+    def __init__(self, eager_forward: Callable[..., Any]) -> None:
+        self._eager_forward = eager_forward
+
+    @override
+    def _send_to_child(
+        self, input: _WireProtocolPickledInput
+    ) -> _WireProtocolPickledOutput:
+        # TODO: Do we need to copy across some kind of logging IDs? (ChromiumEventLogger)
+
+        pool = torch._inductor.async_compile.AsyncCompile.process_pool()
+
+        # TODO: This is the wrong thing to do long-term - but for now let's
+        # share the cache so we can identify tests broken by this later.
+        env_vars = ["TORCHINDUCTOR_CACHE_DIR", "TRITON_CACHE_DIR"]
+        extra_env = {v: os.environ[v] for v in env_vars if v in os.environ}
+
+        # start = time.time()
+        f = pool.submit(_AsyncFxCompile._run_in_child_subprocess, input, extra_env)
+        return _AsyncWireProtocolPickledOutput(self._eager_forward, f)
+
+        # -- last = time.time()
+        # -- while not f.done():
+        # --     # DEBUG: To print status updates...
+        # --     # print("tick...")
+        # --     time.sleep(0.125)
+        # --     now = time.time()
+        # --     if now - last > 1:
+        # --         last = now
+        # -- output = f.result()
+        # -- # end = time.time()
+        # --
+        # -- return output
+
+    @classmethod
+    def _run_in_child_subprocess(
+        cls,
+        pickled_input: _WireProtocolPickledInput,
+        extra_env: Optional[Mapping[str, str]],
+    ) -> _WireProtocolPickledOutput:
+        # TODO: In subprocess mode we need to clear the inductor caches.
+        # The problem:
+        #   1. We compile in worker A which fills stuff in tmpdir
+        #   2. parent clears inductor caches which deletes tmpdirs and tells
+        #      cpp_prefix_path() to clear its LRU cache
+        #   3. We compile a second time in subproc A - but since we never told
+        #      cpp_prefix_path() in worker A to clear its LRU it thinks the
+        #      tmpdir still exists and fails to compile.
+        #
+        # TODO: We probably should be using a separate tmpdir in the worker
+        # anyway... but we should probably still respect clear_inductor_caches()
+        # in the parent... maybe?
+        #
+        # TODO: We could be less aggressive by keeping a clock which gets
+        # incremented when we clear the cache, send the clock to the worker and
+        # only clear caches if the clock changed since last time.
+        #
+        clear_inductor_caches()
+        torch._inductor.metrics.reset()
+
+        # TODO: turn off config.fx_graph_async_compile
+
+        result = cls._run_in_child(pickled_input, extra_env)
+        return result
+
+
 # For debugging - create a _FxCompile which writes the serialized data to a file
 # and then exits.
 #
@@ -1580,27 +1831,15 @@
     **graph_kwargs: Unpack[_CompileFxKwargs],
 ) -> OutputCode:
     scheme: FxCompile
-    if _debug_serde_compile:
+
+    if compile_mode == CompileMode.NORMAL:
+        scheme = _InProcessFxCompile()
+    elif compile_mode == CompileMode.SERIALIZE:
         scheme = _DebugSerdeFxCompile()
-    else:
-        scheme = _InProcessFxCompile()
-    if True: # should_use_fx_graph_async_compile():
-        try:
-            FxGraphCache._check_for_hop(gm)
-
-            if graph_kwargs["aot_mode"]:
-                # TODO: For now skip aot_mode. To handle this we need to detect
-                # the output being a filename which we need to transfer back on
-                # output.
-                raise BypassFxGraphCache("aot_mode not supported for async compile")
-
-            # TODO: For remote could use some heuristics to determine if we
-            # think the overhead of sending the graph to a remote worker will be
-            # more than just compiling ourselves.
-
-            scheme = _SubprocessFxCompile()
-        except BypassFxGraphCache as e:
-            log.debug("Skipping async compile: %s", e)
+    elif compile_mode == CompileMode.SUBPROCESS:
+        scheme = _SubprocessFxCompile()
+    elif compile_mode == CompileMode.ASYNC:
+        scheme = _AsyncFxCompile(gm.forward)
 
     return scheme.codegen_and_compile(gm, example_inputs, inputs_to_check, graph_kwargs)
 
@@ -1727,11 +1966,13 @@
 
     # allocate static tensor inputs
     static_inputs = [
-        x
-        if not isinstance(x, torch.Tensor)
-        else static_input(x)
-        if idx not in static_input_idxs
-        else x.detach()
+        (
+            x
+            if not isinstance(x, torch.Tensor)
+            else static_input(x)
+            if idx not in static_input_idxs
+            else x.detach()
+        )
         for idx, x in enumerate(inputs)
     ]
 
@@ -1964,9 +2205,11 @@
 def get_cpp_wrapper_config() -> Dict[str, object]:
     return {
         # Set autotune_at_compile_time to True as default if the option is not explicitly set
-        "triton.autotune_at_compile_time": config.triton.autotune_at_compile_time
-        if config.triton.autotune_at_compile_time is not None
-        else has_triton(),
+        "triton.autotune_at_compile_time": (
+            config.triton.autotune_at_compile_time
+            if config.triton.autotune_at_compile_time is not None
+            else has_triton()
+        ),
         "triton.autotune_cublasLt": False,
         "triton.cudagraphs": False,  # TODO: to be removed
         "triton.store_cubin": True,
@@ -2298,9 +2541,11 @@
                     model_outputs_node.meta["user_visible_output_idxs"] = []
 
                 fixed = count_tangents(gm)
-                with config.patch(
-                    get_cpp_wrapper_config()
-                ) if config.cpp_wrapper else contextlib.nullcontext():
+                with (
+                    config.patch(get_cpp_wrapper_config())
+                    if config.cpp_wrapper
+                    else contextlib.nullcontext()
+                ):
                     return inner_compile(
                         gm,
                         example_inputs,
