--- conflicted
+++ resolved
@@ -9,8 +9,8 @@
 
 from ..ops_handler import StoreMode
 from ..scheduler import SchedulerNode
-from ..utils import get_bounds_index_expr, get_kernel_metadata
-from ..virtualized import ops, V
+from ..utils import get_kernel_metadata
+from ..virtualized import V
 from .common import CSEVariable, DeferredLine, IndentedBuffer, OpOverrides
 from .simd import IterationRangesEntry, SIMDKernel, SIMDScheduling
 
@@ -69,22 +69,6 @@
         return str(val)
 
     @staticmethod
-<<<<<<< HEAD
-    def index_expr(expr: sympy.Expr, dtype: torch.dtype) -> str:
-        idx_str = V.kernel.index_to_str(V.kernel.prepare_indexing(expr))
-        var = V.kernel.cse.generate(
-            V.kernel.compute, idx_str, bounds=get_bounds_index_expr(expr)
-        )
-        return ops.to_dtype(var, dtype)
-
-    @staticmethod
-    def masked(mask: CSEVariable, body: sympy.Expr, other: CSEVariable) -> str:
-        # TODO: Add a proper implementation considering there are no lambdas in Metal
-        return f"{mask} ? {body()} : {other}"
-
-    @staticmethod
-=======
->>>>>>> d41134f7
     def where(a: CSEVariable, b: CSEVariable, c: CSEVariable) -> str:
         return f"{a} ? {b} : {c}"
 
@@ -150,16 +134,8 @@
         return f"metal::sqrt({x})"
 
     @staticmethod
-<<<<<<< HEAD
-    def floordiv(a: CSEVariable, b: CSEVariable) -> str:
-        # a and b are integer type
-        quot = f"{a} / {b}"
-        rem = f"{a} % {b}"
-        return f"(({a} < 0) != ({b} < 0) ? ({rem} != 0 ? {quot} - 1 : {quot}) : {quot})"
-=======
     def atanh(x: CSEVariable) -> str:
         return f"metal::atanh({x})"
->>>>>>> d41134f7
 
 
 class MetalKernel(SIMDKernel):
@@ -167,7 +143,6 @@
     suffix = ";"
     newvar_prefix = "auto "
     sexpr = MetalExprPrinter().doprint
-    kexpr = sexpr
 
     def __init__(
         self,
