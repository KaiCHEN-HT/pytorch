--- conflicted
+++ resolved
@@ -613,13 +613,8 @@
             except Exception:
                 pass
             try:
-<<<<<<< HEAD
-                node_info["size"] = str(V.graph.sizevars.size_hints(node.get_size()))
-            except Exception as e:
-=======
                 node_info["size"] = str(V.graph.sizevars.size_hints(node.get_size()))  # type: ignore[arg-type]
             except Exception:
->>>>>>> fcf9dc3b
                 pass
             try:
                 node_info["numel"] = str(V.graph.sizevars.size_hint(node.get_numel()))
