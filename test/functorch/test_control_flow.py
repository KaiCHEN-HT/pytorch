--- conflicted
+++ resolved
@@ -3610,9 +3610,6 @@
     getitem = cond[0];  cond = None
     return (getitem,)""",  # noqa: B950
         )
-<<<<<<< HEAD
-    
-=======
 
     def test_while_loop_op_mismatch_in_meta(self):
         class Mod(torch.nn.Module):
@@ -3642,7 +3639,6 @@
                 torch.randn(2, 3),
             )
 
->>>>>>> e8305e6f
     def test_while_loop_nested_traced(self):
         fn, inp = WHILE_LOOP_TESTS["nested"]
         graphs = self._check_tracing(fn, inp)
