from __future__ import annotations

import base64
import copy
import dataclasses
import enum
import logging
import os
import pickle
from collections import defaultdict
from typing import DefaultDict, Optional, Tuple, TYPE_CHECKING, TypeVar, Union
from typing_extensions import Self

import torch._dynamo.config
import torch._utils_internal
import torch.compiler.config
import torch.distributed as dist
from torch._dynamo.utils import (
<<<<<<< HEAD
    dynamo_timed,
    get_chromium_event_logger,
=======
    CompileEventLogger,
    dynamo_timed,
>>>>>>> 0e1675a8
    set_feature_use,
    warn_once,
)
from torch._environment import is_fbcode
from torch._logging._internal import trace_structured_artifact
from torch.compiler._cache import CacheArtifactManager, CacheArtifactType


if TYPE_CHECKING:
    import types

    from torch._dynamo.symbolic_convert import InstructionTranslator
    from torch._inductor.remote_cache import JsonDataTy, RemoteCache


class ReservedWorkflowIdUserError(ValueError):
    pass


log = logging.getLogger(__name__)

LOCK_TIMEOUT = 10

# How does in memory representation work?  Concretely, this module is
# responsible for holding GLOBAL state representing the state it holds, no
# other copies permitted.  So we retire frame_state entirely and store it
# here.  This should be reset when Dynamo is reset.  We never GC information
# (similar to how the filesystem doesn't get cleaned up except by tmp
# cleaner), so the expectation is the information is relatively cheap and we
# don't mind leaking it.


# How exactly did we design the cache key?  Here are some of the questions:
#
# - JOB_ID: Do we have a unique identifier for the "training run"  (such that
#   it stays the same if we're running the same code, and changes if we're
#   running something different).
#
# - RANK: Are we sharing the cache across ranks, or does each rank get
#   an individual cache?
#
# We choose to require job_id for PGO cache.  This is to prevent
# situations where unrelated invocations of PyTorch unpredictably cause
# changes to each other's behavior.  With a job_id, at least you know there
# is some "state" associated with it.  (State dict might be another way to
# tell if a run is related or not.)  You can opt-in to YOLO everything
# aliases everything by passing a shared job_id for all your invocations.
#
# We choose to NOT share PGO cache across ranks.  With no RANK_SHARING, there
# is never contention between runs, so we can leisurely update a bundle with
# information we need.  Because we are grouped by job_id, we can have a single
# consolidated bundle for everything (or not; maybe worry about O(n^2) IO if
# we updated every compile--let's just instrument this.)  Can even take a
# filelock for extra safety (expect no contention); expect 50ns overhead from
# uncontended filelock.
#
# If we did share ranks, everyone is storming to modify the same cache files.
# We can do this by having folks atomic write to a CAS-store and then having
# readers do on-the-fly merging (this can be implemented in remote using
# prefix iteration).  As an optional optimization, one rank can be elected to
# handling bundling post facto (ideally, this is done async, after quiescence,
# without compiler collective need to wait for everyone to finish writing
# their bits.) Not sure how you can avoid a listdir because if some rank shows
# up with some new entries we need to pull them in ASAP (unless you want to
# delay bundling).
#
# But compiler collectives fill a similar niche:  compilers chat with each
# other so rank 0 has collected everything.  So elect rank 0 only to write the
# bundle.  Don't even need CAS-store atomic write; just one rank writing an
# updating bundles.  The point is that use compiler collectives to share
# profiles across ranks, but use the PGO cache to persist profiles per rank
# across attempts.  No need to have one mechanism to do everything.


@dataclasses.dataclass(frozen=True)
class CodeId:
    filename: str
    firstlineno: int
    name: str

    @staticmethod
    def make(code: types.CodeType) -> CodeId:
        return CodeId(code.co_filename, code.co_firstlineno, code.co_name)


@dataclasses.dataclass
class CodeState:
    automatic_dynamic: DefaultDict[str, FrameStateSizeEntry] = dataclasses.field(
        default_factory=lambda: defaultdict(FrameStateSizeEntry)
    )


_INIT_CODE_STATE: Optional[DefaultDict[CodeId, CodeState]] = None
_CODE_STATE: Optional[DefaultDict[CodeId, CodeState]] = None


@dataclasses.dataclass(frozen=True)
class InferStride:
    """
    Denotes the quantity stride[dim] * size[dim], which is what the stride would
    be for the next physical dimension that results in a contiguous layout.

    For example, given size = [2, 3], stride = [3, 1], we can replace this with
    stride = [InferStride(1), 1], because InferStride(1) = stride[1] * size[1] = 1 * 3 = 3

    Indirecting the representation in this way is important for the join operation
    on strides as if we join [2, 3][3, 1] and [2, 4][4, 1],
    we don't want [2, None][None, 1] which would get eventually symbolized into
    [2, s0][s1, 1] (notice that the relationship between s0 and s1 is broken).
    If we instead rewrite the expressions as InferStride so we have [2, 3][InferStride(1), 1]
    and [2, 4][InferStride(1), 1] we now join to [2, None][InferStride(1), 1] will
    result in [2, s0][s0, 1], as desired.
    """

    dim: int


_T = TypeVar("_T")


class AutoUnset(enum.Enum):
    """
    The identity element of our semilattice, a generic "don't know" element that
    is always subsumed when we get more information.
    """

    token = 0


auto_unset = AutoUnset.token


class AutoDynamic(enum.Enum):
    """
    The top element of our (bounded) semilattice, whenever you merge this with
    any other element you always get it again
    """

    token = 0


auto_dynamic = AutoDynamic.token


@dataclasses.dataclass
class FrameStateSizeEntry:
    scalar: Union[int, AutoDynamic, AutoUnset] = dataclasses.field(default=auto_unset)
    # NB: We don't have cases where we have a known dimensionality but
    # we know NOTHING about the individual sizes
    size: Union[
        AutoDynamic, AutoUnset, Tuple[Union[int, AutoDynamic], ...]
    ] = dataclasses.field(default=auto_unset)
    stride: Union[
        AutoDynamic, AutoUnset, Tuple[Union[int, AutoDynamic, InferStride], ...]
    ] = dataclasses.field(default=auto_unset)

    def render(self) -> str:
        # Special cases
        def render_single(s: Union[int, AutoDynamic, AutoUnset, InferStride]) -> str:
            if s is auto_dynamic:
                return "?"
            elif s is auto_unset:
                # This basically shouldn't happen, this is for debugging
                return "auto unset"
            elif isinstance(s, InferStride):
                return f"S({s.dim})"
            else:
                return str(s)

        def render_tuple(ss: Tuple[Union[int, AutoDynamic, InferStride], ...]) -> str:
            return "[" + ", ".join(render_single(s) for s in ss) + "]"

        # Common cases
        if self.size is auto_dynamic and self.stride is auto_dynamic:
            if self.scalar is auto_dynamic:
                return "fully dynamic scalar or tensor"
            else:
                return f"scalar {self.scalar}"
        elif self.scalar is auto_dynamic:
            if isinstance(self.size, tuple) and isinstance(self.stride, tuple):
                return f"tensor size={render_tuple(self.size)} stride={render_tuple(self.stride)}"

        # Fallback
        return "unusual {repr(self)}"

    def __post_init__(self) -> None:
        assert not isinstance(self.scalar, torch.SymInt), self.scalar
        if isinstance(self.size, tuple):
            for s in self.size:
                assert not isinstance(s, torch.SymInt), s
        if isinstance(self.stride, tuple):
            for s1 in self.stride:
                assert not isinstance(s1, torch.SymInt), s1

    def is_size_dynamic(self, dim: int) -> bool:
        if self.size is auto_dynamic:
            return True
        if self.size is auto_unset:
            return False
        return self.size[dim] is auto_dynamic

    def is_stride_dynamic(self, dim: int) -> bool:
        # At the moment, dynamic strides is a bit buggy.  Good test case
        # here is `PYTORCH_TEST_WITH_DYNAMO=1 python test/test_autograd.py
        # TestAutograd.test_gradcheck_jacobian_mismatch`
        #
        # This if statement preserves historical behavior, which is that we
        # ONLY make strides dynamic if the size is exactly static everywhere.
        # We could potentially relax this but in general we should be very
        # careful about when to infer dynamic strides.
        #
        # Actually, the existing algorithm is already somewhat problematic.
        # Suppose a tensor that is sometimes:
        # f32[2, 3, 5][15, 5, 1] and other times
        # f32[2, 3, 5][5, 10, 1] (specifically, dim 0 and 1 are physically transposed).
        # If we infer strides should be (DYNAMIC, DYNAMIC, 1).  But this is
        # silly: we really should have just guarded on dim order.
        if not (
            isinstance(self.size, tuple) and all(type(s) is int for s in self.size)
        ):
            return False
        if self.stride is auto_dynamic:
            return True
        if self.stride is auto_unset:
            return False
        return self.stride[dim] is auto_dynamic

    @staticmethod
    def _munge_symint(xs: Tuple[int, ...]) -> Tuple[Union[AutoDynamic, int], ...]:
        return tuple(auto_dynamic if isinstance(x, torch.SymInt) else x for x in xs)

    @classmethod
    def make_scalar(cls, x: int) -> FrameStateSizeEntry:
        return FrameStateSizeEntry(scalar=x, size=auto_dynamic, stride=auto_dynamic)

    @classmethod
    def make_tensor(
        cls, size: Tuple[int, ...], stride: Tuple[int, ...]
    ) -> FrameStateSizeEntry:
        return FrameStateSizeEntry(
            scalar=auto_dynamic,
            size=cls._munge_symint(size),
            stride=cls._munge_symint(stride),
        )

    @classmethod
    def make_size(cls, size: Tuple[int, ...]) -> FrameStateSizeEntry:
        return FrameStateSizeEntry(
            scalar=auto_unset,
            size=cls._munge_symint(size),
            stride=auto_unset,
        )

    @staticmethod
    def _merge_atom(x: _T, y: _T) -> Union[AutoDynamic, _T]:
        if x is auto_unset:
            return y
        if y is auto_unset:
            return x
        if x is auto_dynamic or y is auto_dynamic or x != y:
            return auto_dynamic
        return x

    @classmethod
    def _merge_atom_tup(
        cls,
        xs: Union[AutoDynamic, AutoUnset, Tuple[_T, ...]],
        ys: Union[AutoDynamic, AutoUnset, Tuple[_T, ...]],
    ) -> Union[AutoDynamic, AutoUnset, Tuple[Union[AutoDynamic, _T], ...]]:
        if xs is auto_unset:
            return ys
        if ys is auto_unset:
            return xs
        if xs is auto_dynamic or ys is auto_dynamic:
            return auto_dynamic
        if len(xs) != len(ys):
            return auto_dynamic
        return tuple(cls._merge_atom(x, y) for x, y in zip(xs, ys))

    def __ior__(self, other: Self) -> Self:
        self.scalar = self._merge_atom(self.scalar, other.scalar)
        self.size = self._merge_atom_tup(self.size, other.size)
        self.stride = self._merge_atom_tup(self.stride, other.stride)
        return self


def update_automatic_dynamic(
    tx: InstructionTranslator,
    name: str,
    entry: FrameStateSizeEntry,
    *,
    is_unspecialized_nn_module: bool = False,
) -> FrameStateSizeEntry:
    code_id = CodeId.make(tx.f_code)
    frame_state = get_code_state()[code_id]
    is_update = name in frame_state.automatic_dynamic
    mut_entry = frame_state.automatic_dynamic[name]
    old_entry = copy.copy(mut_entry)
    mut_entry |= entry

    # Do some logs (damn, I spend more code logging than I do actually doing
    # the updates lol)
    if is_update and old_entry.scalar != mut_entry.scalar:
        log.debug(
            "automatic dynamic int %s val %s != %s",
            name,
            entry.scalar,
            old_entry.scalar,
        )
        CompileEventLogger.instant(
            "automatic_dynamic",
            {
                "name": name,
                "dim_changed": "scalar",
                "reason": "scalar change",
                "cached": str(old_entry.scalar),
                "new": str(entry.scalar),
            },
        )
        if is_unspecialized_nn_module:
            log.info(
                "%s is converted to a symbolic integer. It is an attribute of a "
                "user defined nn module class. If you wish to keep it static, you can "
                "mark the nn module class as `torch._dynamo.mark_static`.",
                name,
            )

    def log_tup(
        tup_name: str, short_reason: str, long_reason: str, i: Optional[int] = None
    ) -> None:
        entry_tup = (
            getattr(entry, tup_name) if i is None else getattr(entry, tup_name)[i]
        )
        old_entry_tup = (
            getattr(old_entry, tup_name)
            if i is None
            else getattr(old_entry, tup_name)[i]
        )
        log.debug(
            "automatic dynamic %s %s %s %s != %s",
            tup_name,
            name,
            short_reason,
            # NB: We used to only report len(...) here for dim mismatch
            entry_tup,
            old_entry_tup,
        )
        CompileEventLogger.instant(
            "automatic_dynamic",
            {
                "name": name,
                "dim_changed": "all" if i is None else i,
                "reason": long_reason,
                "cached": str(old_entry_tup),
                "new": str(entry_tup),
            },
        )

    if is_update and old_entry.size != mut_entry.size:
        if isinstance(old_entry.size, tuple) and isinstance(entry.size, tuple):
            if len(old_entry.size) != len(entry.size):
                log_tup("size", "dim", "dimensionality change")
            else:
                for i in range(len(entry.size)):
                    if old_entry.size[i] != entry.size[i]:
                        log_tup("size", f"size({i})", "size change", i)
        else:
            log_tup("size", "other", "other")

    if is_update and old_entry.stride != mut_entry.stride:
        if isinstance(old_entry.stride, tuple) and isinstance(entry.stride, tuple):
            if len(old_entry.stride) != len(entry.stride):
                log_tup("stride", "dim", "dimensionality change")
            else:
                for i in range(len(entry.stride)):
                    if old_entry.stride[i] != entry.stride[i]:
                        log_tup("stride", f"stride({i})", "stride change", i)
        else:
            log_tup("stride", "other", "other")

    return mut_entry


def process_automatic_dynamic(
    tx: InstructionTranslator,
    name: str,
    entry: FrameStateSizeEntry,
    *,
    is_unspecialized_nn_module: bool = False,
) -> FrameStateSizeEntry:
    if (st := tx.distributed_state) is None:
        return update_automatic_dynamic(
            tx,
            name,
            entry,
            is_unspecialized_nn_module=is_unspecialized_nn_module,
        )
    elif st.all_states is None:
        # Preflight, always pretend as if it's static.  The point here
        # is we want to get through the preflight quickly, and static
        # will run faster.  The preexisting frame state will get
        # applied anyway after we do compiler collectives.
        # TODO: I'm not sure if we should just bong the entire pgo
        # state here, it kind of depends if we're going to have other
        # things that talk in compiler collective.  Also, the PGO
        # state, if we've already inferred something is automatic
        # dynamic, will have lost the actual input sizes, which might
        # be useful for debugging purposes (e.g., observing 0/1
        # specialization).  Bonging the entire PGO state here would
        # let us delete this logic here; the compiler collective
        # would just directly update_automatic_dynamic
        st.local_state.automatic_dynamic[name] = entry
        return entry
    else:
        # Apply the updates.  NB: all_states includes the local state
        # too.
        res = None
        for sub_state in st.all_states:
            if name in sub_state.automatic_dynamic:
                res = update_automatic_dynamic(
                    tx,
                    name,
                    sub_state.automatic_dynamic[name],
                    is_unspecialized_nn_module=is_unspecialized_nn_module,
                )
        assert res is not None
        return res


def get_cache_key() -> Optional[str]:
    # TODO: info versions of these logs that log only once
    if torch._inductor.config.force_disable_caches:
        warn_once(
            "dynamo_pgo force disabled by torch._inductor.config.force_disable_caches"
        )
        return None

    # NB: We always use global rank for keys, even though they are overkill
    # for local only cache
    rank = None
    if dist.is_available() and dist.is_initialized():
        rank = dist.get_rank()

    tag = torch.compiler.config.cache_key_tag

    # NB: We namespace the cache keys so that only user-specified job id
    # can alias with each other.
    if (r := torch.compiler.config.job_id) is not None:
        if r.startswith("mast:"):
            raise ReservedWorkflowIdUserError(
                "torch.compiler.config.job_id with prefix 'mast:' is reserved for "
                "automatically generated job id associated with a specific MAST job "
                "name and version."
            )
        return f"{r}:{rank}:{tag}"

    if (name_version := torch._utils_internal.get_mast_job_name_version()) is not None:
        mast_job_name, mast_job_version = name_version
        return f"mast:{mast_job_name}:{mast_job_version}:{rank}:{tag}"

    return None


# This solely controls local PGO
def code_state_path(cache_key: str) -> Optional[str]:
    if not torch._dynamo.config.automatic_dynamic_local_pgo:
        log.debug("automatic_dynamic_local_pgo not enabled")
        return None

    from torch._inductor.runtime.runtime_utils import cache_dir

    return os.path.join(cache_dir(), "dynamo", f"code_state_{cache_key}.pkl")


def should_use_remote_dynamo_pgo_cache() -> bool:
    if torch._inductor.config.force_disable_caches:
        return False

    if (r := torch._dynamo.config.automatic_dynamic_remote_pgo) is not None:
        return r

    if not is_fbcode():
        return False

    if torch._utils_internal.is_fb_unit_test():
        return False

    try:
        from torch._inductor.fb.remote_cache import REMOTE_CACHE_VERSION
    except ModuleNotFoundError:
        return False

    return REMOTE_CACHE_VERSION >= torch._utils_internal.justknobs_getval_int(
        "pytorch/remote_cache:dynamo_pgo_version"
    )


def get_remote_cache() -> Optional[RemoteCache[JsonDataTy]]:
    from torch._inductor.remote_cache import create_cache

    if not should_use_remote_dynamo_pgo_cache():
        return None

    return create_cache(
        "dynamo-pgo",
        is_fbcode(),
        "FbRemoteDynamoPGOCache",
        "RemoteDynamoPGOCache",
    )


def render_code_state(cs: DefaultDict[CodeId, CodeState]) -> str:
    return "\n".join(
        f"{k.filename}:{k.firstlineno}:{k.name}:\n"
        + "\n".join(
            f"  {src}: {fs.render()}" for src, fs in v.automatic_dynamic.items()
        )
        for k, v in cs.items()
    )


def get_code_state() -> DefaultDict[CodeId, CodeState]:
    global _CODE_STATE, _INIT_CODE_STATE
    if _CODE_STATE is not None:
        return _CODE_STATE

    # Initialize it (even if we don't look up profile)
    _CODE_STATE = defaultdict(CodeState)

    cache_key = get_cache_key()
    if cache_key is None:
        return _CODE_STATE

    def hit(ty: str) -> DefaultDict[CodeId, CodeState]:
        global _INIT_CODE_STATE
        assert isinstance(_CODE_STATE, defaultdict)
        log.info("get_code_state %s hit %s, %d entries", path, ty, len(_CODE_STATE))
        trace_structured_artifact(
            f"get_{ty}_code_state",
            "string",
            lambda: render_code_state(_CODE_STATE),
        )
        set_feature_use("pgo", True)
        _INIT_CODE_STATE = copy.deepcopy(_CODE_STATE)
        return _CODE_STATE

    # Attempt local
    path = code_state_path(cache_key)
    if path is not None and os.path.exists(path):
        with dynamo_timed(
            name := "pgo.get_local_code_state", log_pt2_compile_event=True
        ):
            CompileEventLogger.pt2_compile(name, cache_key=cache_key)
            # Read lock not necessary as we always write atomically write to
            # the actual location
            with open(path, "rb") as f:
                try:
                    content = f.read()
                    _CODE_STATE = pickle.loads(content)
                    CompileEventLogger.pt2_compile(name, cache_size_bytes=f.tell())
                except Exception:
                    log.warning(
                        "get_code_state failed while reading %s", path, exc_info=True
                    )
                else:
                    CacheArtifactManager.record_artifact(
                        CacheArtifactType.PGO, cache_key, content
                    )
                    return hit("local")

    # Attempt remote
    remote_cache = get_remote_cache()
    if remote_cache is not None:
        with dynamo_timed(
            name := "pgo.get_remote_code_state", log_pt2_compile_event=True
        ):
            CompileEventLogger.pt2_compile(name, cache_key=cache_key)
            # TODO: I don't really understand why there's a JSON container format
            try:
                cache_data = remote_cache.get(cache_key)
            except Exception:
                log.warning(
                    "get_code_state failed remote read on %s", cache_key, exc_info=True
                )
            else:
                if cache_data is not None:
                    try:
                        assert isinstance(cache_data, dict)
                        data = cache_data["data"]
                        assert isinstance(data, str)
                        payload = base64.b64decode(data)
                        CompileEventLogger.pt2_compile(
                            name, cache_size_bytes=len(payload)
                        )
                        _CODE_STATE = pickle.loads(payload)
                    except Exception:
                        log.warning(
                            "get_code_state failed parsing remote result on %s",
                            cache_key,
                            exc_info=True,
                        )
                    else:
                        CacheArtifactManager.record_artifact(
                            CacheArtifactType.PGO, cache_key, payload
                        )
                        return hit("remote")
                else:
                    log.info("get_code_state remote miss on %s", cache_key)

    log.info("get_code_state using default")

    assert _CODE_STATE is not None
    return _CODE_STATE


def put_code_state() -> None:
    if _CODE_STATE is None:
        log.info("put_code_state: never initialized, will not write")
        return

    if _CODE_STATE == _INIT_CODE_STATE:
        log.info("put_code_state: no change, skipping")
        return

    cache_key = get_cache_key()
    if cache_key is None:
        log.info("put_code_state: no cache key, skipping")
        return

    put_local_code_state(cache_key)
    put_remote_code_state(cache_key)


def write_local_impl(cache_key: str, pickled_code: bytes) -> Optional[Tuple[str, int]]:
    path = code_state_path(cache_key)

    if path is None:
        return None

    # If the user isn't misusing our API, we should have exclusive access to
    # this directory.  But it's not too hard

    tmp_path = path + ".tmp"
    lock_path = path + ".lock"
    # We /mostly/ don't need the lock but the tmp file could be clobbered
    # TODO: use a safe tempfile create to eliminate lock
    from torch.utils._filelock import FileLock

    os.makedirs(os.path.dirname(path), exist_ok=True)

    with FileLock(lock_path, timeout=LOCK_TIMEOUT):
        with open(tmp_path, "wb") as f:
            f.write(pickled_code)
            size = f.tell()
        os.rename(tmp_path, path)
    return path, size


def put_local_code_state(cache_key: str) -> None:
    with dynamo_timed(name := "pgo.put_local_code_state", log_pt2_compile_event=True):
        CompileEventLogger.pt2_compile(name, cache_key=cache_key)
        assert _CODE_STATE is not None

        pickled_code = pickle.dumps(_CODE_STATE)

        CacheArtifactManager.record_artifact(
            CacheArtifactType.PGO, cache_key, pickled_code
        )

        meta = write_local_impl(cache_key, pickled_code)
        if meta is None:
            log.info("put_code_state: local cache disabled")
            return
        path, size = meta

        CompileEventLogger.pt2_compile(name, cache_size_bytes=size)
        log.info("put_code_state: wrote local %s, %d entries", path, len(_CODE_STATE))
        trace_structured_artifact(
            "put_local_code_state",
            "string",
            lambda: render_code_state(_CODE_STATE),
        )


def put_remote_code_state(cache_key: str) -> None:
    with dynamo_timed(name := "pgo.put_remote_code_state", log_pt2_compile_event=True):
        CompileEventLogger.pt2_compile(name, cache_key=cache_key)
        assert _CODE_STATE is not None

        remote_cache = get_remote_cache()

        if remote_cache is None:
            log.info("put_code_state: remote cache disabled")
            return

        content = pickle.dumps(_CODE_STATE)
        CompileEventLogger.pt2_compile(name, cache_size_bytes=len(content))
        cache_data: JsonDataTy = {
            "data": base64.b64encode(content).decode("ascii"),
        }
        remote_cache.put(cache_key, cache_data)
        log.info(
            "put_code_state: wrote remote %s, %d entries", cache_key, len(_CODE_STATE)
        )
        # TODO: don't log this multiple times
        trace_structured_artifact(
            "put_remote_code_state",
            "string",
            lambda: render_code_state(_CODE_STATE),
        )


# NB: this does NOT reset the cached code state on disk
def reset_code_state() -> None:
    global _CODE_STATE, _INIT_CODE_STATE
    _CODE_STATE = None
    _INIT_CODE_STATE = None<|MERGE_RESOLUTION|>--- conflicted
+++ resolved
@@ -16,13 +16,8 @@
 import torch.compiler.config
 import torch.distributed as dist
 from torch._dynamo.utils import (
-<<<<<<< HEAD
-    dynamo_timed,
-    get_chromium_event_logger,
-=======
     CompileEventLogger,
     dynamo_timed,
->>>>>>> 0e1675a8
     set_feature_use,
     warn_once,
 )
