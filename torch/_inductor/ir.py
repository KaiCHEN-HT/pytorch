--- conflicted
+++ resolved
@@ -17,9 +17,11 @@
     Callable,
     ClassVar,
     ContextManager,
+    List,
     Literal,
     Optional,
     overload,
+    Tuple,
     TYPE_CHECKING,
     TypeVar,
     Union,
@@ -7210,11 +7212,7 @@
 @ir_dataclass(frozen=False)
 class Conditional(ExternKernel):
     predicate: Optional[IRNode] = None
-<<<<<<< HEAD
     operands: Optional[List[Union[TensorBox, ShapeAsConstantBuffer]]] = None
-=======
-    operands: Optional[list[TensorBox]] = None
->>>>>>> d0b942a1
     true_subgraph: Optional[Subgraph] = None
     false_subgraph: Optional[Subgraph] = None
     outputs: Optional[list[MultiOutput]] = None
@@ -7222,11 +7220,7 @@
     def __init__(
         self,
         predicate: IRNode,
-<<<<<<< HEAD
         operands: List[Union[TensorBox, ShapeAsConstantBuffer]],
-=======
-        operands: list[TensorBox],
->>>>>>> d0b942a1
         true_subgraph: Subgraph,
         false_subgraph: Subgraph,
         layout: MultiOutputLayout,
@@ -7254,15 +7248,9 @@
         predicate: TensorBox,
         true_fn: Subgraph,
         false_fn: Subgraph,
-<<<<<<< HEAD
         operands: List[Union[TensorBox, ShapeAsConstantBuffer]],
-=======
-        operands: list[TensorBox],
->>>>>>> d0b942a1
     ):
-        predicate = cls.realize_input(predicate)
         operands = [cls.realize_input(x) for x in operands]
-
         fx_operands = V.graph.current_node.args[-1]
         fake_operands = [x.meta["val"] for x in fx_operands]  # type: ignore[union-attr]
 
@@ -7306,6 +7294,7 @@
             ), "When predicate is not a Tensor, there must be at least one operand in torch.cond."
             device = operands[0].get_device()
 
+        assert device is not None, "cannot determine device"
         conditional = Conditional(
             predicate=predicate,
             operands=operands,
@@ -7354,31 +7343,20 @@
 
 @ir_dataclass(frozen=False)
 class WhileLoop(ExternKernel):
-<<<<<<< HEAD
     carried_inputs: Optional[List[Union[TensorBox, ShapeAsConstantBuffer]]] = None
     additional_inputs: Optional[List[Union[TensorBox, ShapeAsConstantBuffer]]] = None
-=======
-    carried_inputs: Optional[list[TensorBox]] = None
-    additional_inputs: Optional[list[TensorBox]] = None
->>>>>>> d0b942a1
     cond_subgraph: Optional[Subgraph] = None
     body_subgraph: Optional[Subgraph] = None
     outputs: Optional[list[MultiOutput]] = None
 
     def __init__(
         self,
-<<<<<<< HEAD
         carried_inputs: List[Union[TensorBox, ShapeAsConstantBuffer]],
         additional_inputs: List[Union[TensorBox, ShapeAsConstantBuffer]],
-=======
-        carried_inputs: list[TensorBox],
-        additional_inputs: list[TensorBox],
->>>>>>> d0b942a1
         cond_subgraph: Subgraph,
         body_subgraph: Subgraph,
         layout: MultiOutputLayout,
     ) -> None:
-        self.carried_inputs = carried_inputs
         self.additional_inputs = additional_inputs
         self.cond_subgraph = cond_subgraph
         self.body_subgraph = body_subgraph
@@ -7398,13 +7376,8 @@
         cls,
         cond_fn: Subgraph,
         body_fn: Subgraph,
-<<<<<<< HEAD
         carried_inputs: List[Union[TensorBox, ShapeAsConstantBuffer]],
         additional_inputs: List[Union[TensorBox, ShapeAsConstantBuffer]],
-=======
-        carried_inputs: list[TensorBox],
-        additional_inputs: list[TensorBox],
->>>>>>> d0b942a1
     ):
         carried_inputs = [cls.realize_input(x) for x in carried_inputs]
         additional_inputs = [cls.realize_input(x) for x in additional_inputs]
