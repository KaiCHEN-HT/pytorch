from __future__ import annotations

import os
from enum import Enum
<<<<<<< HEAD
from pathlib import Path
from typing import Dict, List, Set
=======
>>>>>>> 221fa64c


# <project folder>
HOME_DIR = os.environ["HOME"]
TOOLS_FOLDER = str(Path(__file__).resolve().parents[2])


# <profile folder>
PROFILE_DIR = os.path.join(TOOLS_FOLDER, "profile")
JSON_FOLDER_BASE_DIR = os.path.join(PROFILE_DIR, "json")
MERGED_FOLDER_BASE_DIR = os.path.join(PROFILE_DIR, "merged")
SUMMARY_FOLDER_DIR = os.path.join(PROFILE_DIR, "summary")

# <log path>
LOG_DIR = os.path.join(PROFILE_DIR, "log")


# test type, DO NOT change the name, it should be consistent with [buck query --output-attribute] result
class TestType(Enum):
    CPP: str = "cxx_test"
    PY: str = "python_test"


class Test:
    name: str
    target_pattern: str
    test_set: str  # like __aten__
    test_type: TestType

    def __init__(
        self, name: str, target_pattern: str, test_set: str, test_type: TestType
    ) -> None:
        self.name = name
        self.target_pattern = target_pattern
        self.test_set = test_set
        self.test_type = test_type


TestList = list[Test]
TestStatusType = dict[str, set[str]]


# option
class Option:
    need_build: bool = False
    need_run: bool = False
    need_merge: bool = False
    need_export: bool = False
    need_summary: bool = False
    need_pytest: bool = False


# test platform
class TestPlatform(Enum):
    FBCODE: str = "fbcode"
    OSS: str = "oss"


# compiler type
class CompilerType(Enum):
    CLANG: str = "clang"
    GCC: str = "gcc"<|MERGE_RESOLUTION|>--- conflicted
+++ resolved
@@ -2,11 +2,7 @@
 
 import os
 from enum import Enum
-<<<<<<< HEAD
 from pathlib import Path
-from typing import Dict, List, Set
-=======
->>>>>>> 221fa64c
 
 
 # <project folder>
