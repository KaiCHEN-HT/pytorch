# mypy: allow-untyped-decorators
from __future__ import annotations

import atexit
import contextlib
import dataclasses
import functools
import logging
import math
import os
import traceback
import typing
import weakref
from collections import defaultdict
from dataclasses import dataclass
from typing import (
    Any,
    Callable,
    cast,
    Dict,
    Generator,
    Iterable,
    List,
    Literal,
    Mapping,
    Optional,
    Sequence,
    Set,
    Tuple,
    Type,
    TYPE_CHECKING,
    TypeVar,
    Union,
)
from typing_extensions import Self, TypeGuard
from weakref import ReferenceType

import torch
import torch._library.utils as library_utils
import torch.utils.pytree.python as pytree
from torch import SymBool, SymFloat, SymInt, Tensor
from torch._C._functorch import is_functorch_wrapped_tensor, is_legacy_batchedtensor
from torch._library.fake_class_registry import FakeScriptObject
from torch._logging import dtrace_structured
from torch._prims_common import suggest_memory_format
from torch._subclasses.meta_utils import (
    assert_eq,
    assert_metadata_eq,
    is_sparse_any,
    is_sparse_compressed,
    MetaConverter,
)
from torch._utils import render_call
from torch.fx.immutable_collections import immutable_dict
from torch.fx.operator_schemas import normalize_function
from torch.multiprocessing.reductions import StorageWeakRef
from torch.overrides import TorchFunctionMode
from torch.types import IntLikeType, py_sym_types
from torch.utils import _pytree as pytree
from torch.utils._backport_slots import dataclass_slots
from torch.utils._mode_utils import no_dispatch
from torch.utils._python_dispatch import (
    is_traceable_wrapper_subclass,
    TorchDispatchMode,
)
from torch.utils._stats import count
from torch.utils._traceback import CapturedTraceback
from torch.utils.pytree.python import (
    KeyPath,
    keystr,
    PyTree,
    tree_map,
    tree_map_,
    TreeSpec,
)

from ._fake_tensor_utils import _CacheKeyState, _PySymInputStub, _SymIntOutputStub


if TYPE_CHECKING:
    from types import TracebackType

    from torch._guards import Source
    from torch._ops import OpOverload
    from torch.fx.experimental.symbolic_shapes import ShapeEnv, SymbolicContext

log = logging.getLogger(__name__)

# TODO: Hack to unblock https://github.com/pytorch/pytorch/pull/108186
# Proper fix tracked by https://github.com/pytorch/pytorch/issues/120105
try:
    not_implemented_log = torch._logging.getArtifactLogger(__name__, "not_implemented")
except ValueError as e:
    if "'not_implemented' not registered" in str(e):
        import logging as not_implemented_log
    else:
        raise e


class _Unassigned:
    pass


_UNASSIGNED = _Unassigned()

DimList = List
<<<<<<< HEAD

=======
>>>>>>> 6eccd450
T = TypeVar("T")

aten = torch._ops.ops.aten

CONSTANT_NUMEL_LIMIT = 1

RECURSION_COUNT = 0


# Small helper that increments recursion count, and
# resets it when the object goes out of scope.  Useful
# if you don't want to increase indentation which is
# what a context manager would do.
class IncrementRecursionCount:
    def __init__(self) -> None:
        global RECURSION_COUNT
        RECURSION_COUNT += 1

    def __del__(self) -> None:
        global RECURSION_COUNT
        RECURSION_COUNT -= 1


@dataclass
class UnsupportedFakeTensorException(RuntimeError):
    reason: str


@dataclass
class DynamicOutputShapeException(RuntimeError):
    func: OpOverload


@dataclass
class DataDependentOutputException(RuntimeError):
    func: OpOverload


@dataclass
class UnsupportedOperatorException(RuntimeError):
    func: OpOverload


@dataclass
class MetadataMismatchError(RuntimeError):
    reason: str


def ordered_set(*items: T) -> Dict[T, Literal[True]]:
    return dict.fromkeys(items, True)


@contextlib.contextmanager
def unset_fake_temporarily() -> Generator[Optional[TorchDispatchMode], None, None]:
    old = torch._C._unset_dispatch_mode(torch._C._TorchDispatchModeKey.FAKE)
    try:
        yield old
    finally:
        if old is not None:
            torch._C._set_dispatch_mode(old)


def get_plain_tensors(
    subclass: Tensor, *, out: List[Union[Tensor, int, SymInt]]
) -> List[Union[Tensor, int, SymInt]]:
    # This function is used in Runtime, do not add redundant asserts
    todo = [subclass]
    while todo:
        curr = todo.pop()
        if not is_traceable_wrapper_subclass(curr):
            out.append(curr)
            continue

        inner_keys, _ = curr.__tensor_flatten__()
        todo.extend(getattr(curr, key) for key in reversed(inner_keys))

    return out


def is_fake(x: object) -> TypeGuard[Tensor]:
    if isinstance(x, FakeTensor):
        return True
    if is_traceable_wrapper_subclass(x):
        attrs, _ = type(x).__tensor_flatten__(x)
        flattened_tensors = [getattr(x, attr) for attr in attrs]
        all_fake = all(is_fake(x) for x in flattened_tensors)
        any_fake = any(is_fake(x) for x in flattened_tensors)
        assert all_fake == any_fake, "got mixed fake and real tensors!"
        return all_fake
    elif isinstance(x, Tensor) and torch._is_functional_tensor(x):
        reapply_views = torch._C._functionalization_reapply_views_tls()
        unwrapped = torch._C._functorch._unwrap_functional_tensor(x, reapply_views)
        return is_fake(unwrapped)
    elif isinstance(x, Tensor) and is_functorch_wrapped_tensor(x):
        unwrapped = torch._C._functorch.get_unwrapped(x)
        return is_fake(unwrapped)
    return False


def maybe_get_fake_mode(t: object) -> Optional[FakeTensorMode]:
    if isinstance(t, FakeTensor):
        return t.fake_mode
    if is_traceable_wrapper_subclass(t):
        inner_tensor_names, _ = t.__tensor_flatten__()
        modes = [
            maybe_get_fake_mode(getattr(t, t_name)) for t_name in inner_tensor_names
        ]
        m = modes[0]
        assert all(m is x for x in modes)
        return m
    elif isinstance(t, Tensor) and torch._is_functional_tensor(t):
        reapply_views = torch._C._functionalization_reapply_views_tls()
        unwrapped = torch._C._functorch._unwrap_functional_tensor(t, reapply_views)
        return maybe_get_fake_mode(unwrapped)
    elif isinstance(t, Tensor) and is_functorch_wrapped_tensor(t):
        unwrapped = torch._C._functorch.get_unwrapped(t)
        return maybe_get_fake_mode(unwrapped)
    return None


@functools.lru_cache(None)
def get_schema_info(func: OpOverload) -> torch._C._SchemaInfo:
    return torch._C._SchemaInfo(func._schema)


# many of the decompositions registered to torch/_prims do not at the moment model
# aliasing or strides, so as an incremental step, just enable the decompositions in
# torch/_decomp/decompositions.py.
# decomps are used for aot autograd tracing so we would like to unify on their
# implementation and add additional testing to them
@functools.lru_cache(None)
def torch_decomp_decompositions(func: OpOverload) -> bool:
    from torch._decomp import decomposition_table

    decompositions = torch._decomp.decompositions
    # Note that the function in the decomposition table might be
    # different from the one in the module because of the difference
    # in out handling in aten API and torch public API
    return decomposition_table[func].__module__.startswith(
        "torch._decomp"
    ) and decomposition_table[func].__name__ in dir(decompositions)


def tree_flatten_only(ty: Type[T], tree: PyTree) -> List[T]:
    flat_vals = pytree.tree_leaves(tree)
    return [elem for elem in flat_vals if isinstance(elem, ty)]


def _is_plain_tensor(t: object) -> bool:
    return (
        type(t) is Tensor
        and t.layout == torch.strided
        and not (
            t.is_sparse
            or t.is_nested
            or is_functorch_wrapped_tensor(t)
            or is_legacy_batchedtensor(t)
            or torch._is_functional_tensor(t)
        )
    )


# Similar to `MetaConverter`, this is a class for converting
# multiple tensors into fake tensors which share the same view/storage
# structure. Like `MetaConverter`, it uses `WeakIdRef` to
# hold a weak reference for all memoized tensors.
class FakeTensorConverter:
    @property
    def tensor_memo(
        self,
    ) -> weakref.WeakValueDictionary:
        # not valid until py3.10
        # weakref.WeakValueDictionary["torch._subclasses.meta_utils.MetaTensorId", Optional["FakeTensor"]]
        return self.meta_converter.tensor_memo

    meta_converter: MetaConverter
    constant_storage_mapping: Dict[StorageWeakRef, List[ReferenceType]]
    export: bool

    def __init__(self, *, copy_data: bool = False, export: bool = False) -> None:
        self.meta_converter = MetaConverter(copy_data=copy_data)
        self.export = export

        # map from to storage to corresponding constant tensors
        self.constant_storage_mapping = {}

    def add_constant_storage_mapping(self, fake_tensor: FakeTensor) -> None:
        # when you have a constant, aliased tensor:
        # const_tensor.add_(torch.rand([1]))
        # all aliases of it must become no longer const
        assert isinstance(fake_tensor, FakeTensor) and fake_tensor.constant is not None
        weak_st = StorageWeakRef(fake_tensor.constant._typed_storage())

        # we need a map from a weak storage to all of its corresponding
        # constant tensors. python doesn't have the weak value equivalent
        # of defaultdict(list), so we are using a WeakValueDictionary as one
        if weak_st not in self.constant_storage_mapping:
            self.constant_storage_mapping[weak_st] = []
        self.constant_storage_mapping[weak_st].append(weakref.ref(fake_tensor))

    def invalidate_constant_aliases(self, tensor: Tensor) -> None:
        assert not isinstance(tensor, FakeTensor)

        weak_st = StorageWeakRef(tensor._typed_storage())
        if weak_st not in self.constant_storage_mapping:
            return

        for weak_tensor_ref in self.constant_storage_mapping[weak_st]:
            ten = weak_tensor_ref()
            if ten is not None:
                ten._fix_weakref()
                ten.constant = None

        del self.constant_storage_mapping[weak_st]

    def _get_memo(self, t: Tensor) -> Optional[FakeTensor]:
        tid = self.meta_converter.describer.lookup_tensor.get(t)
        if tid is None:
            return None
        return self.tensor_memo.get(tid)

    def set_tensor_memo(self, t: Tensor, v: FakeTensor) -> None:
        tid = self.meta_converter.describer.get_tensor_id(t)
        self.meta_converter.tensor_memo[tid] = v

    # You can have a real tensor that you need to convert into a fake tensor.
    # If you have a meta tensor already, call from_meta_and_device.
    #
    # You're allowed to pass a meta tensor to be turned into a fake
    # tensor; although an odd thing to do, this can occur if you're doing
    # cross ref testing and the inner test is already operating on meta tensors.
    def from_real_tensor(
        self,
        fake_mode: FakeTensorMode,
        t: Tensor,
        make_constant: bool = False,
        shape_env: Optional[ShapeEnv] = None,
        *,
        source: Optional[Source] = None,
        symbolic_context: Optional[SymbolicContext] = None,
        trace: bool = True,
    ) -> FakeTensor:
        # see note [Tensor Fakification and Symbol Caching]
        if not symbolic_context and not source and shape_env:
            if tracing_context := torch._guards.TracingContext.try_get():
                if t in tracing_context.tensor_to_context:
                    symbolic_context = tracing_context.tensor_to_context[t]
                    from torch.fx.experimental.symbolic_shapes import (
                        StatefulSymbolicContext,
                    )

                    assert isinstance(symbolic_context, StatefulSymbolicContext)
                    source = symbolic_context.tensor_source

        maybe_memo = self._get_memo(t)
        if maybe_memo is not None:
            return maybe_memo
        # not yet supported in metatensors
        if t.is_quantized:
            raise UnsupportedFakeTensorException("quantized nyi in meta tensors")
        if type(t) is torch.nn.Parameter:
            assert not make_constant

        constant = t if make_constant else None

        # This callback is used by both subclass and inner tensors. Require the
        # caller to explicitly specify the device in case outer and inner tensors
        # have different devices.
        def mk_fake_tensor(
            make_meta_t: Callable[[], object], device: Union[torch.device, str]
        ) -> FakeTensor:
            # NB: don't use in_kernel_invocation_manager. to
            # ensure FakeTensor can internally do constant computation
            # as necessary.  Invocation manager is "more correct" as
            # it works for more operators in make_meta_t, but
            # invariant is that make_meta_t only calls factories
            # for which it is not strictly necessary to use the
            # invocation manager (I think!)
            with no_dispatch():
                return FakeTensor(
                    fake_mode,
                    make_meta_t(),
                    device,
                    # TODO: callback might be used in recursive contexts, in
                    # which case using t is wrong!  BUG!
                    constant=constant,
                )

        out = self.meta_converter(
            t,
            shape_env=shape_env,
            callback=mk_fake_tensor,  # type: ignore[arg-type]
            source=source,
            symbolic_context=symbolic_context,
            trace=trace,
        )
        if out is NotImplemented:
            raise UnsupportedFakeTensorException("meta converter nyi")

        from torch._dynamo.source import RandomValueSource

        value = None
        if (
            not self.export
            and _is_plain_tensor(t)  # mostly, we want to know if item() works
            and t.dim() == 0
            and t.device.type == "cpu"
            # All integer types are fair game, because signed overflow is UB
            # (and even int64 can overflow, since integers in Python are
            # arbitrary precision). But only float64 is OK for float, because
            # switching between float32 and float64 changes semantics in an
            # observable way without hitting UB.
            and t.dtype
            in [torch.int64, torch.int32, torch.int16, torch.int8, torch.float64]
            and source is not None
            # Impede setting up item() on things coming from random.  These
            # are not "real" item() calls, instead UnspecializedPythonVariable
            # is unsafely pretending an int is a tensor, which can sometimes
            # implicitly cause an item call.  The problem is this is pretty
            # unsound: there's no reason substituting an int with a Tensor is
            # going to give the same results.  Today, you mostly get around
            # this by typically not having capture_scalar_outputs on and graph
            # breaking when someone tries to use the unspec variable in an
            # int-y context.  But allowing it through here would break that.
            # So don't.
            #
            # Once random values are setup to be represented as
            # SymNodeVariable, this condition can be removed.  To check if
            # you've done it right, this is a good test:
            #
            #   PYTORCH_TEST_WITH_DYNAMO=1 python test/test_reductions.py -k
            #   TestReductionsCPU.test_dim_reduction_fns_fn_name_amax_cpu_bfloat16
            and not isinstance(source, RandomValueSource)
            # In Dynamo, shape_env is never none (even with static shapes).
            # However, FakeTensorMode can be used by hand and in some cases
            # ShapeEnv is not allocated.
            and shape_env is not None
        ):
            from torch._dynamo.source import CallMethodItemSource, FloatTensorSource
            from torch.fx.experimental.symbolic_shapes import DimDynamic

            with no_dispatch():
                value = t.item()
            if not math.isnan(value) and not math.isinf(value):
                # Peephole strip out unnecessary torch.as_tensor(x).item()
                if isinstance(source, FloatTensorSource):
                    item_source = source.base
                else:
                    item_source = CallMethodItemSource(source)
                symbol = shape_env.create_unspecified_symbol(
                    value,
                    source=item_source,
                    dynamic_dim=DimDynamic.DYNAMIC,
                    symbolic_context=symbolic_context,
                )
                # NB: reusing item_memo here ensures that we invalidate on
                # mutation
                if t.dtype == torch.int64:
                    out.item_memo = shape_env.create_symintnode(
                        symbol,
                        hint=value,
                        source=item_source,
                    )
                elif t.dtype == torch.float64:
                    out.item_memo = shape_env.create_symfloatnode(
                        symbol,
                        hint=value,
                        source=item_source,
                    )
        if make_constant:
            self.add_constant_storage_mapping(out)
        # NB: meta_converter set the memo
        return out

    # If you specify the device, it MUST be a meta tensor.
    def from_meta_and_device(
        self, fake_mode: FakeTensorMode, t: Tensor, device: torch.device
    ) -> FakeTensor:
        assert (
            t.device.type == "meta"
        ), f"tensor's device must be `meta`, got {t.device.type} instead"
        # This is a bit abusive (this is not the "real" tensor) but whatever,
        # the meta tensor should be fresh so there's no way to get it wrong
        maybe_memo = self._get_memo(t)
        if maybe_memo is not None:
            return maybe_memo
        out = FakeTensor(fake_mode, t, device)
        self.set_tensor_memo(t, out)
        return out


@functools.lru_cache(None)
def init_gpu_context(device: torch.device) -> None:
    # Backward will error with cuda Fake Tensors if no cuda tensors have been initialized first
    if torch.cuda.is_available() or torch.xpu.is_available():
        (
            torch.empty(1, device=device)
            if torch.version.hip is None
            else torch.zeros(1, device=device)
        )


@contextlib.contextmanager
def in_kernel_invocation_manager(
    fake_mode: FakeTensorMode,
) -> Generator[None, None, None]:
    # See: note [Fake Tensor Dispatch Keys]
    prev_in_kernel = fake_mode.in_kernel_invocation
    meta_in_tls = torch._C._meta_in_tls_dispatch_include()
    assert meta_in_tls == prev_in_kernel, f"{meta_in_tls}, {prev_in_kernel}"

    with torch._C._DisableTorchDispatch():
        fake_mode.in_kernel_invocation = True
        # Unfortunately _set_meta_in_tls_dispatch_include(False) can leave
        # `Dense` turned on (because it's implied by `Meta`)
        with torch._C._PreserveDispatchKeyGuard():
            torch._C._set_meta_in_tls_dispatch_include(True)
            try:
                yield
            finally:
                fake_mode.in_kernel_invocation = prev_in_kernel
                # torch._C._set_meta_in_tls_dispatch_include(prev_in_kernel)


# Return if the function allows Python numbers to bind to Tensors
def should_allow_numbers_as_tensors(func: OpOverload) -> bool:
    return torch._C._should_allow_numbers_as_tensors(
        func.name().split("::")[-1].split(".")[0]
    )


class FakeTensorConfig:
    debug = os.environ.get("TORCH_FAKE_TENSOR_DEBUG", "0") == "1"


# This memorizes unbacked SymInt or SymFloats representing quantities like the
# number of nonzero elements in this tensor or learning rate. There is one
# instance of the descriptor per particular quantity to memoize.
#
# Memoization is helpful if you do something like x[mask] and y[mask];
# mask.nonzero() gets repeatedly called and should give a consistent unbacked
# SymInt. It needs to be invalidated in the same way constant is.
#
# Making this a descriptor may seem overly fancy, but actually it's the most
# convenient way to ensure access to FakeTensor during access, which is
# required for testing version counter and epoch validity.
class SymNumberMemoDescriptor:
    _name: str

    # By default, SymInts in this memo are invalidated across versions/epochs.
    # nested_ints however are preserved across epochs and across versions.
    # Preserving across versions is okay for nested int since the association
    # of a nested int is agnostic to the underlying data and nested ints are not
    # shared across multiple distinct tensors.
    _is_nested_int: bool

    def __init__(self, *, is_nested_int: bool = False) -> None:
        self._is_nested_int = is_nested_int

    def __set_name__(self, owner: str, name: str) -> None:
        self._name = name

    def _memo(self, obj: FakeTensor) -> str:
        return f"_{self._name}"

    def _memo_vc(self, obj: FakeTensor) -> str:
        return f"_{self._name}_vc"

    # When we retrace, we need to invalidate all the memos so that we can
    # accurately identify the first time unbacked SymInts are allocated.
    # This is only relevant for inputs; for intermediates, they will get fresh
    # fake tensors so you won't have a memo anyway
    def _memo_epoch(self, obj: FakeTensor) -> str:
        return f"_{self._name}_epoch"

    def __get__(
        self, obj: FakeTensor, objtype: Optional[Type[FakeTensor]] = None
    ) -> Optional[Union[torch.SymInt, torch.SymFloat]]:
        if (r := getattr(obj, self._memo(obj))) is None:
            return None

        # If backed, it's ok to preserve memo since we know it won't renumber.
        if isinstance(r, torch.SymFloat) and r.node.hint is not None:
            return r

        # Version counter based tracking isn't 100% sound but it's close
        # enough
        if (
            not self._is_nested_int and getattr(obj, self._memo_vc(obj)) != obj._version
        ) or (
            not self._is_nested_int
            and getattr(obj, self._memo_epoch(obj)) != obj.fake_mode.epoch
        ):
            setattr(obj, self._memo(obj), None)
            return None
        return r

    def __set__(
        self, obj: FakeTensor, value: Optional[Union[torch.SymInt, torch.SymFloat]]
    ) -> None:
        if value is None:
            setattr(obj, self._memo(obj), None)
            setattr(obj, self._memo_vc(obj), None)
            setattr(obj, self._memo_epoch(obj), None)
        elif not obj.is_inference() or self._is_nested_int:
            setattr(obj, self._memo(obj), value)
            if not self._is_nested_int:
                setattr(obj, self._memo_vc(obj), obj._version)
            setattr(obj, self._memo_epoch(obj), obj.fake_mode.epoch)


class FakeTensor(Tensor):
    """
    Meta tensors give you the ability to run PyTorch code without having to
    actually do computation through tensors allocated on a `meta` device.
    Because the device is `meta`, meta tensors do not model device propagation.
    FakeTensor extends MetaTensors to also carry an additional `fake_device`
    which tracks devices that would have been used.
    """

    fake_device: torch.device
    fake_mode: FakeTensorMode
    constant: Optional[Tensor]
    real_tensor: Optional[Tensor]

    # TODO: Generalize this as needed, e.g., into a trie of memos, if
    # you do something like x[0].item()  (x[0] is fresh each time, so
    # memo mechanism here won't work)
    nonzero_memo = SymNumberMemoDescriptor()
    item_memo = SymNumberMemoDescriptor()
    unique_memo = SymNumberMemoDescriptor()

    # We expect nested_int_memo to be None when an offsets is a graph
    # intermediate, or an input that has never been associated with a
    # nested int.
    nested_int_memo = SymNumberMemoDescriptor(is_nested_int=True)

    # Indicates to our torch_dispatch dispatching infra that
    # this is an "infra" mode with lower dispatching precedence.
    _mode_key = torch._C._TorchDispatchModeKey.FAKE

    @property
    def device(self) -> torch.device:
        if self.fake_mode.in_kernel_invocation:
            return torch.device("meta")
        else:
            return self.fake_device

    @device.setter
    def device(self, _: torch.device) -> None:
        raise NotImplementedError

    # Note: [Fake Tensor Dispatch Keys]
    # In order to model the behavior of device-specific autocast
    # and autograd logic, we update the dispatch keys of FakeTensors
    # to reflect their fake device. This includes the BackendComponent
    # (DispatchKey::Meta -> DispatchKey::CUDA), and also the BackendComponent
    # related Autocast and Autograd keys. __torch_dispatch__ sits below
    # Autocast and Autograd, and is only invoked when we are at the
    # kernel for the BackendComponent. Then, we add Meta to the
    # thread-local dispatch include set to hit the meta kernel
    # instead of the kernel of the BackendComponent for the fake device.
    # The `device_for_backend_keys` does that below
    # NOTE: this probably will not do the right thing for backends
    # that have dispatch keys which are higher than the "meta" key:
    # https://github.com/pytorch/pytorch/blob/main/c10/core/DispatchKey.h#L189

    # We don't support named tensors; graph break
    @property
    def names(self) -> List[str]:
        raise UnsupportedFakeTensorException(
            "torch.compile doesn't support named tensors"
        )

    @names.setter
    def names(self, _: List[str]) -> None:
        raise NotImplementedError

    @staticmethod
    def __new__(
        cls,
        fake_mode: FakeTensorMode,
        elem: Tensor,
        device: torch.device,
        constant: Optional[Tensor] = None,
        real_tensor: Optional[Tensor] = None,
    ) -> Self:
        self = Tensor._make_subclass(
            cls,
            elem,
            elem.requires_grad,
            dispatch_device=True,
            device_for_backend_keys=device,
        )
        if not fake_mode._allow_unsafe_data_ptr_access:
            torch._C._set_throw_on_mutable_data_ptr(self)
        else:
            torch._C._set_warn_deprecated_on_mutable_data_ptr(self)

        assert elem.device.type == "meta", elem.device.type
        device = device if isinstance(device, torch.device) else torch.device(device)
        # NB: it is fine, if a little confusing, for device to be meta
        # (we are faking a meta tensor in that case).  However, it often
        # indicates some sort of confusion (e.g., you accidentally passed
        # in a meta tensor when you should have passed in the real tensor).
        # So by default we disallow meta, and if you are working in a situation
        # where it is helpful (e.g., crossref testing) you can turn it back
        # on
        if not fake_mode.allow_meta:
            assert device.type != "meta"
        # normalize device.
        if device.type in ["cuda", "xpu"]:
            init_gpu_context(device)

        if (
            device.type
            in ["cuda", "hpu", "xpu", torch._C._get_privateuse1_backend_name()]
            and device.index is None
        ):
            if getattr(torch, device.type).is_initialized():
                device = torch.device(
                    f"{device.type}:{getattr(torch, device.type).current_device()}"
                )
            else:
                device = torch.device(f"{device.type}:0")
        self.fake_device = device
        self.fake_mode = fake_mode
        self.constant = constant
        assert not isinstance(real_tensor, FakeTensor)
        self.real_tensor = real_tensor
        self.nonzero_memo = None
        self.item_memo = None
        self.unique_memo = None
        self.nested_int_memo = None

        if FakeTensorConfig.debug:
            self._debug_trace = CapturedTraceback.extract()  # type: ignore[attr-defined]
        return self

    # In some circumstances, a conventional Tensor constructor
    # will get rewritten to call into FakeTensor.  We must provide an
    # __init__ method that can accept the Python interpreters initialization
    # in such a situation; we must also be able to handle direct fake
    # tensor construction via FakeTensor().
    #
    # In particular, the __init__ call will look funny in the following case:
    #
    #   with FakeTensorMode():
    #       x = Tensor([1, 2, 3])
    #
    # this desugars into:
    #
    #   with FakeTensorMode():
    #       x = Tensor.__new__([1, 2, 3])
    #       # NB: x is a fake tensor, because of the mode!
    #       x.__init__([1, 2, 3])  # not the normal fake tensor args!
    #
    def __init__(self, *args: object, **kwargs: object) -> None:
        super().__init__()

    @staticmethod
    def from_tensor(t: Tensor, fake_mode: FakeTensorMode) -> FakeTensor:
        return fake_mode.from_tensor(t)

    @classmethod
    @count
    def __torch_dispatch__(  # type: ignore[override] # TODO
        cls,
        func: OpOverload,
        types: Sequence[Type],
        args: Sequence[object] = (),
        kwargs: Mapping[str, object] = immutable_dict(),
    ) -> object:
        # need to handle here to avoid infinite recursion
        # see [in_kernel_invocation]
        if func == torch.ops.prim.device.default:
            assert len(args) == 1 and isinstance(args[0], FakeTensor)
            if args[0].fake_mode.in_kernel_invocation:
                return torch.device("meta")
            else:
                return args[0].fake_device

        # this handler must be done inside FakeTensor subclass, not mode, because
        # we can end up dispatching here when we have a fake tensor with
        # symbolic sizes running under in_kernel_invocation_manager.
        # The subclass is asked to handle this query because size (not
        # sym_size) was called, but we are unable to serve it directly because
        # there are symbolic sizes in the class.  The use of
        # in_kernel_invocation_manager means it's incorrect to activate a
        # mode to actually handle this (this caused
        # https://github.com/pytorch/pytorch/issues/122772).
        if handler := _DISPATCH_META_HANDLERS.get(func):
            return handler(args)

        # Because fake mode can return NotImplemented (if it sees a subclass
        # it doesn't know how to deal with), this test here is important
        # because the next dispatch after a fake mode will attempt to use
        # subclasses of tensors to dispatch, and any FakeTensor arguments
        # will be considered eligible.
        unrecognized_types = [
            t for t in types if not issubclass(t, FakeTensor) and t is not Tensor
        ]
        if unrecognized_types:
            not_implemented_log.debug(
                "FakeTensor unrecognized subclass(es): %s", unrecognized_types
            )
            return NotImplemented

        fake_mode = None
        for arg in pytree.arg_tree_leaves(*args, **kwargs):
            if isinstance(arg, FakeTensor):
                fake_mode = arg.fake_mode
                break

        assert fake_mode is not None

        # If the fake mode is already active, don't try to reapply it!
        # NotImplemented is the right thing to return here, because the
        # typical situation this can occur is if ProxyTensorMode returned a
        # NotImplemented because of a not implemented subclass; we may have
        # unluckily attempted to hit FakeTensor's dispatch first,
        # NotImplemented lets us keep chaining until we find the actual
        # subclass
        maybe_cur_fake_mode = torch._C._get_dispatch_mode(
            torch._C._TorchDispatchModeKey.FAKE
        )
        if maybe_cur_fake_mode:
            not_implemented_log.debug(
                "FakeTensor mode already active: %s in %s",
                fake_mode,
                maybe_cur_fake_mode,
            )
            return NotImplemented

        assert not fake_mode.in_kernel_invocation

        with fake_mode:
            return func(*args, **kwargs)

    @staticmethod
    def _find_common_device(
        func: OpOverload, flat_args: Sequence[object]
    ) -> Tuple[torch.device, bool]:
        # Returns: (common_device, has_scalar_only_inputs)

        # cpu - zero-dim tensors can be called in cuda kernels,
        # so overwrite the common_device if it the only existing
        # device comes from a cpu zero-dim tensor
        common_device = None
        has_scalar_only_inputs = False
        is_cpu_zero_dim = None

        def cpu_zero_dim(t: Tensor) -> bool:
            return t.device.type == "cpu" and t.dim() == 0

        def merge_devices(t: object) -> None:
            nonlocal common_device
            nonlocal is_cpu_zero_dim
            if not isinstance(t, FakeTensor):
                return

            if common_device is None:
                common_device = t.device
                is_cpu_zero_dim = cpu_zero_dim(t)
                return

            t_is_cpu_zero_dim = cpu_zero_dim(t)
            if t.device == common_device:
                if is_cpu_zero_dim:
                    is_cpu_zero_dim = t_is_cpu_zero_dim
                return

            # mismatching devices !
            # if current tensor is cpu 0 dim, defer to existing device
            if t_is_cpu_zero_dim:
                return

            # current device is from cpu 0 dim tensor, overwrite
            if is_cpu_zero_dim:
                common_device = t.device
                is_cpu_zero_dim = t_is_cpu_zero_dim
                return

            # mismatching devices of non-zero dim tensors, throw
            # This might be valid behavior and need to be explicitly modeled, e.g. reshape_as
            raise RuntimeError(
                f"Unhandled FakeTensor Device Propagation for {func}, found two different devices {common_device}, {t.device}"
            )

        for arg in flat_args:
            merge_devices(arg)

        # some functions that allow Python numbers to bind to Tensors
        # if we have failed to find a device, and we're running one of these operators,
        # we must have scalar only inputs
        if should_allow_numbers_as_tensors(func) and common_device is None:
            # ops with scalar only inputs always have result on cpu
            has_scalar_only_inputs = True
            common_device = torch.device("cpu")

        assert common_device is not None, f"Could not find common device for {func}"

        return common_device, has_scalar_only_inputs

    def get_nested_int(
        self,
        *,
        coeff: Union[int, torch.SymInt] = 1,
    ) -> torch.SymInt:
        if self.nested_int_memo is None:
            self.nested_int_memo = self.fake_mode.create_symbolic_nested_int(
                nt_tensor_id=None
            )
        assert isinstance(self.nested_int_memo, torch.SymInt)
        return self.nested_int_memo * coeff

    # Similar to FunctionalTensor.tolist
    def tolist(self) -> Any:
        if self.dim() == 0:
            return self.item()
        elif self.dim() == 1:
            return [elem.item() for elem in self]
        else:
            return [elem.tolist() for elem in self]


_MetadataIntLike = Union[IntLikeType, "_PySymInputStub", "_SymIntOutputStub"]


@dataclass_slots
@dataclass
class TensorMetadata:
    """
    The Tensor metadata relevant to hashing FakeTensors when caching.
    """

    dtype: torch.dtype
    shape: Tuple[_MetadataIntLike, ...]
    stride: Tuple[_MetadataIntLike, ...]
    device: torch.device
    layout: torch.layout
    memory_format: Optional[torch.memory_format]
    storage_offset: _MetadataIntLike
    storage_bytes: Optional[_MetadataIntLike]
    requires_grad: bool
    is_quantized: bool
    is_conj: bool
    is_neg: bool
    is_inference: bool
    is_sparse: bool  # read: is sparse COO
    is_coalesced: Optional[bool]
    dense_dim: Optional[int]
    sparse_dim: Optional[int]

    def _flatten_into(
        self,
        result: List[object],
        mode: FakeTensorMode,
        state: _CacheKeyState,
    ) -> None:
        # Flatten the TensorMetadata out into `result`.  Make sure to call
        # state.convert_sym_int() on any SymInts.
        for field in dataclasses.fields(self):
            value = getattr(self, field.name)
            if isinstance(value, (tuple, list, torch.Size)):
                # This will recursively flatten the iterable, calling
                # convert_sym_int() as necessary.
                mode._prep_args_for_hash(result, value, state)
            elif isinstance(value, SymInt):
                state.convert_sym_int(result, value)
            else:
                result.append(value)


def extract_tensor_metadata(t: Tensor) -> TensorMetadata:
    """
    Extract the TensorMetadata of a tensor.
    """
    memory_format: Optional[torch.memory_format] = suggest_memory_format(t)
    # Don't call is_contiguous() on a Tensor which has symbolic sizes or things
    # will go badly (guards will be messed up?)
    if (
        t._has_symbolic_sizes_strides
        or is_sparse_any(t)
        or not t.is_contiguous(memory_format=memory_format)
    ):
        memory_format = None

    storage_offset = t.storage_offset()

    return TensorMetadata(
        t.dtype,
        t.shape,
        t.stride() if t.layout == torch.strided else (),
        t.device,
        t.layout,
        memory_format,
        storage_offset,
        # Only set storage_bytes for tensors that have storage (not sparse)
        t.untyped_storage().nbytes() if not is_sparse_any(t) else None,
        t.requires_grad,
        t.is_quantized,
        t.is_conj(),
        t.is_neg(),
        t.is_inference(),
        t.is_sparse,
        t.is_coalesced() if t.is_sparse else None,
        t.dense_dim() if is_sparse_any(t) else None,
        t.sparse_dim() if is_sparse_any(t) else None,
    )


@dataclass_slots
@dataclass
class _DispatchCacheKey:
    """
    Key for the FakeTensor dispatch cache.
    """

    key: Tuple[object, ...]
    hashvalue: int

    def __init__(self, tup: Tuple[object, ...]) -> None:
        self.key = tup
        self.hashvalue = hash(tup)

    def __eq__(self, other: object) -> bool:
        return isinstance(other, _DispatchCacheKey) and self.key == other.key

    def __hash__(self) -> int:
        return self.hashvalue

    def strip_shape_env(self) -> None:
        # We need to strip the ShapeEnv from any values before we store in the
        # cache so the cache doesn't keep our ShapeEnvs alive.
        for v in self.key:
            if isinstance(v, _PySymInputStub):
                v.strip_shape_env()


@dataclass_slots
@dataclass(frozen=True)
class _DispatchCacheEntryOutputInfo:
    """
    Entry type for the FakeTensor dispatch cache for an output. Accounts for two
    possibilities:
    1) The op is inplace, and a hit means we need to alias the argument at a
       given index.
    2) We need to synthesize a new FakeTensor given tensor metadata. For view
       ops, we further capture the index of the arg to alias.
    """

    inplace_idx: Optional[int]
    metadata: Optional[TensorMetadata]
    view_idx: Optional[int]


@dataclass_slots
@dataclass(frozen=True)
class _DispatchCacheEntry:
    """
    Entry type for the FakeTensor dispatch cache. It supports two types of outputs
    1) tensor
    2) tuple of tensors

    is_output_tuple flag helps in differentiating the return type
    """

    output_infos: Tuple[_DispatchCacheEntryOutputInfo]
    is_output_tuple: bool = False


@dataclass_slots
@dataclass(frozen=True)
class _BypassDispatchCache(Exception):
    """
    Signals cases that should skip FakeTensor caching.
    """

    reason: str


@dataclass_slots
@dataclass(frozen=True)
class DispatchCacheInfo:
    """
    Information about the state of the FakeTensor dispatch cache.
    """

    hits: int
    misses: int
    bypasses: Dict[str, int]
    size: int


# We keep one instantiation of `fake_tensor_converter` active
# for the duration of `with FakeTensorMode()`.
# This allows accurate storage aliasing across invocation of
# different operators. While this will keep all freshly allocated
# tensors alive during `FakeTensorMode`, there will no be no
# new allocations of Tensors which have non-meta storage so
# memory should not significantly increase.


class FakeTensorMode(TorchDispatchMode):
    cache: Dict[_DispatchCacheKey, _DispatchCacheEntry] = {}
    cache_hits: int = 0
    cache_misses: int = 0
    cache_bypasses: Dict[str, int] = defaultdict(int)
    # Every time you retrace using the same fake tensor mode, you should
    # advance the epoch so we don't reuse unbacked memos
    epoch: int = 0
    in_kernel_invocation: bool = False
    static_shapes: bool
    shape_env: Optional[ShapeEnv]
    _stack: Optional[str]
    allow_meta: bool

    # NestedTensor uses a tensor_id_counter to uniquely identify offsets.
    # This counter is incremented when an offsets is used to create an NJT
    # for the first time. To avoid mutating eager state if we construct NJT
    # during tracing, we maintain a separate counter on the FakeTensorMode.
    # The initial count is set to the current eager tensor_id_counter value
    # upon initialization, and every time you retrace using the same fake tensor
    # mode, you should reset the counter to the initial count.
    nt_tensor_id_counter: int = -1
    nt_tensor_id_initial_count: int = -1

    def __init__(
        self,
        *,
        allow_fallback_kernels: bool = True,
        allow_non_fake_inputs: bool = False,
        shape_env: Optional[ShapeEnv] = None,
        static_shapes: Optional[bool] = None,
        # TODO: This is a temporary measure, see
        # https://github.com/pytorch/pytorch/pull/126245#discussion_r1604185748
        # We're currently solely using this to impede population of
        # item_memo for 0d scalar tensor inputs when export, because this
        # causes things that used to be deferred runtime asserts to turn into
        # guards, and then the guards are just lost.  We can potentially fix
        # this by ensuring guards also get put in the graph, but this is
        # pending a rework of how deferred runtime asserts in export.  Once
        # that's done, we can remove this.
        export: bool = False,
    ) -> None:
        log.debug("create_mode 0x%x", id(self))
        super().__init__()
        self.allow_fallback_kernels = allow_fallback_kernels

        import torch._dynamo.config
        import torch._functorch.config

        self.propagate_real_tensors = (
            torch._functorch.config.fake_tensor_propagate_real_tensors
        )
        self.fake_tensor_converter = FakeTensorConverter(
            copy_data=self.propagate_real_tensors,
            export=export,
        )

        if static_shapes is not None:
            self.static_shapes = static_shapes
        else:
            self.static_shapes = shape_env is None

        # This is temporarily patched to True in Dynamo to grandfather in some
        # places where we unconditionally allow scalar outputs, TO BE REMOVED
        self.allow_scalar_outputs = False

        self._allow_unsafe_data_ptr_access = (
            torch._functorch.config.fake_tensor_allow_unsafe_data_ptr_access
        )
        self.allow_meta = torch._functorch.config.fake_tensor_allow_meta
        self.cache_enabled = (
            torch._dynamo.config.fake_tensor_cache_enabled
            and not self.propagate_real_tensors
        )
        self.cache_crosscheck_enabled = (
            torch._dynamo.config.fake_tensor_cache_crosscheck_enabled
        )

        # A flag that controls, whether we want to invoke ops on mix of
        # real weights/global variables and fake inputs
        self.allow_non_fake_inputs = allow_non_fake_inputs

        # [in_kernel_invocation]
        # when FakeTensor is invoked in user code, .device should return
        # the fake_device of the tensor so that code such as as `if x.is_cuda`
        # or torch.zeros([10, 10], device=x.device) continues to execute as if
        # the FakeTensor were real. However, within kernel execution, we return
        # the `Meta` device because all computation within the kernels should
        # behave as if the Tensors are on meta devices. Kernels should allocate
        # new tensors on meta devices, and checks like `is_meta` should return true.
        # within python refs, we always return the real device by defining
        # the device property
        self.in_kernel_invocation = False

        # True if we enter'ed and actually enabled fake tensor mode,
        # false if it was a no-op.  Not thread safe but neither is
        # in_kernel_invocation
        # If another fake mode was already active when we enter, we also stash it here.
        # That way when we exit, we know to re-enable the previous fake mode.
        self.enter_stack: List[
            Tuple[bool, Optional[TorchDispatchMode], Optional[bool]]
        ] = []

        self.shape_env = shape_env

        self._stack_trace = traceback.extract_stack()
        self._stack = None

        # Indicates to our torch_dispatch dispatching infra that
        # this is an "infra" mode with lower dispatching precedence.
        self._mode_key = torch._C._TorchDispatchModeKey.FAKE

        import torch.nested._internal.nested_tensor

        self.nt_tensor_id_initial_count = (
            torch.nested._internal.nested_tensor._tensor_id_counter
        )
        self.nt_tensor_id_counter = self.nt_tensor_id_initial_count

    def reset_nt_tensor_id_counter(self) -> None:
        self.nt_tensor_id_counter = self.nt_tensor_id_initial_count

    # Typically, there is only one fake tensor mode and you test for it by
    # doing an isinstance test.  However, in some situations, there might be
    # TWO fake tensor modes.  The canonical example of this is exporting
    # a fake model: there is an outer fake mode created by the user, and
    # an inner fake mode created by Dynamo.  The two phase process is required
    # because the outer fake mode typically won't have a ShapeEnv, even if
    # the user is interested in exporting with dynamic shapes (so the inner
    # fake mode will actually have a ShapeEnv and swap in symbolic sizes.)
    #
    # In this case, it's insufficient to test only one FakeTensor: you need
    # to distinguish between our fake tensor and other fake tensors.  That's
    # what this function does.
    def is_our_fake(self, t: object) -> TypeGuard[FakeTensor]:
        return isinstance(t, FakeTensor) and t.fake_mode is self

    # If we should avoid device init. This changes the behavior of various APIs:
    # - We avoid constant-prop on Tensors with ops that move them to another device
    # - We change the torch.tensor ctor contract to never materialize
    #   tensors on device
    #   (see NOTE: [torch.tensor, lift_fresh, and device movement])
    @property
    def avoid_device_init(self) -> bool:
        if torch.xpu._is_compiled():
            assert not torch.cuda._is_compiled()
            return not torch.xpu.is_available()

        return not (
            torch.cuda.is_available()
            or (hasattr(torch, "hpu") and torch.hpu.is_available())
        )

    @property
    def stack(self) -> str:
        if self._stack is None:
            self._stack = "".join(traceback.format_list(self._stack_trace))
        return self._stack

    @count
    def __torch_dispatch__(
        self,
        func: OpOverload,
        types: Sequence[Type],
        args: Sequence[object] = (),
        kwargs: Mapping[str, object] = immutable_dict(),
    ) -> object:
        # FakeTensorMode should not be set when we're inside of it.
        assert (
            torch._C._get_dispatch_mode(torch._C._TorchDispatchModeKey.FAKE) is None
        ), func
        try:
            return self.dispatch(func, types, args, kwargs)
        except TypeError:
            log.exception("fake tensor raised TypeError")
            raise

    # No-op if FakeTensorMode is already in use
    def __enter__(self) -> Self:
        import torch.nested._internal.nested_tensor

        prev_only_lift_cpu_tensors = None
        if self.avoid_device_init:
            # See NOTE: [torch.tensor, lift_fresh, and device movement]
            prev_only_lift_cpu_tensors = torch._C._only_lift_cpu_tensors()
            torch._C._set_only_lift_cpu_tensors(True)
        maybe_prev_fake_mode = torch._C._unset_dispatch_mode(self._mode_key)
        if self is not maybe_prev_fake_mode:
            self.enter_stack.append(
                (True, maybe_prev_fake_mode, prev_only_lift_cpu_tensors)
            )
            return super().__enter__()
        else:
            # no-op (still need to re-set the fake mode though since we unset it)
            torch._C._set_dispatch_mode(self)
            self.enter_stack.append((False, None, prev_only_lift_cpu_tensors))
        return self

    def __exit__(
        self,
        a: Optional[Type[BaseException]],
        b: Optional[BaseException],
        c: Optional[TracebackType],
    ) -> None:
        (
            live,
            maybe_prev_fake_mode,
            maybe_prev_only_lift_cpu_tensors,
        ) = self.enter_stack.pop()
        if live:
            super().__exit__(a, b, c)

            # Re-enable the previous fake mode, if there was one.
            if maybe_prev_fake_mode is not None:
                torch._C._set_dispatch_mode(maybe_prev_fake_mode)
            if maybe_prev_only_lift_cpu_tensors is not None:
                torch._C._set_only_lift_cpu_tensors(maybe_prev_only_lift_cpu_tensors)

    @classmethod
    def is_infra_mode(cls) -> bool:
        return True

    @classmethod
    def cache_info(cls) -> DispatchCacheInfo:
        """
        Query the state of the dispatch cache.
        """
        return DispatchCacheInfo(
            FakeTensorMode.cache_hits,
            FakeTensorMode.cache_misses,
            dict(FakeTensorMode.cache_bypasses),
            len(FakeTensorMode.cache),
        )

    @classmethod
    def cache_clear(cls) -> None:
        """
        Clear the dispatch cache.
        """
        cls.cache_hits = 0
        cls.cache_misses = 0
        cls.cache_bypasses.clear()
        cls.cache.clear()

    def _cached_dispatch_impl(
        self,
        func: OpOverload,
        types: Sequence[Type],
        args: Sequence[object],
        kwargs: Mapping[str, object],
    ) -> object:
        """
        Lookup a cache entry for the given arguments. If none exists, dispatch
        and cache the result (if the result is eligible for caching).
        """
        output: object = _UNASSIGNED
        try:
            state = _CacheKeyState(self.shape_env)
            key = self._cache_key(state, func, args, kwargs)
            if state.cache_on_shape_env():
                assert state.shape_env is not None
                cache = state.shape_env.fake_tensor_cache
            else:
                cache = FakeTensorMode.cache
            entry = cache.get(key, None)
            if entry is not None:
                output = self._output_from_cache_entry(state, entry, key, func, args)
                FakeTensorMode.cache_hits += 1
                if self.cache_crosscheck_enabled:
                    # For debugging / testing: Validate that the output synthesized
                    # from the cache matches the output created by normal dispatch.
                    self._crosscheck_cache_output(output, func, types, args, kwargs)
            else:
                self._validate_cache_key(func, args, kwargs)
                output = self._dispatch_impl(func, types, args, kwargs)
                entry = self._make_cache_entry(state, key, func, args, kwargs, output)
                key.strip_shape_env()
                cache[key] = entry
                FakeTensorMode.cache_misses += 1
        except _BypassDispatchCache as e:
            FakeTensorMode.cache_bypasses[e.reason] += 1

        if output is _UNASSIGNED:
            output = self._dispatch_impl(func, types, args, kwargs)

        return output

    def _cache_key(
        self,
        state: _CacheKeyState,
        func: OpOverload,
        args: Sequence[object],
        kwargs: Mapping[str, object],
    ) -> _DispatchCacheKey:
        """
        Create a cache key given the dispatch args. Raises _BypassDispatchCache
        for any situation that precludes caching.
        """
        key_values = [
            func,
            # Capture the default_dtype mode since that can affect the output tensor,
            # e.g., when operating on constant float values.
            torch.get_default_dtype(),
            # Capture the current device to support, e.g., cache tensor creation,
            # where there isn't necessarily a tensor to take the device from.
            torch._C._get_default_device(),
            # We want to create tensors from cached metadata only when the inference
            # mode is the same.
            torch.is_inference_mode_enabled(),
            # Shape env settings could affect behavior. One example seen in the wild:
            # Disallowing dynamic shapes can introduce a DynamicOutputShapeException
            # where it wasn't seen on a previous instance of the same op.
            self.shape_env.settings if self.shape_env else None,
        ]
        # Translate any FakeTensor args to metadata.
        if args:
            self._prep_args_for_hash(key_values, args, state)
        if kwargs:
            self._prep_args_for_hash(key_values, kwargs, state)
        return _DispatchCacheKey(tuple(key_values))

    def _validate_cache_key(
        self,
        func: OpOverload,
        args: Sequence[object],
        kwargs: Mapping[str, object],
    ) -> None:
        """
        Validate that the cache key generated by _cache_key will be
        reasonable.
        """
        # Avoid caching for any ops that would require a more sophisticated
        # caching implementation, e.g., data dependent ops or ops that modify
        # the inputs.
        if torch.Tag.data_dependent_output in func.tags:
            raise _BypassDispatchCache("data dependent output")

        if torch.Tag.dynamic_output_shape in func.tags:
            raise _BypassDispatchCache("dynamic output shape")

        if torch.Tag.inplace_view in func.tags:
            raise _BypassDispatchCache("inplace view")

        if func == aten._unsafe_view.default:
            raise _BypassDispatchCache("unsafe view")

        if func in self.lift_fns:
            raise _BypassDispatchCache("lift")

        if func.name() == "inductor::resize_storage_bytes_":
            raise _BypassDispatchCache("inductor::resize_storage_bytes_")

        if not torch._library.utils.is_builtin(func):
            raise _BypassDispatchCache("non-builtin")

        # In order to handle storage aliasing, we need to establish the alias
        # for any view op on a cache hit. But CompositeImplicitAutograd ops may
        # or may not alias the input, so just punt on caching these.
        if func.is_view and torch._C._dispatch_has_kernel_for_dispatch_key(
            func.name(), torch._C.DispatchKey.CompositeImplicitAutograd
        ):
            raise _BypassDispatchCache("CompositeImplicitAutograd")

    def _prep_args_for_hash(
        self,
        result: List[object],
        args: Union[Mapping[str, object], Sequence[object], Iterable[object]],
        state: _CacheKeyState,
    ) -> None:
        """
        Translate the provided args into a form suitable for caching at FakeTensor
        dispatch, i.e., convert unhashable types like lists & dicts into tuples and
        convert FakeTensors into metadata. Raises _BypassDispatchCache to signal
        unsupported cases that should bypass caching.
        """
        if isinstance(args, dict):
            self._prep_args_for_hash(result, args.keys(), state)
            self._prep_args_for_hash(result, args.values(), state)
            return

        for arg in args:
            if isinstance(arg, FakeTensor):
                if not self.is_our_fake(arg):
                    raise _BypassDispatchCache("not our fake")
                if arg.constant is not None:
                    raise _BypassDispatchCache("constant attribute")
                if is_sparse_any(arg):
                    raise _BypassDispatchCache(f"{arg.layout} tensor")
                # FIXME: For now back out caching when there are symbolic nbytes
                # - this doesn't seem to play nice with set(). See T196779132 for examples.
                if isinstance(arg.untyped_storage().nbytes(), SymInt):
                    raise _BypassDispatchCache("symbolic nbytes")
                metadata = extract_tensor_metadata(arg)
                metadata._flatten_into(result, self, state)
            elif isinstance(arg, Tensor):
                raise _BypassDispatchCache("non-fake tensor")
            elif isinstance(arg, SymInt):
                state.convert_sym_int(result, arg)
            elif isinstance(arg, (SymBool, SymFloat)):
                raise _BypassDispatchCache("symbolic shape")
            elif isinstance(arg, (list, tuple, dict)):
                self._prep_args_for_hash(result, arg, state)
            else:
                # It's important to capture the type of the arg since, e.g., 1 and 1.0
                # hash to the same value, but can produce different dtypes for the
                # output tensor.
                result.append(type(arg))
                result.append(arg)

    def _validate_output_for_cache_entry(
        self,
        state: _CacheKeyState,
        key: _DispatchCacheKey,
        func: OpOverload,
        args: Sequence[object],
        kwargs: Mapping[str, object],
        output: Optional[FakeTensor],
    ) -> None:
        # Some ops return tuples of Tensors, but it's rare, so avoid
        # the complexity of caching other types.
        if not isinstance(output, FakeTensor):
            raise _BypassDispatchCache("non-FakeTensor output")

        # Avoid caching FakeTensors with constants attached since those
        # can be invalidated.
        if output.constant is not None:
            raise _BypassDispatchCache("constant attribute")

        # TODO: support caching sparse outputs?
        if output.is_sparse:
            raise _BypassDispatchCache("sparse output")

        if is_sparse_compressed(output):
            raise _BypassDispatchCache("sparse compressed output")

        # Can an in-place op really reference a kwarg? If so, then we need
        # to extend the implementation to handle it.
        for kval in kwargs.values():
            if id(kval) == id(output):
                raise _BypassDispatchCache("kwarg aliases output")

    def _get_output_info_for_cache_entry(
        self,
        state: _CacheKeyState,
        key: _DispatchCacheKey,
        func: OpOverload,
        args: Sequence[object],
        kwargs: Mapping[str, object],
        output: FakeTensor,
    ) -> _DispatchCacheEntryOutputInfo:
        # If this is an in-place op, the entry records which input arg is aliased.
        for idx in range(len(args)):
            if id(args[idx]) == id(output):
                return _DispatchCacheEntryOutputInfo(
                    inplace_idx=idx, metadata=None, view_idx=None
                )

        # Otherwise, create an entry that records the output tensor's metadata.
        view_idx = None
        if func.is_view:
            idxs = [i for i, t in enumerate(args) if isinstance(t, Tensor)]
            assert len(idxs) == 1
            view_idx = idxs[0]

        metadata = extract_tensor_metadata(output)
        metadata.shape = tuple(state.convert_output(v) for v in metadata.shape)
        metadata.stride = tuple(state.convert_output(v) for v in metadata.stride)
        metadata.storage_offset = state.convert_output(metadata.storage_offset)
        metadata.storage_bytes = (
            None
            if metadata.storage_bytes is None
            else state.convert_output(metadata.storage_bytes)
        )

        entry = _DispatchCacheEntryOutputInfo(
            inplace_idx=None,
            metadata=metadata,
            view_idx=view_idx,
        )

        # N.B.: Some checks for bypassing the cache would be performed on the
        # output tensor synthesized from the cached metadata. As an optimization,
        # we can synthesize a tensor here and do the checks on that instance.
        # This approach keeps the (more frequent) cache-hit path as lightweight
        # as possible.
        entry_for_synth_output = _DispatchCacheEntry(
            output_infos=(entry,), is_output_tuple=False
        )
        synth_output = self._output_from_cache_entry(
            state, entry_for_synth_output, key, func, args
        )

        # Make sure the dispatch_key_set from the synthesized output tensor will
        # be the same.
        synth_key_set = torch._C._dispatch_key_set(synth_output)
        key_set = torch._C._dispatch_key_set(output)
        if synth_key_set != key_set:
            raise _BypassDispatchCache("dispatch_key_set mismatch")

        return entry

    def _make_cache_entry(
        self,
        state: _CacheKeyState,
        key: _DispatchCacheKey,
        func: OpOverload,
        args: Sequence[object],
        kwargs: Mapping[str, object],
        output: Optional[FakeTensor],
    ) -> _DispatchCacheEntry:
        """
        Make a cache entry object for the given 'output' Tensor. Raises
        _BypassDispatchCache if the output tensor has characteristics that
        prevent caching it.
        """
        if output is None:
            output_info = _DispatchCacheEntryOutputInfo(
                inplace_idx=None, metadata=None, view_idx=None
            )
            return _DispatchCacheEntry(
                output_infos=(output_info,), is_output_tuple=False
            )

        if isinstance(output, tuple):
            for out_element in output:
                self._validate_output_for_cache_entry(
                    state, key, func, args, kwargs, out_element
                )
        else:
            self._validate_output_for_cache_entry(
                state, key, func, args, kwargs, output
            )

        if isinstance(output, tuple):
            output_infos = [
                self._get_output_info_for_cache_entry(
                    state, key, func, args, kwargs, out_elem
                )
                for out_elem in output
            ]
            return _DispatchCacheEntry(
                output_infos=tuple(output_infos), is_output_tuple=True
            )

        else:
            output_info = self._get_output_info_for_cache_entry(
                state, key, func, args, kwargs, output
            )
            return _DispatchCacheEntry(
                output_infos=(output_info,), is_output_tuple=False
            )

    def _get_output_tensor_from_cache_entry(
        self,
        state: _CacheKeyState,
        entry: _DispatchCacheEntryOutputInfo,
        key: _DispatchCacheKey,
        func: OpOverload,
        args: Sequence[object],
    ) -> Optional[FakeTensor]:
        if entry.inplace_idx is not None:
            # This is an in-place op; return the aliased arg.
            inplace_arg = args[entry.inplace_idx]
            assert isinstance(inplace_arg, FakeTensor)
            return inplace_arg

        # Synthesize a new FakeTensor with the cached metadata.
        metadata = entry.metadata
        if metadata is None:
            return None

        assert not is_sparse_any(metadata)

        def check_value(
            value: _MetadataIntLike, state: _CacheKeyState
        ) -> Union[IntLikeType]:
            if isinstance(value, _SymIntOutputStub):
                assert state.shape_env is not None
                return value.extract(key, state.shape_env)
            else:
                assert not isinstance(value, _PySymInputStub)
                return value

        shape = tuple(check_value(v, state) for v in metadata.shape)
        stride = tuple(check_value(v, state) for v in metadata.stride)
        storage_offset = check_value(metadata.storage_offset, state)
        if metadata.storage_bytes is not None:
            check_value(metadata.storage_bytes, state)

        maybe_suppress: Callable[[], typing.ContextManager] = contextlib.nullcontext
        if self.shape_env is not None:
            maybe_suppress = self.shape_env.suppress_guards

        with in_kernel_invocation_manager(self), maybe_suppress():
            empty = torch.empty_strided(
                shape,
                stride,
                dtype=metadata.dtype,
                layout=metadata.layout,
                device="meta",
                requires_grad=metadata.requires_grad,
            )

        if metadata.is_conj:
            torch._C._set_conj(empty, True)
        if metadata.is_neg:
            torch._C._set_neg(empty, True)

        if func.is_view:
            # For view ops, the storage should be the same as the tensor input.
            view_arg = args[cast(int, entry.view_idx)]
            assert isinstance(view_arg, FakeTensor)
            storage = view_arg.untyped_storage()
            with in_kernel_invocation_manager(self), maybe_suppress():
                empty.set_(storage, storage_offset, shape, stride)

        return FakeTensor(self, empty, metadata.device)

    def _output_from_cache_entry(
        self,
        state: _CacheKeyState,
        entry: _DispatchCacheEntry,
        key: _DispatchCacheKey,
        func: OpOverload,
        args: Sequence[object],
    ) -> Union[Optional[FakeTensor], Tuple[Optional[FakeTensor], ...]]:
        """
        Create a new FakeTensor from the cache entry.
        """

        if entry.is_output_tuple:
            outputs = [
                self._get_output_tensor_from_cache_entry(
                    state,
                    output_info,
                    key,
                    func,
                    args,
                )
                for output_info in entry.output_infos
            ]
            return tuple(outputs)
        else:
            return self._get_output_tensor_from_cache_entry(
                state, entry.output_infos[0], key, func, args
            )

    def _crosscheck_cache_output(
        self,
        output: Union[Optional[FakeTensor], Tuple[Optional[FakeTensor], ...]],
        func: OpOverload,
        types: Sequence[Type],
        args: Sequence[object],
        kwargs: Mapping[str, object],
    ) -> None:
        """
        Helper to validate that the output synthesized from the cache matches
        the output created by normal dispatch.
        """
        try:
            true_output = self._dispatch_impl(func, types, args, kwargs)
        except Exception as e:
            raise RuntimeError(
                f"FakeTensor cache crosscheck failure: func={func}, "
                f"args={args}, kwargs={kwargs}: Dispatch raised={e}"
            ) from e
        try:
            if (true_output is not None) and (output is not None):
                if isinstance(true_output, tuple):
                    assert len(true_output) == len(output)
                    for a, b in zip(true_output, output):
                        assert_metadata_eq(assert_eq, a, b)
                else:
                    assert not isinstance(output, tuple)
                    assert_metadata_eq(assert_eq, true_output, output)
            else:
                assert true_output is None
                assert output is None
        except Exception as e:
            raise RuntimeError(
                f"FakeTensor cache crosscheck failure: func={func}, "
                f"args={args}, kwargs={kwargs}"
            ) from e

    def dispatch(
        self,
        func: OpOverload,
        types: Sequence[Type],
        args: Sequence[object] = (),
        kwargs: Mapping[str, object] = immutable_dict(),
    ) -> object:
        kwargs = kwargs or {}
        with no_dispatch():
            log.debug("%s %s %s", func, args, kwargs)

        if func in _DISPATCH_META_HANDLERS:
            return _DISPATCH_META_HANDLERS[func](args)

        if log.getEffectiveLevel() <= logging.DEBUG:
            log.debug(
                "%sFakeTensorMode.__torch_dispatch__: %s", " " * RECURSION_COUNT, func
            )
            # NOTE: incr is intentionally unused for a RAII pattern
            incr = IncrementRecursionCount()  # noqa: F841

        # Some attribute queries that can be serviced directly
        # See Note [is_coalesced is dispatched]
        if func in _DISPATCH_HANDLE_DIRECTLY:
            # NB: no_dispatch is ok here too, this func is very simple
            with in_kernel_invocation_manager(self):
                return func(*args, **kwargs)

        if self.cache_enabled:
            return self._cached_dispatch_impl(func, types, args, kwargs)
        else:
            return self._dispatch_impl(func, types, args, kwargs)

    def _maybe_infer_fake(
        self, func: OpOverload, path: KeyPath, fake: object, real: object
    ) -> Optional[object]:
        """
        Helper to cross-check fake/real output properties & values,
        and create new fake vals if mismatched.
        """
        import sympy

        from torch._subclasses.fake_utils import _check_fake_real_tensors

        def _check_fake_real_vals(fake: Any, real: Any) -> None:
            # use real values + ShapeEnv to check mismatches between potentially symbolic values
            if isinstance(fake, (SymInt, SymFloat)):
                # symbolic expression, ask ShapeEnv to substitute known backed/unbacked values
                assert self.shape_env is not None
                if (
                    not fake.node.expr.free_symbols
                    - self.shape_env.var_to_val.keys()
                    - self.shape_env.unbacked_var_to_val.keys()
                ):
                    if (
                        self.shape_env._maybe_evaluate_static(
                            sympy.Eq(fake.node.expr, real), compute_hint=True
                        )
                        is not sympy.S.true
                    ):
                        raise MetadataMismatchError(
                            f"mismatch between fake value {fake} and real value {real} "
                        )
            elif isinstance(
                fake, (int, float, bool)
            ):  # concrete value, check direct equality
                if fake != real:
                    raise MetadataMismatchError(
                        f"mismatch between fake value {fake} and real value {real} "
                    )

        if isinstance(fake, torch.Tensor):
            try:
                _check_fake_real_tensors(
                    real,  # type: ignore[arg-type]
                    fake,  # type: ignore[arg-type]
                    context="Real tensor propagation found",
                    sizes=False,  # manual check below
                    strides=False,  # skip strides
                    storage_offset=True,
                    requires_grad=False,  # issues with FakeTensorConverter preserving requires_grad
                )
            except MetadataMismatchError as exc:
                if torch._functorch.config.generate_fake_kernels_from_real_mismatches:
                    dtrace_structured(
                        "mismatched_fake_kernel",
                        metadata_fn=lambda: {
                            "op": str(func),
                            "reason": exc.reason,  # noqa: F821
                        },
                    )
                    return _infer_fake_from_real_tensor(self, func, real)  # type: ignore[arg-type]
                raise MetadataMismatchError(
                    f"Real tensor propagation found a metadata mismatch between "
                    f"fake tensor {fake} and real tensor {real}, "
                    f" at output{keystr(path)}, for func: {func}"
                ) from exc

            for j, (s_fake, s_real) in enumerate(zip(fake.size(), real.size())):  # type: ignore[attr-defined]
                try:
                    _check_fake_real_vals(s_fake, s_real)
                except MetadataMismatchError as exc:
                    if (
                        torch._functorch.config.generate_fake_kernels_from_real_mismatches
                    ):
                        dtrace_structured(
                            "mismatched_fake_kernel",
                            metadata_fn=lambda: {
                                "op": str(func),
                                "reason": exc.reason,  # noqa: F821
                            },
                        )
                        return _infer_fake_from_real_tensor(self, func, real)  # type: ignore[arg-type]
                    raise MetadataMismatchError(
                        f"Real tensor propagation found an output size mismatch between "
                        f"fake shape {s_fake} and real shape {s_real}, "
                        f"at output{keystr(path)}.size({j}), for func: {func}"
                    ) from exc
        else:
            try:
                _check_fake_real_vals(fake, real)
            except MetadataMismatchError as exc:
                raise MetadataMismatchError(
                    f"Real tensor propagation found an output value mismatch between "
                    f"fake output value {fake} and real output value {real}, "
                    f"at output{keystr(path)}, for func: {func}"
                ) from exc
        return fake

    def _maybe_infer_fake_kernel_from_pytree_out(
        self,
        func: OpOverload,
        fake_in: object,
        real_in: object,
        fake_out: object,
        real_out: object,
    ) -> Optional[object]:
        """
        Helper to cross-check fake/real output properties & values,
        and create new fake vals if mismatched, but at the kernel level.
        Means this handles pytree outputs & checks aliasing.
        """
        from torch._subclasses.fake_utils import _check_alias_info

        fake_paths_leaves, fake_spec = pytree.tree_flatten_with_path(fake_out)
        real_leaves, _ = pytree.tree_flatten(real_out)
        try:
            # catch aliasing mismatches between fake/real tensors
            _check_alias_info(
                "Real tensor propagation found", real_out, real_in, fake_out, fake_in
            )
        except MetadataMismatchError as exc:
            # if mismatch found, optionally infer fake kernel
            if torch._functorch.config.generate_fake_kernels_from_real_mismatches:
                dtrace_structured(
                    "mismatched_fake_kernel",
                    metadata_fn=lambda: {
                        "op": str(func),
                        "reason": (
                            f"Mismatched aliasing spec between fake kernel and real kernel: {exc.reason}"  # noqa: F821
                        ),
                    },
                )
                # if aliasing mismatches are found, it's likely that the fake tensor impl
                # is incorrectly aliasing, since we don't support aliasing custom ops.
                # in this case we can default to inferring non-aliasing fake kernels from the real outputs.
                return tree_map(
                    lambda x: _infer_fake_from_real_tensor(self, func, x), real_out
                )
            else:
                raise MetadataMismatchError(
                    f"Real tensor propagation found an aliasing mismatch between "
                    f"fake output {fake_out} and real output {real_out}, "
                    f" for func: {func}"
                ) from exc

        # if no errors raised, run cross checks on fake/real tensors,
        # optionally overriding individual fake tensors, if individual meta kernel output is incorrect.
        fake_leaves = [
            self._maybe_infer_fake(func, _fake_path, _fake_out, _real_out)
            for (_fake_path, _fake_out), _real_out in zip(
                fake_paths_leaves, real_leaves
            )
        ]
        return pytree.tree_unflatten(fake_leaves, fake_spec)

    def _dispatch_impl(
        self,
        func: OpOverload,
        types: Sequence[Type],
        args: Sequence[object],
        kwargs: Mapping[str, object],
    ) -> Optional[FakeTensor]:
        flat_args, args_spec = pytree.tree_flatten((args, kwargs))

        # DO NOT PUT LOGIC BEFORE UNRECOGNIZED TYPE CHECKING
        # We must throw NotImplemented in case of unrecognized types to handle subclasses.
        # Throwing the exception will pass the control to the next __torch_dispatch__.
        # See [subclass inputs] below
        # NB: If you're seeing a mysterious infinite loop involving fake
        # tensor, it might be related to this line.  Though I'm not sure
        # how you'll know to read this comment, as this line won't show up
        # in the stack trace.
        has_unrecognized_types = _check_for_subclass(flat_args)
        if has_unrecognized_types:
            unrecognized_types = [
                type(x) for x in flat_args if _check_for_subclass_arg(x)
            ]
            not_implemented_log.debug(
                "FakeTensorMode unrecognized subclass(es): %s", unrecognized_types
            )
            return NotImplemented

        flat_arg_fake_tensors = [t for t in flat_args if self.is_our_fake(t)]
        has_symbolic_sizes = any(
            i._has_symbolic_sizes_strides for i in flat_arg_fake_tensors
        ) or any(isinstance(a, SymInt) for a in flat_args)

        converter = self.fake_tensor_converter

        is_lift_func = func in self.lift_fns

        # To constant propagate through these functions:
        # 1, If this is a lift due to a torch.tensor call,
        #    the input tensor is guaranteed to be a
        #    constant, so we keep a copy of the original argument along so
        #    we can query it if we're asked to item() it at some later point.
        #    (Note that you can always call a lift fn manually, so we do
        #    have to check if there are any fake tensors!)
        # 2, Some functions that allow Python numbers to bind to Tensors, e.g, torch.div
        if (is_lift_func and not flat_arg_fake_tensors) or (
            should_allow_numbers_as_tensors(func)
            and not has_symbolic_sizes
            and not flat_arg_fake_tensors
        ):
            assert all(
                t.constant is not None for t in flat_arg_fake_tensors
            ), f"{func} should not have fake inputs without constants"
            const_flat_args = [
                a.constant if self.is_our_fake(a) else a for a in flat_args
            ]
            const_args, const_kwargs = pytree.tree_unflatten(const_flat_args, args_spec)
            out = func(*const_args, **const_kwargs)
            if type(out) is Tensor and self.may_turn_const(out):
                # NB: not in_kernel_invocation_manager because we're doing real
                # compute here
                # NB: no_dispatch() here is VERY DANGEROUS (like, segfault
                # dangerous) if this is actually a wrapper subclass tensor,
                # therefore the exact type test above
                with no_dispatch():
                    out = out.clone()
                return converter.from_real_tensor(self, out, make_constant=True)

        # if we are in the dispatch mode, we will enter this function even if the inputs
        # are not FakeTensors. For now, throw if any non-Fake Tensor inputs
        # and just support constructors.

        # this is generated from torch.tensor(), which does not use the
        # dispatcher, to allow wrapper subclasses to wrap the new tensor
        if is_lift_func:
            assert len(kwargs) == 0 and len(args) == 1, f"{args} {kwargs}"

            if type(args[0]) is Tensor:
                return converter.from_real_tensor(self, args[0])

        # If we are trying to avoid device init, then we need to avoid constant
        # prop on constant tensors for ops that change devices.
        avoiding_device_init = False
        if self.avoid_device_init:
            if (
                func == torch.ops.aten._to_copy.default
                and "device" in kwargs
                and kwargs["device"] != "cpu"
            ):
                avoiding_device_init = True
            if func == torch.ops.prims.device_put.default:
                avoiding_device_init = True

        # Recompute flat_arg_fake_tensors here again in case some of the inputs
        # were real tensors and fakified in validate_and_convert_non_fake_tensors
        (flat_args, flat_arg_fake_tensors) = self.validate_and_convert_non_fake_tensors(
            func, converter, flat_args, args_spec
        )
        del args, kwargs  # Invalidated

        # The current constant handling only support tracing systems
        # (aot autograd, torchdynamo) where each operation is run consecutively.
        # Because each operation is run in order, we can trace out and support
        # sequences like: x = torch.tensor(0.); y = x.add_(1)
        # Whenver a constant is written to but with inputs that cannot be evaluated
        # statically, such as random_(), we invalidate all constants that alias the input
        # We will rely on functionalization for use of fake tensors constants as persistent
        # objects on an FX Graph.

        # We dispatch size/stride/numel on the FakeTensor not its constant, so bail on inplace_view
        all_constant = all(e.constant is not None for e in flat_arg_fake_tensors)
        if (
            torch.Tag.nondeterministic_seeded not in func.tags
            and torch.Tag.inplace_view not in func.tags
            and all_constant
            and len(flat_arg_fake_tensors) != 0
            and not has_symbolic_sizes
            and not avoiding_device_init
        ):
            const_flat_args = [
                a.constant if self.is_our_fake(a) else a for a in flat_args
            ]
            const_args, const_kwargs = pytree.tree_unflatten(const_flat_args, args_spec)

            # NB: not in_kernel_invocation_manager(self) as we want to do REAL
            # compute
            with no_dispatch():
                out = func(*const_args, **const_kwargs)

            flat_out = pytree.tree_leaves(out)
            flat_out_tensors = [t for t in flat_out if isinstance(t, Tensor)]
            all_constant = all(self.may_turn_const(t) for t in flat_out_tensors)

            if all_constant:
                return pytree.tree_map_only(
                    Tensor,
                    lambda t: converter.from_real_tensor(self, t, make_constant=True),
                    out,
                )

            # we weren't able to turn outputs to constants,
            # so invalidate all constants that might be aliases of the outputs
            for ten in flat_out_tensors:
                converter.invalidate_constant_aliases(ten)

        # we are falling through to running non constant tensors, any input constant that
        # is written to must be invalidated
        args, kwargs = pytree.tree_unflatten(flat_args, args_spec)
        self.invalidate_written_to_constants(func, flat_arg_fake_tensors, args, kwargs)

        def maybe_to_real_tensor(
            t: T,
        ) -> Optional[Union[T, Tensor, torch._C.ScriptObject]]:
            if isinstance(t, FakeTensor):
                return t.real_tensor
            elif isinstance(t, py_sym_types):
                assert self.shape_env is not None
                return t.node.pytype(
                    t.node.expr.xreplace(self.shape_env.var_to_val).xreplace(
                        self.shape_env.unbacked_var_to_val
                    )
                )
            elif isinstance(t, FakeScriptObject):
                return t.real_obj
            else:
                return t

        from torch.fx.experimental.symbolic_shapes import (
            compute_unbacked_bindings,
            free_unbacked_symbols,
        )

        nil = object()

        real_out = nil
        if (
            self.propagate_real_tensors
            and all(e.real_tensor is not None for e in flat_arg_fake_tensors)
            # TODO: Handle SymFloat/SymBool
            and not any(
                (
                    isinstance(a, SymInt)
                    and (syms := free_unbacked_symbols(a))
                    and self.shape_env is not None
                    and any(s not in self.shape_env.unbacked_var_to_val for s in syms)
                )
                for a in flat_args
            )
        ):
            log.debug("propagate_real_tensors %s", func)
            real_flat_args = [maybe_to_real_tensor(a) for a in flat_args]
            real_args, real_kwargs = pytree.tree_unflatten(real_flat_args, args_spec)

            is_builtin = library_utils.is_builtin(func)
            if not is_builtin:
                mutation_checker = library_utils.MutationChecker(
                    func, real_flat_args, args_spec
                )

            real_out = func(*real_args, **real_kwargs)

            if not is_builtin:
                mutation_checker.check()  # type: ignore[possibly-undefined]
                library_utils.check_aliasing_constraint(func._name, flat_args, real_out)

        elif self.propagate_real_tensors:
            # This can happen occasionally legitimately, specifically when you
            # are inside the meta of a data dependent operation and you create
            # a tensor on an unbacked SymInt; at this point in time we don't
            # know what the unbacked SymInt is, but we will know later.
            # However, if there's a bug in the condition above, this condition
            # will also trigger.
            log.debug(
                "SKIPPED propagate_real_tensors %s(%s, %s) %s",
                func,
                flat_arg_fake_tensors,
                flat_args,
                self.shape_env.unbacked_var_to_val if self.shape_env else None,
            )

        def maybe_propagate_real_tensors(fake_out: T) -> T:
            import sympy

            log.debug("maybe_propagate_real_tensors %s", func)

            def go(t: object, real_t: Tensor) -> None:
                if isinstance(t, FakeTensor):
                    # NB: unconditionally overwrite
                    log.debug(
                        "maybe_propagate_real_tensors %s -> %s", id(t), id(real_t)
                    )
                    t.real_tensor = real_t
                    for s, real_s in zip(t.size(), real_t.size()):
                        go(s, real_s)  # type: ignore[arg-type]
                    for s, real_s in zip(t.stride(), real_t.stride()):
                        go(s, real_s)  # type: ignore[arg-type]
                    go(t.storage_offset(), real_t.storage_offset())  # type: ignore[arg-type]
                elif isinstance(t, py_sym_types) and free_unbacked_symbols(t):
                    if isinstance(t.node.expr, sympy.Symbol):
                        assert self.shape_env is not None
                        self.shape_env.set_unbacked_var_to_val(t.node.expr, real_t)
                    elif (
                        isinstance(s := t.node.expr, sympy.Eq)
                        and isinstance(s.lhs, sympy.Symbol)
                        and s.rhs == 1
                    ):
                        assert self.shape_env is not None
                        self.shape_env.set_unbacked_var_to_val(s, int(real_t))

            if real_out is not nil:
                # cross check fake/real outputs, and optionally override fake kernel mismatches
                if (
                    not torch._functorch.config.generate_fake_kernels_from_real_mismatches
                ):
                    self._maybe_infer_fake_kernel_from_pytree_out(
                        func,
                        (args, kwargs),
                        (real_args, real_kwargs),
                        fake_out,
                        real_out,
                    )
                else:
                    # make it clear this can override the output only when the flag is True
                    fake_out = self._maybe_infer_fake_kernel_from_pytree_out(  # type: ignore[assignment]
                        func,
                        (args, kwargs),
                        (real_args, real_kwargs),
                        fake_out,
                        real_out,
                    )

                # populate unbacked_var_to_val
                if (
                    not isinstance(fake_out, Tensor)
                    and not isinstance(real_out, Tensor)
                    and type(fake_out) != type(real_out)
                ):
                    # This can happen when decompositions have different return types,
                    # e.g. namedtuple vs. tuple vs. list.
                    tree_map_(
                        go,
                        tuple(pytree.tree_flatten(fake_out)),
                        tuple(pytree.tree_flatten(real_out)),
                    )
                else:
                    tree_map_(go, fake_out, real_out)

                # If a data-dependent op is used in a decomposition, we
                # may need to get the unbacked settings "early"
                # TODO: Is this really needed?
                compute_unbacked_bindings(self.shape_env, fake_out, peek=True)

            return fake_out

        # Try for fastpath
        if has_symbolic_sizes:
            fast_impl = get_fast_op_impls().get(func)
            if fast_impl is not None:
                return maybe_propagate_real_tensors(fast_impl(self, *args, **kwargs))

        # If there's a Python meta, prefer that over the decomposition
        from torch._decomp import meta_table as meta_table

        if func not in meta_table and not self.cpp_meta_supports_symint(func):
            from torch._decomp import decomposition_table

            # Prefer Python decompositions over C++ ones
            if func in decomposition_table and (
                has_symbolic_sizes
                or (
                    # TODO: Remove these exclusions, so that we can remove
                    # this leg entirely
                    torch_decomp_decompositions(func)
                    and all(not is_sparse_any(e) for e in flat_arg_fake_tensors)
                )
            ):
                with self:
                    return maybe_propagate_real_tensors(
                        decomposition_table[func](*args, **kwargs)
                    )

            with self:
                # Decomposes CompositeImplicitAutograd ops
                r = func.decompose(*args, **kwargs)
                if r is not NotImplemented:
                    return maybe_propagate_real_tensors(r)

        # prims already wrap FakeTensor inputs to FakeTensor outputs
        # and do device logic, we dont need do anything but run them
        # and ensure that Meta kernels are dispatched to (see)
        # Fake Tensor Dispatch Keys
        # TODO - we should be use the prim aten impl
        # TODO - fix prims complex ops
        if (
            "prims::" in func._schema.name
            and hasattr(func, "prim_meta_impl")
            and not stride_incorrect_op(func)
        ):
            with self:
                return maybe_propagate_real_tensors(
                    func.prim_meta_impl(*args, **kwargs)
                )

        profiles = torch._dynamo.config._custom_ops_profile
        if profiles is not None:
            if func in profiles.data:
                return profiles.generic_fake_kernel(func, self, *args, **kwargs)

        if (
            self.propagate_real_tensors
            and real_out is not nil
            and not library_utils.is_builtin(func)
            and self.shape_env is not None
        ):
            # Automatically infer a Fake kernel if there isn't one.
            if not library_utils.has_fake_kernel(func):
                result = inferred_fake_kernel_from_real_out(self, func, real_out)

                dtrace_structured(
                    "missing_fake_kernel",
                    metadata_fn=lambda: {
                        "op": str(func),
                    },
                )
                return maybe_propagate_real_tensors(result)

        # Users can register FakeTensor rules for custom operators
        # Call them if they exist.
        maybe_fake_impl = torch._library.simple_registry.singleton.find(
            func.name()
        ).fake_impl.kernel
        if maybe_fake_impl:
            ctx = torch._library.fake_impl.FakeImplCtx(self, func)
            with torch._library.fake_impl.set_ctx_getter(lambda: ctx), self:
                result = maybe_fake_impl(*args, **kwargs)
                return maybe_propagate_real_tensors(result)

        # special handling for funcs registered through `register_op_impl`,
        # e.g., manipulating args on constructor calls to construct meta tensors
        # and then afterwards wrapping them to a FakeTensor
        for run_impl_check, op_impl in op_implementations_checks:
            if run_impl_check(func):
                op_impl_out = op_impl(self, func, *args, **kwargs)
                if op_impl_out is not NotImplemented:
                    return maybe_propagate_real_tensors(op_impl_out)

        def maybe_run_unsafe_fallback(
            error: Optional[RuntimeError] = None,
        ) -> Optional[FakeTensor]:
            # We infer the meta of a custom ops that return None to just
            # return None. custom ops are not allowed to mutate metadata
            # of their inputs, so this is safe.
            if torch._library.utils.can_generate_trivial_fake_impl(func):
                return None
            # no meta kernel registered, fallback to kernel for the device
            if has_symbolic_sizes or not self.can_run_unsafe_fallback(func):
                raise UnsupportedOperatorException(func)
            if error is None:
                error = UnsupportedOperatorException(func)
            return run_fallback_kernel(self, func, flat_args, args_spec, error)

        # Optimization: If there is no Meta kernel, it takes a surprisingly long
        # amount of time to catch the NotImplementedError, so we check it here.
        if not has_meta(func):
            fallback = maybe_run_unsafe_fallback()
            return maybe_propagate_real_tensors(fallback)

        # run kernel registered to meta for func, which include
        # python meta registrations, prims, decomps, and c++ meta fns (structured kernels)
        # It's possible that the kernel will return NotImplementedError
        try:
            with in_kernel_invocation_manager(self):
                r = func(*args, **kwargs)
        except NotImplementedError as not_implemented_error:
            return maybe_run_unsafe_fallback(not_implemented_error)
        except Exception:
            log.exception("failed while attempting to run meta for %s", func)
            raise

        return maybe_propagate_real_tensors(
            self.wrap_meta_outputs_with_default_device_logic(
                r, func, flat_args, device=kwargs.get("device")
            )
        )

    # WARNING: DO NOT add any additional namespaces/operators here if they refer to operators
    # outside of the pytorch/pytorch library! Any pre-existing things here
    # are either in the pytorch/pytorch library or have been grandfathered in.
    # The fallback does not always work and MAY CRASH and emit unreadable error messages
    # so it should not be allowed by default.
    _can_run_unsafe_fallback_allowed_namespaces = ordered_set(
        "debugprims",
        "prims",
        "aten",
        "xla",
        "vision",
        "torchtext",
        "torchaudio",
        "quantized",
    )

    def can_run_unsafe_fallback(self, func: OpOverload) -> bool:
        if not self.allow_fallback_kernels:
            return False
        # It's OK to try the fallback for built-in ops (e.g. aten, prims)
        # because we control and test these but the fallback leads to unexpected behavior
        # in user-defined custom ops
        return (
            func.namespace in self._can_run_unsafe_fallback_allowed_namespaces
            or func.name() == "fbgemm::gmm"
        )

    def validate_and_convert_non_fake_tensors(
        self,
        func: OpOverload,
        converter: FakeTensorConverter,
        flat_args: Sequence[object],
        args_spec: TreeSpec,
    ) -> Tuple[List[object], List[FakeTensor]]:
        """
        Checks if the list of tensors are fake tensors.
        If not, try to convert them to fake tensors.
        Returns the original args, kwargs, and a flattened list of (args, kwargs) that are fake tensors.
        """
        flat_arg_fake_tensors: List[FakeTensor] = []

        def validate(x: T) -> Union[T, FakeTensor]:
            if not isinstance(x, Tensor):
                return x

            nonlocal flat_arg_fake_tensors
            if not self.is_our_fake(x):
                if torch.Tag.inplace_view in func.tags:
                    args, kwargs = pytree.tree_unflatten(flat_args, args_spec)
                    raise AssertionError(
                        f"Can't call metadata mutating ops on non-Fake Tensor inputs. Found in {render_call(func, args, kwargs)}"
                    )
                if not self.allow_non_fake_inputs:
                    if isinstance(x, FakeTensor) and x.fake_mode is not self:
                        raise AssertionError("Mixing fake modes NYI")
                    args, kwargs = pytree.tree_unflatten(flat_args, args_spec)
                    raise AssertionError(
                        f"Please convert all Tensors to FakeTensors first or instantiate FakeTensorMode "
                        f"with 'allow_non_fake_inputs'. Found in {render_call(func, args, kwargs)}"
                    )

                out = converter.from_real_tensor(self, x)
            else:
                out = x

            flat_arg_fake_tensors.append(out)
            return out

        validated_args = [validate(a) for a in flat_args]
        return validated_args, flat_arg_fake_tensors

    def wrap_meta_outputs_with_default_device_logic(
        self,
        r: object,
        func: OpOverload,
        flat_args: Sequence[object],
        device: torch.device,
    ) -> PyTree:
        converter = self.fake_tensor_converter

        # Lazily initialized, in case there are no tensor returns
        common_device = None
        has_scalar_only_inputs = False

        def wrap(e: T) -> Union[T, FakeTensor]:
            nonlocal common_device
            nonlocal has_scalar_only_inputs

            if not isinstance(e, Tensor):
                return e

            if common_device is None:
                (
                    common_device,
                    has_scalar_only_inputs,
                ) = FakeTensor._find_common_device(func, flat_args)

            is_our_fake = self.is_our_fake(e)
            if is_our_fake:
                torch._check(
                    e.device == common_device,
                    lambda: f"FakeTensor is wrapped to wrong device, found {e.device}, expected {common_device}",
                )
                return cast(T, e)
            elif converter is not None:
                if has_scalar_only_inputs:
                    # Under FakeTensorMode, op accepts scalar only inputs, such as aten.add/sub/mul/div,
                    # returns a real scalar tensor on CPU. See TensorMeta() in _prims/__init__.py for details.
                    # We thus directly convert real tensor to fake tensor.
                    return converter.from_real_tensor(self, e)
                else:
                    return converter.from_meta_and_device(
                        self, e, device or common_device
                    )
            else:
                return e

        return tree_map(wrap, r)

    def create_symbolic_nested_int(
        self, *, nt_tensor_id: Optional[int] = None
    ) -> torch.SymInt:
        # See Note: [Creating symbolic nested int]
        # Returned nested int always has coeff=1; multiply the result by coeff if needed
        import torch.nested._internal.nested_tensor
        from torch.nested._internal.nested_int import NestedIntNode

        if nt_tensor_id is None:
            nt_tensor_id = self.nt_tensor_id_counter
            assert self.enter_stack, "should only called while FakeTensorMode is active"
            self.nt_tensor_id_counter += 1
        hint = torch.SymInt(NestedIntNode(nt_tensor_id, 1))

        src = torch._dynamo.source.EphemeralSource("intermediate_offsets_or_lengths")
        assert self.shape_env is not None
        ret = self.shape_env.create_symintnode(
            sym=self.shape_env.create_symbol(
                val=hint,
                source=src,
            ),
            hint=hint,
            source=src,
        )
        return ret

    _cpp_meta_supports_symint = ordered_set(
        aten.empty.memory_format,
        aten.empty_strided.default,
        aten.as_strided_scatter.default,
        aten.as_strided.default,
        aten.as_strided_.default,
        aten.zeros.default,
        aten.detach.default,
        aten.view_as_real.default,
        aten.view_as_complex.default,
        aten.set_.source_Storage_storage_offset,
        aten._sparse_coo_tensor_with_dims_and_tensors.default,
    )

    def cpp_meta_supports_symint(self, func: OpOverload) -> bool:
        if torch.Tag.view_copy in func.tags:
            return True
        return func in self._cpp_meta_supports_symint

    lift_fns = ordered_set(aten.lift_fresh.default, aten.lift_fresh_copy.default)

    def may_turn_const(self, t: Tensor) -> bool:
        return (
            t.numel() <= CONSTANT_NUMEL_LIMIT
            and not is_sparse_any(t)
            and not self.is_our_fake(t)
            and not t.device.type == "meta"
        )

    def invalidate_written_to_constants(
        self,
        func: OpOverload,
        flat_arg_fake_tensors: Sequence[FakeTensor],
        args: Sequence[object],
        kwargs: Mapping[str, object],
    ) -> None:
        any_constant = any(e.constant is not None for e in flat_arg_fake_tensors)
        schema_info = get_schema_info(func)
        if any_constant and schema_info.is_mutable():
            _, new_kwargs = normalize_function(  # type: ignore[misc]
                func, args=args, kwargs=kwargs, normalize_to_only_use_kwargs=True  # type: ignore[arg-type]
            )
            for k, v in new_kwargs.items():
                k = k if (k != "input" or schema_info.has_argument(k)) else "self"
                if (
                    self.is_our_fake(v)
                    and schema_info.is_mutable(k)
                    and v.constant is not None
                ):
                    self.fake_tensor_converter.invalidate_constant_aliases(v.constant)

    def from_tensor(
        self,
        tensor: Tensor,
        *,
        static_shapes: Optional[bool] = None,
        source: Optional[Source] = None,
        symbolic_context: Optional[SymbolicContext] = None,
        trace: bool = True,
    ) -> FakeTensor:
        shape_env: Optional[ShapeEnv] = self.shape_env
        if static_shapes is None:
            static_shapes = self.static_shapes
        if static_shapes:
            assert (
                symbolic_context is None
            ), "cannot set both static_shapes and symbolic_context"
            shape_env = None
        return self.fake_tensor_converter.from_real_tensor(
            self,
            tensor,
            shape_env=shape_env,
            source=source,
            symbolic_context=symbolic_context,
            trace=trace,
        )


_StoragePointer = object


# NB: returns fake tensors
def run_fallback_kernel(
    fake_mode: FakeTensorMode,
    func: OpOverload,
    flat_args: Sequence[object],
    args_spec: PyTree,
    orig_not_implemented_exception: RuntimeError,
) -> FakeTensor:
    # these should all be supported, just to be safe
    # avoid fallback for operators which inplace modify metadata
    # because the input fake tensors would be umodified
    if torch.Tag.inplace_view in func.tags:
        raise orig_not_implemented_exception

    inp_impls = {}

    # Don't use in_kernel_invocation_manager(fake_mode) as we want to do
    # REAL compute (not with meta device)
    with no_dispatch():

        def to_real_tensor(e: T) -> Union[T, Tensor]:
            if fake_mode.is_our_fake(e):
                out = torch.zeros_like(e, device=e.fake_device)
                if e.is_sparse:
                    out._coalesced_(e.is_coalesced())
                inp_impls[id(out)] = e
                return out
            return e

        flat_args = [to_real_tensor(a) for a in flat_args]
        args, kwargs = pytree.tree_unflatten(flat_args, args_spec)

        r = func(*args, **kwargs)

    storages: Set[_StoragePointer] = set()

    for e in flat_args:
        if isinstance(e, Tensor):
            if not is_sparse_any(e):
                storages.add(e._typed_storage()._cdata)

    # TODO: also check metadata change on inputs
    # proper aliasing/metadata relationship between outputs and inputs will
    # not be set up, bc of conversion to device, unless we can reuse an
    # input impl

    def map_out(e: T) -> Union[T, FakeTensor]:
        if id(e) not in inp_impls and (
            isinstance(e, Tensor)
            and not is_sparse_any(e)
            and e._typed_storage()._cdata in storages
        ):
            raise orig_not_implemented_exception

        if isinstance(e, Tensor):
            if id(e) in inp_impls:
                return inp_impls[id(e)]
            else:
                return fake_mode.fake_tensor_converter.from_real_tensor(fake_mode, e)
        else:
            return e

    return pytree.tree_map(map_out, r)


# Just for use to allow copying a module to fake tensors,
# does not apply elsewhere
class FakeCopyMode(TorchFunctionMode):
    def __init__(self, fake_mode: FakeTensorMode) -> None:
        self.fake_mode = fake_mode

    def __torch_function__(
        self,
        func: OpOverload,
        types: Sequence[Type],
        args: Sequence[object] = (),
        kwargs: Optional[Mapping[str, object]] = None,
    ) -> FakeTensor:
        kwargs = kwargs if kwargs else {}

        # clone will get called in Parameter deepcopy
        if func == torch._C.TensorBase.clone:
            assert isinstance(args[0], Tensor)
            return func(
                self.fake_mode.from_tensor(args[0], static_shapes=True), **kwargs
            )
        elif func == Tensor.__deepcopy__:
            assert len(args) == 2 and len(kwargs) == 0
            tensor = cast(Tensor, args[0])
            memo = cast(Dict[int, FakeTensor], args[1])

            if id(tensor) in memo:
                return memo[id(tensor)]

            out = self.fake_mode.from_tensor(tensor, static_shapes=True)
            memo[id(tensor)] = out
            return out
        else:
            with torch._C.DisableTorchFunctionSubclass():
                return func(*args, **kwargs)


def _device_handler(args: Sequence[object]) -> torch.device:
    # NB: Don't use is_our_fake, just serve the fake information
    # as is.  Notice we don't use 'self'; we use args[0].fake_mode
    # because they may not be the same.  It would also be possible
    # to return NotImplemented here, in which case the FakeTensor
    # handler on args[0] would handle it, but we're being nice and
    # short-circuiting quickly.
    assert len(args) == 1 and isinstance(args[0], FakeTensor)
    if args[0].fake_mode.in_kernel_invocation:
        return torch.device("meta")
    else:
        return args[0].fake_device


# [subclass inputs]
# Suppose we enable fake tensor mode.  This means that fake tensor
# mode will run first.  But what if we do an operation that
# involves a tensor subclass that will desugar into normal tensor
# operations?  Without returning NotImplemented, fake tensor mode will run first,
# decide that a conversion was made (since there was a non fake
# tensor argument), and report an error that converting non
# fake tensor is not supported.  What we actually wanted to happen
# was to give the subclass a chance to figure out what it wants to
# before erroring out. Returning NotImplemented here allows this.
def _check_for_subclass(flat_args: Sequence[object]) -> bool:
    return any(_check_for_subclass_arg(x) for x in flat_args)


def _check_for_subclass_arg(x: object) -> bool:
    return (
        not isinstance(x, FakeTensor)
        and isinstance(x, Tensor)
        and type(x) is not Tensor
        and type(x) is not torch.nn.Parameter
    )


_DISPATCH_META_HANDLERS = {
    torch.ops.prim.device.default: _device_handler,
    torch.ops.aten.size.default: lambda args: tuple(
        int(s) for s in cast(Tensor, args[0]).size()
    ),
    torch.ops.aten.stride.default: lambda args: tuple(
        int(s) for s in cast(Tensor, args[0]).stride()
    ),
    torch.ops.aten.storage_offset.default: lambda args: int(
        cast(Tensor, args[0]).storage_offset()
    ),
}

_DISPATCH_HANDLE_DIRECTLY = ordered_set(
    torch.ops.aten.is_coalesced.default,
    torch.ops.aten.dense_dim.default,
    torch.ops.aten.sparse_dim.default,
)

from torch._subclasses.fake_impls import (  # noqa: F401
    _device_not_kwarg_ops,
    _is_tensor_constructor,
    _like_tensor_constructors,
    contains_tensor_types,
    get_fast_op_impls,
    has_meta,
    op_implementations_checks,
    stride_incorrect_op,
)


@atexit.register
def dump_cache_stats() -> None:
    log.info("FakeTensor cache stats:")
    log.info("  cache_hits: %s", FakeTensorMode.cache_hits)
    log.info("  cache_misses: %s", FakeTensorMode.cache_misses)
    bypasses = FakeTensorMode.cache_bypasses
    if bypasses:
        log.info("  cache_bypasses:")
        width = max(len(k) for k in bypasses)
        for k, v in sorted(bypasses.items(), key=lambda i: -i[1]):
            log.info("    %-*s %s", width + 1, f"{k}:", v)


def _infer_fake_from_real_tensor(
    mode: FakeTensorMode, op: torch._ops.OpOverload, real_out: torch.Tensor
) -> torch.Tensor:
    def unsupported(reason: str) -> None:
        raise RuntimeError(
            f"propagate_real_tensors: we cannot infer a Fake kernel "
            f"(meta kernel) for operator {op._name} because {reason}. "
            f"Please use torch.library.register_fake to add a Fake kernel."
        )

    if real_out.storage_offset() != 0:
        unsupported(
            f"a return has a non-zero storage offset {real_out.storage_offset()}"
        )

    # Since PT2 is rank specialized, there's no such thing as a symbolic
    # output rank. So we can assume the fake tensor has the same number of
    # dimensions as the real tensor output.
    #
    # We shouldn't assume the Fake sizes/strides are exactly what we see on
    # the real tensor output (perhaps we should give users a lever to toggle
    # this). This is because there's a good amount of operators that return
    # outputs with data-dependent output shape.
    # So we infer the output sizes to all be unbacked symints
    fake_shape = [
        torch._library.fake_impl.allocate_size(mode.shape_env)
        for _ in range(real_out.dim())
    ]

    # We infer what the strides are. We had a couple of options for this:
    # - assume the strides are computable from the sizes
    # - use new fresh unbacked symints in the strides
    #   This doesn't work that well (PT2 doesn't support unbacked symint strides well)
    # - use the real strides
    #   This can only be used if we assume the strides are static.
    # We went with the first option.
    fake_strides = [-1] * real_out.dim()
    strides = [(s, idx) for idx, s in enumerate(real_out.stride())]
    strides.sort()
    expected = 1
    fake_stride = expected
    for s, idx in strides:
        if s != expected:
            unsupported(
                f"a return was not dense in memory (sizes {real_out.shape} strides {real_out.stride()})"
            )
        fake_strides[idx] = fake_stride
        expected = expected * real_out.shape[idx]
        fake_stride = fake_stride * fake_shape[idx]

    with mode:
        return torch.empty_strided(
            fake_shape,
            fake_strides,
            device=real_out.device,
            dtype=real_out.dtype,
            layout=real_out.layout,
        )


def inferred_fake_kernel_from_real_out(
    mode: FakeTensorMode, op: torch._ops.OpOverload, real_out: Any
) -> Any:
    assert mode.shape_env is not None

    # Only support operators that have all Tensor outputs
    # This is a general limitation on custom ops that we impose for PT2
    # to avoid baking non-symbolic float/int outputs into the graph.
    real_flat_out, spec = pytree.tree_flatten(real_out)
    if not all(isinstance(t, torch.Tensor) for t in real_flat_out):
        raise RuntimeError(
            f"propagate_real_tensors: we don't support operators that return "
            f"non-Tensors. Got {op._schema}"
        )

    fake_flat_out = [_infer_fake_from_real_tensor(mode, op, t) for t in real_flat_out]
    return pytree.tree_unflatten(fake_flat_out, spec)<|MERGE_RESOLUTION|>--- conflicted
+++ resolved
@@ -56,7 +56,6 @@
 from torch.multiprocessing.reductions import StorageWeakRef
 from torch.overrides import TorchFunctionMode
 from torch.types import IntLikeType, py_sym_types
-from torch.utils import _pytree as pytree
 from torch.utils._backport_slots import dataclass_slots
 from torch.utils._mode_utils import no_dispatch
 from torch.utils._python_dispatch import (
@@ -104,10 +103,6 @@
 _UNASSIGNED = _Unassigned()
 
 DimList = List
-<<<<<<< HEAD
-
-=======
->>>>>>> 6eccd450
 T = TypeVar("T")
 
 aten = torch._ops.ops.aten
