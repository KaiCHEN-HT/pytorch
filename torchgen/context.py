--- conflicted
+++ resolved
@@ -2,11 +2,7 @@
 
 import contextlib
 import functools
-<<<<<<< HEAD
-from typing import Any, Callable, Iterator, List, Optional, Tuple, TypeVar, Union
-=======
 from typing import Any, Callable, Optional, TYPE_CHECKING, TypeVar, Union
->>>>>>> 960a81fd
 
 import torchgen.local as local
 from torchgen.model import (
@@ -17,6 +13,10 @@
     NativeFunctionsViewGroup,
 )
 from torchgen.utils import context, S, T
+
+
+if TYPE_CHECKING:
+    from collections.abc import Iterator
 
 
 # Helper functions for defining generators on things in the model
