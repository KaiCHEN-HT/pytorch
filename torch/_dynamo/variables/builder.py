--- conflicted
+++ resolved
@@ -101,6 +101,7 @@
     common_constant_types,
     dict_keys,
     get_fake_value,
+    get_items_from_dict,
     get_locals_to_steal,
     get_static_address_type,
     is_frozen_dataclass,
@@ -140,11 +141,6 @@
     DefaultDictVariable,
     DictKeySetVariable,
     FrozensetVariable,
-<<<<<<< HEAD
-    HFPretrainedConfigVariable,
-    PythonSysModulesVariable,
-=======
->>>>>>> 62ce3e6e
     SetVariable,
 )
 from .distributed import (
@@ -618,8 +614,13 @@
 
                 return key, value
 
+            # Ensure that we call dict.keys and not value.keys (which can call
+            # overridden keys method). In the C++ guards, we relied on
+            # PyDict_Next to traverse the dictionary, which uses the internal
+            # data structure and does not call the overridden keys method.
             result = dict(
-                build_key_value(i, k, v) for i, (k, v) in enumerate(value.items())
+                build_key_value(i, k, v)
+                for i, (k, v) in enumerate(get_items_from_dict(value))
             )
 
             if istype(value, collections.defaultdict):
@@ -818,9 +819,6 @@
             )
         elif np and isinstance(value, np.number):
             return self.wrap_unspecialized_primitive(value)
-        elif HFPretrainedConfigVariable.is_matching_object(value):
-            self.install_guards(GuardBuilder.TYPE_MATCH)
-            return HFPretrainedConfigVariable(value)
         elif isinstance(value, HigherOrderOperator):
             if value is torch._higher_order_ops.invoke_subgraph:
                 unimplemented(
@@ -1218,8 +1216,13 @@
 
                 return key, value
 
+            # Ensure that we call dict.keys and not value.keys (which can call
+            # overridden keys method). In the C++ guards, we relied on
+            # PyDict_Next to traverse the dictionary, which uses the internal
+            # data structure and does not call the overridden keys method.
             result = dict(
-                build_key_value(i, k, v) for i, (k, v) in enumerate(value.items())
+                build_key_value(i, k, v)
+                for i, (k, v) in enumerate(get_items_from_dict(value))
             )
 
             # NB: This is deliberately kept ValueMutationNew because dict_vt is
