# mypy: allow-untyped-defs
import copy
import dataclasses
import dis
import itertools
import sys
import types
<<<<<<< HEAD
from typing import Any, Callable, cast, Dict, Iterator, List, Optional, Tuple, Union
=======
from typing import Any, Callable, cast, Dict, Iterator, List, Optional, Sequence, Union
>>>>>>> 62ce3e6e

from ..utils._backport_slots import dataclass_slots
from .bytecode_analysis import (
    get_indexof,
    propagate_line_nums,
    remove_extra_line_nums,
    stacksize_analysis,
)
from .utils import is_safe_constant


@dataclass_slots
@dataclasses.dataclass
class InstructionExnTabEntry:
    start: "Instruction"
    end: "Instruction"
    target: "Instruction"
    depth: int
    lasti: bool

    def __repr__(self) -> str:
        return (
            f"InstructionExnTabEntry(start={self.start.short_inst_repr()}, "
            f"end={self.end.short_inst_repr()}, "
            f"target={self.target.short_inst_repr()}, "
            f"depth={self.depth}, lasti={self.lasti})"
        )

    def __eq__(self, o) -> bool:
        return (
            self.start is o.start
            and self.end is o.end
            and self.target is o.target
            and self.depth == o.depth
            and self.lasti == o.lasti
        )


@dataclass_slots
@dataclasses.dataclass
class Instruction:
    """A mutable version of dis.Instruction"""

    opcode: int
    opname: str
    arg: Optional[int]
    argval: Any
    offset: Optional[int] = None
    starts_line: Optional[int] = None
    is_jump_target: bool = False
    positions: Optional["dis.Positions"] = None
    # extra fields to make modification easier:
    target: Optional["Instruction"] = None
    exn_tab_entry: Optional[InstructionExnTabEntry] = None
    argrepr: Optional[str] = None

    def __hash__(self) -> int:
        return id(self)

    def __eq__(self, other) -> bool:
        return id(self) == id(other)

    def short_inst_repr(self) -> str:
        return f"Instruction(opname={self.opname}, offset={self.offset})"


if sys.version_info >= (3, 13):

    def convert_instruction(i: dis.Instruction) -> Instruction:
        return Instruction(
            i.opcode,
            i.opname,
            i.arg,
            i.argval,
            i.offset,
            i.line_number,
            i.is_jump_target,
            i.positions,
        )

elif sys.version_info >= (3, 11):

    def convert_instruction(i: dis.Instruction) -> Instruction:
        return Instruction(
            i.opcode,
            i.opname,
            i.arg,
            i.argval,
            i.offset,
            i.starts_line,
            i.is_jump_target,
            i.positions,
        )

else:

    def convert_instruction(i: dis.Instruction) -> Instruction:
        return Instruction(
            i.opcode,
            i.opname,
            i.arg,
            i.argval,
            i.offset,
            i.starts_line,
            i.is_jump_target,
            None,
        )


class _NotProvided:
    def __repr__(self) -> str:
        return "_NotProvided"


if sys.version_info >= (3, 12):

    def inst_has_op_bits(name):
        return name in ("LOAD_ATTR", "LOAD_GLOBAL", "LOAD_SUPER_ATTR")

elif sys.version_info >= (3, 11):

    def inst_has_op_bits(name):
        return name == "LOAD_GLOBAL"

else:

    def inst_has_op_bits(name):
        return False


def create_instruction(
    name, *, arg=None, argval=_NotProvided, target=None
) -> Instruction:
    """
    At most one of `arg`, `argval`, and `target` can be not None/_NotProvided.
    This is to prevent ambiguity, e.g. does
        create_instruction("LOAD_CONST", 5)
    mean load the constant at co_consts[5], or load the constant 5?

    If `arg` is not provided, it will be computed during assembly from
    `argval` or `target`.

    Bits in the args of instructions LOAD_GLOBAL, LOAD_ATTR (3.12+), and LOAD_SUPER_ATTR
    modify the behavior of the instruction. In this case, we allow both `arg`
    and `argval` to be set. The value of `arg` here is expected to be the value of
    the op bits and the true value of `arg` will be computed during assembly.
    If `arg` is not set, the bits are assumed to be 0.
    """

    # allow for instructions with op bits to have both arg and argval specified
    if inst_has_op_bits(name):
        if target is not None:
            raise RuntimeError("target cannot be specified for instruction")
        if arg is None:
            arg = 0
    else:
        cnt = (arg is not None) + (argval is not _NotProvided) + (target is not None)
        if cnt > 1:
            raise RuntimeError(
                "only one of arg, argval, and target can be not None/_NotProvided"
            )
    if arg is not None and not isinstance(arg, int):
        raise RuntimeError("instruction arg must be int or None")
    return Instruction(
        opcode=dis.opmap[name], opname=name, arg=arg, argval=argval, target=target
    )


# Python 3.11 remaps
def create_jump_absolute(target) -> Instruction:
    inst = "JUMP_FORWARD" if sys.version_info >= (3, 11) else "JUMP_ABSOLUTE"
    return create_instruction(inst, target=target)


def create_load_const(val, checked=True) -> Instruction:
    """
    In general we should only create `LOAD_CONST` for immutable objects, but
    sometimes it's convenient _and safe_ for Dynamo create `LOAD_CONST` for
    mutable objects. In such cases, use `checked=False`.
    """
    if checked:
        assert is_safe_constant(val), f"unsafe constant {val}"
    return create_instruction("LOAD_CONST", argval=val)


def create_dup_top() -> Instruction:
    if sys.version_info >= (3, 11):
        return create_instruction("COPY", arg=1)
    return create_instruction("DUP_TOP")


def create_rot_n(n) -> List[Instruction]:
    """
    Returns a "simple" sequence of instructions that rotates TOS to the n-th
    position in the stack. For Python < 3.11, returns a single ROT_*
    instruction. If no such instruction exists, an error is raised and the
    caller is expected to generate an equivalent sequence of instructions.
    For Python >= 3.11, any rotation can be expressed as a simple sequence of
    swaps.
    """
    if n <= 1:
        # don't rotate
        return []

    if sys.version_info >= (3, 11):
        # rotate can be expressed as a sequence of swap operations
        # e.g. rotate 3 is equivalent to swap 3, swap 2
        return [create_instruction("SWAP", arg=i) for i in range(n, 1, -1)]

    # ensure desired rotate function exists
    if sys.version_info < (3, 8) and n >= 4:
        raise AttributeError(f"rotate {n} not supported for Python < 3.8")
    if sys.version_info < (3, 10) and n >= 5:
        raise AttributeError(f"rotate {n} not supported for Python < 3.10")

    if n <= 4:
        return [create_instruction("ROT_" + ["TWO", "THREE", "FOUR"][n - 2])]
    return [create_instruction("ROT_N", arg=n)]


def add_push_null(
    inst_or_insts: Union[Instruction, List[Instruction]],
) -> List[Instruction]:
    """
    Appends or prepends a PUSH_NULL instruction to `inst_or_insts`,
    depending on Python version. Used when you know that
    `inst_or_insts` generates a callable that will be called.

    NOTE: Assumes `inst_or_insts` is a single instruction or sequence of
    instructions that pushes exactly 1 object to the stack that is to
    be called. It is important that you include ALL instructions that
    construct the callable - not just the first instruction/a prefix.

    Will attempt to use the NULL push bit for instructions
    with such bits (LOAD_GLOBAL 3.11+, LOAD_ATTR 3.12+, LOAD_SUPER_ATTR).
    In this case, instructions WILL be modified.
    """
    if isinstance(inst_or_insts, Instruction):
        insts = [inst_or_insts]
    else:
        insts = inst_or_insts

    def inst_has_bit_set(idx):
        assert insts[idx].arg is not None
        return insts[idx].arg & 1 == 1

    def set_inst_bit(idx):
        assert insts[idx].arg is not None
        insts[idx].arg |= 1

    if sys.version_info >= (3, 13):
        # In 3.13, NULL follows the callable
        if inst_has_op_bits(insts[-1].opname) and not inst_has_bit_set(-1):
            # All insts with op bits have the push_null bit as the last one.
            # Only set the bit if it hasn't been set - otherwise, we need
            # to add another PUSH_NULL.
            set_inst_bit(-1)
        else:
            insts = insts + [create_instruction("PUSH_NULL")]
    elif sys.version_info >= (3, 12):
        # LOAD_ATTR/LOAD_SUPER_ATTR at the end
        # We assume that `insts` will only load 1 object, so
        # LOAD_GLOBAL at the end doesn't need to be checked
        if inst_has_op_bits(insts[-1].opname) and not inst_has_bit_set(-1):
            set_inst_bit(-1)
        elif insts[0].opname == "LOAD_GLOBAL" and not inst_has_bit_set(0):
            set_inst_bit(0)
        else:
            insts = [create_instruction("PUSH_NULL")] + insts
    elif sys.version_info >= (3, 11):
        # 3.11 introduced NULL preceding callable
        if inst_has_op_bits(insts[0].opname) and not inst_has_bit_set(0):
            set_inst_bit(0)
        else:
            insts = [create_instruction("PUSH_NULL")] + insts
    return insts


def add_push_null_call_function_ex(
    inst_or_insts: Union[Instruction, List[Instruction]],
) -> List[Instruction]:
    """Like add_push_null, but the low bit of LOAD_ATTR/LOAD_SUPER_ATTR
    is not set, due to an expected CALL_FUNCTION_EX instruction.
    """
    if isinstance(inst_or_insts, Instruction):
        insts = [inst_or_insts]
    else:
        insts = inst_or_insts

    if sys.version_info < (3, 11):
        return insts

    idx = -1 if sys.version_info >= (3, 13) else 0
    if insts[idx].opname == "LOAD_GLOBAL":
        assert insts[idx].arg is not None
        if insts[idx].arg & 1 == 0:  # type: ignore[operator]
            insts[idx].arg |= 1  # type: ignore[operator]
            return insts

    if sys.version_info >= (3, 13):
        insts = insts + [create_instruction("PUSH_NULL")]
    else:
        insts = [create_instruction("PUSH_NULL")] + insts

    return insts


def create_call_function(nargs, push_null) -> List[Instruction]:
    """
    Creates a sequence of instructions that makes a function call.

    `push_null` is used in Python 3.11+ only. It is used in codegen when
    a function call is intended to be made with the NULL + fn convention,
    and we know that the NULL has not been pushed yet. We will push a
    NULL and rotate it to the correct position immediately before making
    the function call.

    `push_null` should be True if no NULL is pushed for the callable.
    Conversely, `push_null` should be False if a NULL was pushed for the callable.
    Prefer using `push_null=False` when possible since we will not need to rotate
    NULL to the right place, which is less efficient.

    Generally, you should codegen a function by using `add_push_null` then
    `create_call_function` with `push_null=False`.

    Example of when to set push_null False:

    insts = [
        create_instruction("LOAD_GLOBAL", argval="torch"),
        create_instruction("LOAD_ATTR", argval="nn"),
        create_instruction("LOAD_ATTR", argval="functional"),
        create_instruction("LOAD_ATTR", argval="relu"),
    ]
    insts = add_push_null(insts)
    insts.append(create_instruction("LOAD_FAST", argval="x"))
    insts.extend(create_call_function(1, False))

    Example of when to set push_null True:

    insts = [create_instruction("LOAD_FAST", x)]
    for should_wrap, wrapper_name in wrappers:
        if should_wrap:
            insts.extend([
                create_instruction("LOAD_GLOBAL", argval="wrapper1"),
                create_instruction("SWAP", arg=2),
                *create_call_function(1, True),
            )
    """
    if sys.version_info >= (3, 11):
        output = []
        if push_null:
            output.append(create_instruction("PUSH_NULL"))
            # 3.13 swapped NULL and callable
            rots = nargs + 1 if sys.version_info >= (3, 13) else nargs + 2
            output.extend(create_rot_n(rots))
        if sys.version_info < (3, 12):
            output.append(create_instruction("PRECALL", arg=nargs))
        output.append(create_instruction("CALL", arg=nargs))
        return output
    return [create_instruction("CALL_FUNCTION", arg=nargs)]


def create_call_method(nargs) -> List[Instruction]:
    if sys.version_info >= (3, 12):
        return [create_instruction("CALL", arg=nargs)]
    if sys.version_info >= (3, 11):
        return [
            create_instruction("PRECALL", arg=nargs),
            create_instruction("CALL", arg=nargs),
        ]
    return [create_instruction("CALL_METHOD", arg=nargs)]


def create_load_method(name) -> Instruction:
    if sys.version_info >= (3, 12):
        # in 3.12, create a LOAD_ATTR instruction with the low bit set
        return create_instruction("LOAD_ATTR", arg=1, argval=name)
    return create_instruction("LOAD_METHOD", argval=name)


def create_setup_with(target) -> Instruction:
    opname = "BEFORE_WITH" if sys.version_info >= (3, 11) else "SETUP_WITH"
    return create_instruction(opname, target=target)


def create_swap(n) -> List[Instruction]:
    if sys.version_info >= (3, 11):
        return [create_instruction("SWAP", arg=n)]
    # in Python < 3.11, SWAP is a macro that expands to multiple instructions
    if n == 1:
        return []
    """
    e.g. swap "a" and "b" in this stack:
    0 a 1 2 3 b
    0 a [1 2 3 b]
    0 a [1 2 3 b] [1 2 3 b]
    0 a [1 2 3 b] [1 2 3 b] -1
    0 a [1 2 3 b] b
    0 b a [1 2 3 b]
    0 b a [1 2 3 b] [1 2 3 b]
    0 b [1 2 3 b] a [1 2 3 b]
    0 b [1 2 3 b] a [1 2 3 b] -1
    0 b [1 2 3 a]
    0 b [1 2 3 a] [1 2 3 a]
    0 b [1 2 3 a] [1 2 3 a] reverse
    0 b [a 3 2 1] None
    0 b [a 3 2 1]
    0 b 1 2 3 a
    """
    return [
        create_instruction("BUILD_LIST", arg=n - 1),
        create_instruction("DUP_TOP"),
        create_instruction("LOAD_CONST", argval=-1),
        create_instruction("BINARY_SUBSCR"),
        create_instruction("ROT_THREE"),
        create_instruction("DUP_TOP"),
        create_instruction("ROT_THREE"),
        create_instruction("LOAD_CONST", argval=-1),
        create_instruction("STORE_SUBSCR"),
        create_instruction("DUP_TOP"),
        create_load_method("reverse"),
        *create_call_method(0),
        create_instruction("POP_TOP"),
        create_instruction("UNPACK_SEQUENCE", arg=n - 1),
    ]


def lnotab_writer(
    lineno: int, byteno: int = 0
) -> tuple[List[int], Callable[[int, int], None]]:
    """
    Used to create typing.CodeType.co_lnotab
    See https://github.com/python/cpython/blob/main/Objects/lnotab_notes.txt
    This is the internal format of the line number table if Python < 3.10
    """
    assert sys.version_info < (3, 10)
    lnotab: List[int] = []

    def update(lineno_new, byteno_new):
        nonlocal byteno, lineno
        while byteno_new != byteno or lineno_new != lineno:
            byte_offset = max(0, min(byteno_new - byteno, 255))
            line_offset = max(-128, min(lineno_new - lineno, 127))
            assert byte_offset != 0 or line_offset != 0
            byteno += byte_offset
            lineno += line_offset
            lnotab.extend((byte_offset, line_offset & 0xFF))

    return lnotab, update


def linetable_310_writer(first_lineno):
    """
    Used to create typing.CodeType.co_linetable
    See https://github.com/python/cpython/blob/main/Objects/lnotab_notes.txt
    This is the internal format of the line number table for Python 3.10
    """
    assert sys.version_info >= (3, 10) and sys.version_info < (3, 11)
    linetable: List[int] = []
    lineno = first_lineno
    lineno_delta = 0
    byteno = 0

    def _update(byteno_delta, lineno_delta):
        while byteno_delta != 0 or lineno_delta != 0:
            byte_offset = max(0, min(byteno_delta, 254))
            line_offset = max(-127, min(lineno_delta, 127))
            assert byte_offset != 0 or line_offset != 0
            byteno_delta -= byte_offset
            lineno_delta -= line_offset
            linetable.extend((byte_offset, line_offset & 0xFF))

    def update(lineno_new, byteno_new):
        nonlocal lineno, lineno_delta, byteno
        byteno_delta = byteno_new - byteno
        byteno = byteno_new
        _update(byteno_delta, lineno_delta)
        lineno_delta = lineno_new - lineno
        lineno = lineno_new

    def end(total_bytes):
        _update(total_bytes - byteno, lineno_delta)

    return linetable, update, end


def encode_varint(n: int) -> List[int]:
    """
    6-bit chunk encoding of an unsigned integer
    See https://github.com/python/cpython/blob/3.11/Objects/locations.md
    """
    assert n >= 0
    b = [n & 63]
    n >>= 6
    while n > 0:
        b[-1] |= 64
        b.append(n & 63)
        n >>= 6
    return b


def linetable_311_writer(first_lineno: int):
    """
    Used to create typing.CodeType.co_linetable
    See https://github.com/python/cpython/blob/3.11/Objects/locations.md
    This is the internal format of the line number table for Python 3.11
    """
    assert sys.version_info >= (3, 11)
    linetable = []
    lineno = first_lineno

    def update(positions: "dis.Positions", inst_size):
        nonlocal lineno
        lineno_new = positions.lineno if positions else None

        def _update(delta, size):
            assert 0 < size <= 8
            # first byte - use 13 (no column info) is positions is
            # malformed, otherwise use 14 (long form)
            other_varints: tuple[int, ...] = ()
            if (
                positions
                and positions.lineno is not None
                and positions.end_lineno is not None
                and positions.col_offset is not None
                and positions.end_col_offset is not None
            ):
                linetable.append(0b1_1110_000 + size - 1)
                # for whatever reason, column offset needs `+ 1`
                # https://github.com/python/cpython/blob/1931c2a438c50e6250725c84dff94fc760b9b951/Python/compile.c#L7603
                other_varints = (
                    positions.end_lineno - positions.lineno,
                    positions.col_offset + 1,
                    positions.end_col_offset + 1,
                )
            else:
                linetable.append(0b1_1101_000 + size - 1)
            # encode signed int
            if delta < 0:
                delta = ((-delta) << 1) | 1
            else:
                delta <<= 1
            # encode unsigned int
            linetable.extend(encode_varint(delta))
            for n in other_varints:
                linetable.extend(encode_varint(n))

        if lineno_new is None:
            lineno_delta = 0
        else:
            lineno_delta = lineno_new - lineno
            lineno = lineno_new
        while inst_size > 8:
            _update(lineno_delta, 8)
            inst_size -= 8
        _update(lineno_delta, inst_size)

    return linetable, update


@dataclass_slots
@dataclasses.dataclass
class ExceptionTableEntry:
    start: int
    end: int
    target: int
    depth: int
    lasti: bool


def encode_exception_table_varint(n: int) -> List[int]:
    """
    Similar to `encode_varint`, but the 6-bit chunks are ordered in reverse.
    """
    assert n >= 0
    b = [n & 63]
    n >>= 6
    while n > 0:
        b.append(n & 63)
        n >>= 6
    b.reverse()
    for i in range(len(b) - 1):
        b[i] |= 64
    return b


def decode_exception_table_varint(bytes_iter: Iterator[int]) -> int:
    """
    Inverse of `encode_exception_table_varint`.
    """
    b = next(bytes_iter)
    val = b & 63
    while b & 64:
        val <<= 6
        b = next(bytes_iter)
        val |= b & 63
    return val


def check_exception_table(tab: List[ExceptionTableEntry]) -> None:
    """
    Verifies that a list of ExceptionTableEntries will make a well-formed
    jump table: entries are non-empty, sorted, and do not overlap.
    """
    for i in range(len(tab) - 1):
        assert (
            tab[i].start <= tab[i].end
            and tab[i].end < tab[i + 1].start
            and tab[i + 1].start <= tab[i + 1].end
        )


def parse_exception_table(exntab: bytes) -> List[ExceptionTableEntry]:
    """
    Parse the exception table according to
    https://github.com/python/cpython/blob/3.11/Objects/exception_handling_notes.txt
    """
    exntab_iter = iter(exntab)
    tab = []
    try:
        while True:
            start = decode_exception_table_varint(exntab_iter) * 2
            length = decode_exception_table_varint(exntab_iter) * 2
            end = start + length - 2
            target = decode_exception_table_varint(exntab_iter) * 2
            dl = decode_exception_table_varint(exntab_iter)
            depth = dl >> 1
            lasti = bool(dl & 1)
            tab.append(ExceptionTableEntry(start, end, target, depth, lasti))
    except StopIteration:
        check_exception_table(tab)
        return tab


def assemble_exception_table(tab: List[ExceptionTableEntry]) -> bytes:
    """
    Inverse of parse_exception_table - encodes list of exception
    table entries into bytes.
    """
    b = []
    for entry in tab:
        first_entry = encode_exception_table_varint(entry.start // 2)
        first_entry[0] |= 1 << 7
        b.extend(first_entry)
        length = entry.end - entry.start + 2
        b.extend(encode_exception_table_varint(length // 2))
        b.extend(encode_exception_table_varint(entry.target // 2))
        dl = (entry.depth << 1) + entry.lasti
        b.extend(encode_exception_table_varint(dl))
    return bytes(b)


def assemble(instructions: List[Instruction], firstlineno: int) -> tuple[bytes, bytes]:
    """Do the opposite of dis.get_instructions()"""
    code: List[int] = []
    if sys.version_info >= (3, 11):
        lnotab, update_lineno = linetable_311_writer(firstlineno)
        num_ext = 0
        for i, inst in enumerate(instructions):
            if inst.opname == "EXTENDED_ARG":
                inst_size = 1
                num_ext += 1
                # copy positions from the actual instruction
                for j in (1, 2, 3):
                    if instructions[i + j].opname != "EXTENDED_ARG":
                        inst.positions = instructions[i + j].positions
                        break
            else:
                inst_size = instruction_size(inst) // 2 + num_ext
                num_ext = 0
            update_lineno(inst.positions, inst_size)
            num_ext = 0
            arg = inst.arg or 0
            code.extend((inst.opcode, arg & 0xFF))
            for _ in range(instruction_size(inst) // 2 - 1):
                code.extend((0, 0))
    else:
        if sys.version_info < (3, 10):
            lnotab, update_lineno = lnotab_writer(firstlineno)
        else:
            lnotab, update_lineno, end = linetable_310_writer(firstlineno)

        for inst in instructions:
            if inst.starts_line is not None:
                update_lineno(inst.starts_line, len(code))
            arg = inst.arg or 0
            code.extend((inst.opcode, arg & 0xFF))

        if sys.version_info >= (3, 10):
            end(len(code))

    return bytes(code), bytes(lnotab)


def _get_instruction_by_offset(offset_to_inst: Dict[int, Instruction], offset: int):
    """
    Get the instruction located at a given offset, accounting for EXTENDED_ARGs
    """
    for n in (0, 2, 4, 6):
        if offset_to_inst[offset + n].opcode != dis.EXTENDED_ARG:
            return offset_to_inst[offset + n]
    return None


def virtualize_jumps(instructions) -> None:
    """Replace jump targets with pointers to make editing easier"""
    jump_targets = {inst.offset: inst for inst in instructions}

    for inst in instructions:
        if inst.opcode in dis.hasjabs or inst.opcode in dis.hasjrel:
            inst.target = _get_instruction_by_offset(jump_targets, inst.argval)


_REL_JUMPS = set(dis.hasjrel)


def flip_jump_direction(instruction: Instruction) -> None:
    if sys.version_info < (3, 11):
        raise RuntimeError("Cannot flip jump direction in Python < 3.11")
    if "FORWARD" in instruction.opname:
        instruction.opname = instruction.opname.replace("FORWARD", "BACKWARD")
    elif "BACKWARD" in instruction.opname:
        instruction.opname = instruction.opname.replace("BACKWARD", "FORWARD")
    else:
        raise AttributeError("Instruction is not a forward or backward jump")
    instruction.opcode = dis.opmap[instruction.opname]
    assert instruction.opcode in _REL_JUMPS


def _get_instruction_front(instructions: List[Instruction], idx: int):
    """
    i.e. get the first EXTENDED_ARG instruction (if any) when targeting
    instructions[idx] with a jump.
    """
    target = instructions[idx]
    for offset in (1, 2, 3):
        if idx >= offset and instructions[idx - offset].opcode == dis.EXTENDED_ARG:
            target = instructions[idx - offset]
        else:
            break
    return target


def devirtualize_jumps(instructions):
    """Fill in args for virtualized jump target after instructions may have moved"""
    jumps = set(dis.hasjabs).union(set(dis.hasjrel))

    # check for negative jump args and fix them
    for inst in instructions:
        if inst.opcode in jumps:
            if inst.opcode not in dis.hasjabs:
                if inst.target.offset < inst.offset:
                    if sys.version_info < (3, 11):
                        raise RuntimeError("Got negative jump offset for Python < 3.11")
                    # forward jumps become backward
                    if "FORWARD" in inst.opname:
                        flip_jump_direction(inst)
                else:
                    # backward jumps become forward
                    if sys.version_info >= (3, 11) and "BACKWARD" in inst.opname:
                        flip_jump_direction(inst)

    # jump instruction size may have changed due to flips
    update_offsets(instructions)
    indexof = get_indexof(instructions)

    # compute jump instruction arg
    for inst in instructions:
        if inst.opcode in jumps:
            target = _get_instruction_front(instructions, indexof[inst.target])
            if inst.opcode in dis.hasjabs:
                if sys.version_info < (3, 10):
                    inst.arg = target.offset
                elif sys.version_info < (3, 11):
                    # `arg` is expected to be bytecode offset, whereas `offset` is byte offset.
                    # Divide since bytecode is 2 bytes large.
                    inst.arg = int(target.offset / 2)
                else:
                    raise RuntimeError("Python 3.11+ should not have absolute jumps")
            else:  # relative jump
                # byte offset between target and next instruction
                inst.arg = abs(
                    int(target.offset - inst.offset - instruction_size(inst))
                )
                if sys.version_info >= (3, 10):
                    # see bytecode size comment in the absolute jump case above
                    inst.arg //= 2
            inst.argval = target.offset
            inst.argrepr = f"to {target.offset}"


def virtualize_exception_table(exn_tab_bytes: bytes, instructions: List[Instruction]):
    """Replace exception table entries with pointers to make editing easier"""
    exn_tab = parse_exception_table(exn_tab_bytes)
    offset_to_inst = {cast(int, inst.offset): inst for inst in instructions}
    offsets = sorted(offset_to_inst.keys())
    end_offset_idx = 0
    exn_tab_iter = iter(exn_tab)
    try:

        def step():
            nonlocal end_offset_idx
            entry = next(exn_tab_iter)
            # find rightmost offset <= entry.end, since entry.end may not be
            # an actual instruction, e.g. if the end instruction is LOAD_GLOBAL,
            # which takes more than 2 bytes, then entry.end points to the end
            # of the LOAD_GLOBAL instruction, not the beginning.
            while (
                end_offset_idx < len(offsets) and offsets[end_offset_idx] <= entry.end
            ):
                end_offset_idx += 1
            assert end_offset_idx > 0
            end_offset = offsets[end_offset_idx - 1]
            inst_entry = InstructionExnTabEntry(
                _get_instruction_by_offset(offset_to_inst, entry.start),
                _get_instruction_by_offset(offset_to_inst, end_offset),
                _get_instruction_by_offset(offset_to_inst, entry.target),
                entry.depth,
                entry.lasti,
            )
            return entry, inst_entry

        entry, inst_entry = step()
        for inst in instructions:
            while inst.offset > entry.end:
                entry, inst_entry = step()
            if inst.offset >= entry.start:
                inst.exn_tab_entry = copy.copy(inst_entry)
    except StopIteration:
        pass


def compute_exception_table(
    instructions: List[Instruction],
) -> List[ExceptionTableEntry]:
    """Compute exception table in list format from instructions with exn_tab_entries"""
    exn_dict: Dict[tuple[int, int], tuple[int, int, bool]] = {}
    indexof = get_indexof(instructions)

    for inst in instructions:
        if inst.exn_tab_entry:
            # account for prefixed EXTENDED_ARGS
            start = _get_instruction_front(
                instructions, indexof[inst.exn_tab_entry.start]
            ).offset
            # point to the last 2 bytes of the end instruction
            end = (
                cast(int, inst.exn_tab_entry.end.offset)
                + instruction_size(inst.exn_tab_entry.end)
                - 2
            )
            target = _get_instruction_front(
                instructions, indexof[inst.exn_tab_entry.target]
            ).offset
            key = (start, end)
            val = (target, inst.exn_tab_entry.depth, inst.exn_tab_entry.lasti)
            if key in exn_dict:
                assert exn_dict[key] == val
            exn_dict[key] = val

    # Dynamo may construct nested exception table entries for convenience,
    # but Python expects exception table entries to not overlap.
    # NOTE: below, "keys" refer to old instruction entries' starts and ends,
    # and "entries" refer to the generated exception table entries.

    # Sort keys by increasing start, then decreasing end
    keys_sorted = sorted(exn_dict.keys(), key=lambda t: (t[0], -t[1]))
    # smallest byte that the next exception table entry can start at
    nexti = 0
    # stack of current nested keys
    key_stack: List[tuple[int, int]] = []
    exn_tab: List[ExceptionTableEntry] = []

    def pop():
        """
        Pop the key_stack and append an exception table entry if possible.
        """
        nonlocal nexti
        if key_stack:
            key = key_stack.pop()
            if nexti <= key[1]:
                exn_tab.append(
                    ExceptionTableEntry(max(key[0], nexti), key[1], *exn_dict[key])
                )
                nexti = key[1] + 2

    for key in keys_sorted:
        # pop keys that are no longer nested over the current key
        while key_stack and key_stack[-1][1] < key[0]:
            pop()
        if key_stack:
            # create an entry covering to the current key, if possible
            assert key_stack[-1][0] <= key[0] <= key[1] <= key_stack[-1][1]
            left = max(nexti, key_stack[-1][0])
            if left < key[0]:
                exn_tab.append(
                    ExceptionTableEntry(left, key[0] - 2, *exn_dict[key_stack[-1]])
                )
            nexti = key[0]
        key_stack.append(key)
    while key_stack:
        pop()
    check_exception_table(exn_tab)
    return exn_tab


def check_inst_exn_tab_entries_nested(
    tab: List[InstructionExnTabEntry], indexof
) -> None:
    """
    Checks `tab` is a properly sorted list of nested InstructionExnTabEntry's,
    i.e. no entries partially overlap.
    "Properly sorted" means entries are sorted by increasing starts, then
    decreasing ends.
    """
    entry_stack: List[tuple[int, int]] = []
    for entry in tab:
        key = (indexof[entry.start], indexof[entry.end])
        while entry_stack and entry_stack[-1][1] < key[0]:
            entry_stack.pop()
        if entry_stack:
            assert entry_stack[-1][0] <= key[0] <= key[1] <= entry_stack[-1][1]
        entry_stack.append(key)


def propagate_inst_exn_table_entries(instructions: List[Instruction]) -> None:
    """
    Copies exception table entries to all instructions in an entry's range.
    Supports nested exception table entries.
    """
    indexof = get_indexof(instructions)
    entries: Dict[tuple[int, int], InstructionExnTabEntry] = {}
    for inst in instructions:
        if inst.exn_tab_entry:
            key = (
                indexof[inst.exn_tab_entry.start],
                indexof[inst.exn_tab_entry.end],
            )
            if key in entries:
                assert inst.exn_tab_entry == entries[key]
            entries[key] = inst.exn_tab_entry
    sorted_entries = [
        entries[key] for key in sorted(entries.keys(), key=lambda t: (t[0], -t[1]))
    ]
    check_inst_exn_tab_entries_nested(sorted_entries, indexof)
    # Propagation of nested entries works since nested entries come later
    # in sorted order.
    for entry in sorted_entries:
        for i in range(indexof[entry.start], indexof[entry.end] + 1):
            instructions[i].exn_tab_entry = copy.copy(entry)


def check_inst_exn_tab_entries_valid(instructions: List[Instruction]):
    """
    Checks that exn_tab_entries of instructions are valid.
    An entry's start, end, and target must be in instructions.
    Instructions with an exn_tab_entry are located within
    the entry's start and end instructions.
    Instructions do not share exn_tab_entries.

    Implicitly checks for no duplicate instructions.
    """
    indexof = get_indexof(instructions)
    exn_tab_entry_set = set()
    for i, inst in enumerate(instructions):
        if inst.exn_tab_entry:
            assert sys.version_info >= (3, 11)
            assert id(inst.exn_tab_entry) not in exn_tab_entry_set
            exn_tab_entry_set.add(id(inst.exn_tab_entry))
            entry = inst.exn_tab_entry
            assert entry.start in indexof
            assert entry.end in indexof
            assert entry.target in indexof
            assert indexof[entry.start] <= i <= indexof[entry.end]


def strip_extended_args(instructions: List[Instruction]) -> None:
    instructions[:] = [i for i in instructions if i.opcode != dis.EXTENDED_ARG]


# Overwrites old_inst with a sequence of new instructions.
# This is necessary in order to preserve jump targets to the old
# instruction, exception table entries, and positions.
# Returns the modified sequence of instructions (including the modified
# old instruction!) that can be manipulated elsewhere.
def overwrite_instruction(old_inst, new_insts):
    # update old_inst.exnt_tab_entry.end if necessary
    if (
        old_inst.exn_tab_entry
        and old_inst.exn_tab_entry.end is old_inst
        and len(new_insts) > 1
    ):
        old_inst.exn_tab_entry.end = new_insts[-1]
    # preserve exception table entries and positions
    for inst in new_insts[1:]:
        inst.exn_tab_entry = copy.copy(old_inst.exn_tab_entry)
        inst.positions = old_inst.positions
    # modify old_inst in-place to preserve jump target
    old_inst.opcode = new_insts[0].opcode
    old_inst.opname = new_insts[0].opname
    old_inst.arg = new_insts[0].arg
    old_inst.argval = new_insts[0].argval
    old_inst.target = new_insts[0].target
    return [old_inst] + new_insts[1:]


def remove_load_call_method(instructions: List[Instruction]) -> List[Instruction]:
    """LOAD_METHOD puts a NULL on the stack which causes issues, so remove it"""
    assert sys.version_info < (3, 11)
    rewrites = {"LOAD_METHOD": "LOAD_ATTR", "CALL_METHOD": "CALL_FUNCTION"}
    for inst in instructions:
        if inst.opname in rewrites:
            inst.opname = rewrites[inst.opname]
            inst.opcode = dis.opmap[inst.opname]
    return instructions


def remove_jump_if_none(instructions: List[Instruction]) -> None:
    new_insts = []
    for inst in instructions:
        if "_NONE" in inst.opname:
            is_op = create_instruction("IS_OP", arg=int("NOT" in inst.opname))
            # need both argval and arg set correctly now (not later)
            is_op.argval = is_op.arg

            if sys.version_info < (3, 12):
                jump_op = create_instruction(
                    (
                        "POP_JUMP_FORWARD_IF_TRUE"
                        if "FORWARD" in inst.opname
                        else "POP_JUMP_BACKWARD_IF_TRUE"
                    ),
                    target=inst.target,
                )
            else:
                jump_op = create_instruction("POP_JUMP_IF_TRUE", target=inst.target)

            replace_insts = [
                create_instruction("LOAD_CONST", argval=None),
                is_op,
                jump_op,
            ]
            new_insts.extend(overwrite_instruction(inst, replace_insts))
        else:
            new_insts.append(inst)
    instructions[:] = new_insts


def remove_binary_store_slice(instructions: List[Instruction]) -> None:
    new_insts = []
    for inst in instructions:
        new_insts.append(inst)
        if inst.opname in ("BINARY_SLICE", "STORE_SLICE"):
            # new instruction
            subscr_inst = create_instruction(inst.opname.replace("SLICE", "SUBSCR"))
            if inst.exn_tab_entry and inst.exn_tab_entry.end is inst:
                inst.exn_tab_entry.end = subscr_inst
            subscr_inst.exn_tab_entry = copy.copy(inst.exn_tab_entry)
            subscr_inst.positions = inst.positions
            # modify inst in-place to preserve jump target
            inst.opcode = dis.opmap["BUILD_SLICE"]
            inst.opname = "BUILD_SLICE"
            inst.arg = 2
            inst.argval = 2
            new_insts.append(subscr_inst)
    instructions[:] = new_insts


FUSED_INSTS = {
    "LOAD_FAST_LOAD_FAST": ("LOAD_FAST", "LOAD_FAST"),
    "STORE_FAST_STORE_FAST": ("STORE_FAST", "STORE_FAST"),
    "STORE_FAST_LOAD_FAST": ("STORE_FAST", "LOAD_FAST"),
}


def remove_fused_load_store(instructions: List[Instruction]) -> None:
    new_insts = []
    for inst in instructions:
        if inst.opname in FUSED_INSTS:
            inst0, inst1 = FUSED_INSTS[inst.opname]
            argval0, argval1 = inst.argval

            replace_insts = [
                create_instruction(inst0, argval=argval0),
                create_instruction(inst1, argval=argval1),
            ]
            new_insts.extend(overwrite_instruction(inst, replace_insts))
        else:
            new_insts.append(inst)
    instructions[:] = new_insts


def explicit_super(code: types.CodeType, instructions: List[Instruction]) -> None:
    """convert super() with no args into explicit arg form"""
    cell_and_free = (code.co_cellvars or ()) + (code.co_freevars or ())
    if not len(code.co_varnames):
        # A function with no argument cannot contain a valid "super()" call
        return
    output = []
    for idx, inst in enumerate(instructions):
        output.append(inst)
        if inst.opname == "LOAD_GLOBAL" and inst.argval == "super":
            nexti = instructions[idx + 1]
            if nexti.arg == 0 and (
                (sys.version_info >= (3, 12) and nexti.opname == "CALL")
                or (
                    sys.version_info >= (3, 11)
                    and sys.version_info < (3, 12)
                    and nexti.opname == "PRECALL"
                )
                or (sys.version_info < (3, 11) and nexti.opname == "CALL_FUNCTION")
            ):
                assert "__class__" in cell_and_free
                output.append(create_instruction("LOAD_DEREF", argval="__class__"))
                first_var = code.co_varnames[0]
                if first_var in cell_and_free:
                    output.append(create_instruction("LOAD_DEREF", argval=first_var))
                else:
                    output.append(create_instruction("LOAD_FAST", argval=first_var))
                nexti.arg = 2
                nexti.argval = 2
                if nexti.opname == "PRECALL":
                    # also update the following CALL instruction
                    call_inst = instructions[idx + 2]
                    call_inst.arg = 2
                    call_inst.argval = 2

    instructions[:] = output


def fix_extended_args(instructions: List[Instruction]) -> int:
    """Fill in correct argvals for EXTENDED_ARG ops"""
    output: List[Instruction] = []

    def maybe_pop_n(n):
        for _ in range(n):
            if output and output[-1].opcode == dis.EXTENDED_ARG:
                output.pop()

    for inst in instructions:
        if inst.opcode == dis.EXTENDED_ARG:
            # Leave this instruction alone for now so we never shrink code
            inst.arg = 0
        elif inst.arg and inst.arg > 0xFFFFFF:
            maybe_pop_n(3)
            output.append(create_instruction("EXTENDED_ARG", arg=inst.arg >> 24))
            output.append(create_instruction("EXTENDED_ARG", arg=inst.arg >> 16))
            output.append(create_instruction("EXTENDED_ARG", arg=inst.arg >> 8))
        elif inst.arg and inst.arg > 0xFFFF:
            maybe_pop_n(2)
            output.append(create_instruction("EXTENDED_ARG", arg=inst.arg >> 16))
            output.append(create_instruction("EXTENDED_ARG", arg=inst.arg >> 8))
        elif inst.arg and inst.arg > 0xFF:
            maybe_pop_n(1)
            output.append(create_instruction("EXTENDED_ARG", arg=inst.arg >> 8))
        output.append(inst)

    added = len(output) - len(instructions)
    assert added >= 0
    instructions[:] = output
    return added


def instruction_size(inst) -> int:
    import torch

    if sys.version_info >= (3, 11):
        return 2 * (torch._C._dynamo.eval_frame.py_opcode_caches[inst.opcode] + 1)
    return 2


def check_offsets(instructions) -> None:
    offset = 0
    for inst in instructions:
        assert inst.offset == offset
        offset += instruction_size(inst)


def update_offsets(instructions) -> None:
    offset = 0
    for inst in instructions:
        inst.offset = offset
        offset += instruction_size(inst)


def debug_bytes(*args) -> str:
    index = range(max(map(len, args)))
    result = [
        " ".join(f"{x:03}" for x in arg)
        for arg in [index]
        + list(args)
        + [[int(a != b) for a, b in zip(args[-1], args[-2])]]
    ]

    return "bytes mismatch\n" + "\n".join(result)


def debug_checks(code):
    """Make sure our assembler produces same bytes as we start with"""
    dode = transform_code_object(code, lambda x, y: None, safe=True)
    assert code.co_code == dode.co_code, debug_bytes(code.co_code, dode.co_code)
    assert code.co_lnotab == dode.co_lnotab, debug_bytes(code.co_lnotab, dode.co_lnotab)


HAS_LOCAL = set(dis.haslocal)
HAS_NAME = set(dis.hasname)
HAS_FREE = set(dis.hasfree)
HAS_CONST = set(dis.hasconst)


def get_const_index(code_options, val) -> int:
    for i, v in enumerate(code_options["co_consts"]):
        # NOTE: stronger comparison is required, since we have
        # examples where two values compare equal but have
        # different semantic meaning in some cases, e.g.
        # 0.0 == -0.0 but have different effects in torch.copysign.
        if val is v:
            return i
    code_options["co_consts"] += (val,)
    return len(code_options["co_consts"]) - 1


def fix_vars(instructions: List[Instruction], code_options, varname_from_oparg=None):
    # compute instruction arg from argval if arg is not provided
    names = {name: idx for idx, name in enumerate(code_options["co_names"])}

    def get_name_index(name) -> int:
        try:
            idx = names[name]
        except KeyError:
            # Add a missing item to co_names
            idx = names[name] = len(names)
            code_options["co_names"] = (*code_options["co_names"], name)
            assert len(code_options["co_names"]) == len(names)
        return idx

    if sys.version_info < (3, 11):
        assert varname_from_oparg is None
        varnames = {name: idx for idx, name in enumerate(code_options["co_varnames"])}
        freenames = {
            name: idx
            for idx, name in enumerate(
                code_options["co_cellvars"] + code_options["co_freevars"]
            )
        }
    else:
        assert callable(varname_from_oparg)
        allnames = {}
        for idx in itertools.count():
            try:
                name = varname_from_oparg(idx)
                allnames[name] = idx
            except IndexError:
                break
        varnames = {name: allnames[name] for name in code_options["co_varnames"]}
        freenames = {
            name: allnames[name]
            for name in code_options["co_cellvars"] + code_options["co_freevars"]
        }
    for i in range(len(instructions)):

        def should_compute_arg():
            # argval is prioritized over arg
            return instructions[i].argval is not _NotProvided

        if instructions[i].opname == "LOAD_GLOBAL":
            # 3.11 LOAD_GLOBAL requires both arg and argval - see create_instruction
            assert instructions[i].argval is not _NotProvided
            if sys.version_info >= (3, 11):
                assert instructions[i].arg is not None
                instructions[i].arg = (get_name_index(instructions[i].argval) << 1) + (
                    cast(int, instructions[i].arg) % 2
                )
            else:
                instructions[i].arg = get_name_index(instructions[i].argval)
        elif instructions[i].opname == "LOAD_ATTR":
            # 3.12 LOAD_ATTR requires both arg and argval, like LOAD_GLOBAL
            assert instructions[i].argval is not _NotProvided
            if sys.version_info >= (3, 12):
                assert instructions[i].arg is not None
                instructions[i].arg = (get_name_index(instructions[i].argval) << 1) + (
                    cast(int, instructions[i].arg) % 2
                )
            else:
                instructions[i].arg = get_name_index(instructions[i].argval)
        elif instructions[i].opname == "LOAD_SUPER_ATTR":
            assert instructions[i].arg is not None
            assert instructions[i].argval is not _NotProvided
            # Copy low bit, force second bit on for explicit super (the "+ 2")
            instructions[i].arg = (
                (get_name_index(instructions[i].argval) << 2)
                + (cast(int, instructions[i].arg) % 2)
                + 2
            )
        elif instructions[i].opname in FUSED_INSTS:
            assert sys.version_info >= (3, 13)
            assert isinstance(instructions[i].argval, tuple)
            assert len(instructions[i].argval) == 2
            arg_tuple = tuple(
                varnames[name] if name in varnames else freenames[name]
                for name in instructions[i].argval
            )
            instructions[i].arg = (arg_tuple[0] << 4) + (arg_tuple[1] & 15)
        elif instructions[i].opcode in HAS_LOCAL:
            if should_compute_arg():
                if (
                    sys.version_info >= (3, 13)
                    and instructions[i].argval not in varnames
                ):
                    # instructions like LOAD_FAST used for both local and free vars
                    instructions[i].arg = freenames[instructions[i].argval]
                else:
                    instructions[i].arg = varnames[instructions[i].argval]
        elif instructions[i].opcode in HAS_NAME:
            if should_compute_arg():
                instructions[i].arg = get_name_index(instructions[i].argval)
        elif instructions[i].opcode in HAS_FREE:
            if should_compute_arg():
                instructions[i].arg = freenames[instructions[i].argval]
        elif instructions[i].opcode in HAS_CONST:
            # NOTE: only update argval if arg is not provided. This assumes
            # that any additions to co_consts are appended.
            if instructions[i].arg is None:
                # cannot use a dictionary since consts may not be hashable
                idx = get_const_index(code_options, instructions[i].argval)
                assert idx >= 0
                instructions[i].arg = idx


def clear_instruction_args(instructions):
    # Clear the instruction arg for instructions that have argvals.
    # Useful for using dis'd bytecode within generated bytecode.
    for inst in instructions:
        if (
            inst.argval is not _NotProvided
            and (
                inst.opcode in HAS_LOCAL
                or inst.opcode in HAS_NAME
                or inst.opcode in HAS_FREE
                or inst.opcode in HAS_CONST
            )
            and inst.opname not in ("LOAD_GLOBAL", "LOAD_ATTR", "LOAD_SUPER_ATTR")
        ):
            inst.arg = None


def get_code_keys() -> List[str]:
    # Python 3.11 changes to code keys are not fully documented.
    # See https://github.com/python/cpython/blob/3.11/Objects/clinic/codeobject.c.h#L24
    # for new format.
    keys = ["co_argcount"]
    keys.append("co_posonlyargcount")
    keys.extend(
        [
            "co_kwonlyargcount",
            "co_nlocals",
            "co_stacksize",
            "co_flags",
            "co_code",
            "co_consts",
            "co_names",
            "co_varnames",
            "co_filename",
            "co_name",
        ]
    )
    if sys.version_info >= (3, 11):
        keys.append("co_qualname")
    keys.append("co_firstlineno")
    if sys.version_info >= (3, 10):
        keys.append("co_linetable")
    else:
        keys.append("co_lnotab")
    if sys.version_info >= (3, 11):
        # not documented, but introduced in https://github.com/python/cpython/issues/84403
        keys.append("co_exceptiontable")
    keys.extend(
        [
            "co_freevars",
            "co_cellvars",
        ]
    )
    return keys


def transform_code_object(code, transformations, safe=False) -> types.CodeType:
    keys = get_code_keys()
    code_options = {k: getattr(code, k) for k in keys}
    assert len(code_options["co_varnames"]) == code_options["co_nlocals"]

    instructions = cleaned_instructions(code, safe)
    propagate_line_nums(instructions)

    transformations(instructions, code_options)
    return clean_and_assemble_instructions(instructions, keys, code_options)[1]


def clean_and_assemble_instructions(
    instructions: List[Instruction], keys: List[str], code_options: Dict[str, Any]
) -> tuple[List[Instruction], types.CodeType]:
    # also implicitly checks for no duplicate instructions
    check_inst_exn_tab_entries_valid(instructions)

    code_options["co_nlocals"] = len(code_options["co_varnames"])
    varname_from_oparg = None
    if sys.version_info >= (3, 11):
        # temporary code object with updated names
        tmp_code = types.CodeType(*[code_options[k] for k in keys])
        varname_from_oparg = tmp_code._varname_from_oparg  # type: ignore[attr-defined]
    fix_vars(instructions, code_options, varname_from_oparg=varname_from_oparg)

    dirty = True
    while dirty:
        update_offsets(instructions)
        devirtualize_jumps(instructions)
        # this pass might change offsets, if so we need to try again
        dirty = bool(fix_extended_args(instructions))

    remove_extra_line_nums(instructions)
    bytecode, lnotab = assemble(instructions, code_options["co_firstlineno"])
    if sys.version_info < (3, 10):
        code_options["co_lnotab"] = lnotab
    else:
        code_options["co_linetable"] = lnotab

    code_options["co_code"] = bytecode
    code_options["co_stacksize"] = stacksize_analysis(instructions)
    assert set(keys) - {"co_posonlyargcount"} == set(code_options.keys()) - {
        "co_posonlyargcount"
    }
    if sys.version_info >= (3, 11):
        code_options["co_exceptiontable"] = assemble_exception_table(
            compute_exception_table(instructions)
        )

    return instructions, types.CodeType(*[code_options[k] for k in keys])


def populate_kw_names_argval(instructions, consts):
    for inst in instructions:
        if inst.opname == "KW_NAMES":
            inst.argval = consts[inst.arg]


# If safe=True, we do not make any bytecode modifications.
# Mainly used for debugging bytecode_transformation (see debug_checks)
def cleaned_instructions(code, safe=False) -> List[Instruction]:
    instructions = list(map(convert_instruction, dis.get_instructions(code)))
    check_offsets(instructions)
    if sys.version_info >= (3, 11):
        populate_kw_names_argval(instructions, code.co_consts)
        virtualize_exception_table(code.co_exceptiontable, instructions)
    virtualize_jumps(instructions)
    strip_extended_args(instructions)
    if not safe:
        if sys.version_info < (3, 11):
            remove_load_call_method(instructions)
        if sys.version_info < (3, 12):
            explicit_super(code, instructions)
        if sys.version_info >= (3, 11):
            remove_jump_if_none(instructions)
            if sys.version_info >= (3, 12):
                remove_binary_store_slice(instructions)
            if sys.version_info >= (3, 13):
                remove_fused_load_store(instructions)
    if sys.version_info >= (3, 11):
        update_offsets(instructions)
        devirtualize_jumps(instructions)
    return instructions


_unique_id_counter = itertools.count()


def unique_id(name) -> str:
    return f"{name}_{next(_unique_id_counter)}"


def is_generator(code: types.CodeType) -> bool:
    co_generator = 0x20
    return (code.co_flags & co_generator) > 0


def bytecode_from_template(fn, varname_map=None, noreturn=True, noprefix=True):
    """Generates bytecode from a template function `fn` for use in
    dynamo bytecode generation.

    For example, we can generate Python-version-independent bytecode
    for looping through a dictionary and copying the values to a new dictionary.

    def template(d1, d2):
        for k, v in d1.items():
            d2[k] = v


    or a try block:

    def template():
        try:
            dummy1
        except:
            dummy2
            raise
        dummy3

    Args:
        fn: a function template to generate bytecode from
        varname_map: a mapping of `fn`'s varnames to new names. This
            map will be applied to the generated bytecode's varnames.
            For example, local variables in `fn` can be replaced with
            new names that are generated by `OutputGraph.new_var`.
        noreturn: remove all RETURN_* bytecodes and replace them with a jump
            to the end of the bytecode. NOTE: any items pushed to the stack
            for return WILL remain on the stack! Append a POP_TOP if you don't want
            that item to be present.
        noprefix: remove prefix bytecodes (all bytecode before the first RESUME, inclusive).
    """
    insts = cleaned_instructions(fn.__code__)
    clear_instruction_args(insts)

    if noprefix:
        for i, inst in enumerate(insts):
            if inst.opname == "RESUME":
                insts = insts[i + 1 :]
                break

    for inst in insts:
        # If we don't reset starts_line, then the generated
        # bytecode's line number will be based on fn's.
        inst.starts_line = None
        if varname_map and inst.argval in varname_map:
            inst.argval = varname_map[inst.argval]

    if noreturn:
        if sys.version_info >= (3, 12):
            # replace RETURN_CONST with LOAD_CONST RETURN_VALUE
            new_insts = []
            for inst in insts:
                if inst.opname == "RETURN_CONST":
                    inst.opcode = dis.opmap["LOAD_CONST"]
                    inst.opname = "LOAD_CONST"
                    new_insts.append(inst)
                    # no need to propagate target/exn table
                    new_insts.append(create_instruction("RETURN_VALUE"))
                else:
                    new_insts.append(inst)
            insts = new_insts

        returns = []
        for inst in insts:
            if inst.opname == "RETURN_VALUE":
                returns.append(inst)

        if len(returns) == 1 and returns[0] is insts[-1]:
            # only 1 return at the end - just pop it
            insts.pop(-1)
        elif len(returns) > 0:
            # create jump target - if the last inst is a return,
            # we can replace it with a NOP and make that the jump target.
            if insts[-1] is returns[-1]:
                insts[-1].opname = "NOP"
                insts[-1].opcode = dis.opmap["NOP"]
                insts[-1].arg = None
                insts[-1].argval = _NotProvided
                returns.pop(-1)
            else:
                insts.append(create_instruction("NOP"))

            # replace returns with jumps
            for inst in returns:
                # don't replace inst with new instruction
                # due to targetting/exn table/etc.
                jump_inst = create_jump_absolute(insts[-1])
                inst.opname = jump_inst.opname
                inst.opcode = jump_inst.opcode
                inst.arg = jump_inst.arg
                inst.argval = jump_inst.argval
                inst.target = jump_inst.target

    return insts<|MERGE_RESOLUTION|>--- conflicted
+++ resolved
@@ -2,14 +2,11 @@
 import copy
 import dataclasses
 import dis
+import functools
 import itertools
 import sys
 import types
-<<<<<<< HEAD
-from typing import Any, Callable, cast, Dict, Iterator, List, Optional, Tuple, Union
-=======
 from typing import Any, Callable, cast, Dict, Iterator, List, Optional, Sequence, Union
->>>>>>> 62ce3e6e
 
 from ..utils._backport_slots import dataclass_slots
 from .bytecode_analysis import (
@@ -1457,6 +1454,52 @@
 # If safe=True, we do not make any bytecode modifications.
 # Mainly used for debugging bytecode_transformation (see debug_checks)
 def cleaned_instructions(code, safe=False) -> List[Instruction]:
+    instructions = _cached_cleaned_instructions(code, safe)
+    # We have a lot of code that implicitly mutates the instruction array. We
+    # could do better here by making the copies explicit when necessary.
+    return _clone_instructions(instructions)
+
+
+# Copy an instructions array, making sure to remap the individual instruction targets.
+def _clone_instructions(instructions):
+    # This is super hot and this is the fastest way to do this (tried copy.copy
+    # and dataclasses.replace).
+    copied = [
+        Instruction(
+            i.opcode,
+            i.opname,
+            i.arg,
+            i.argval,
+            i.offset,
+            i.starts_line,
+            i.is_jump_target,
+            i.positions,
+            i.target,
+            i.exn_tab_entry,
+            i.argrepr,
+        )
+        for i in instructions
+    ]
+
+    remap = dict(zip(instructions, copied))
+    # Handle `None` in the remapper so we don't need an extra `if`.
+    remap[None] = None
+
+    for i in copied:
+        i.target = remap[i.target]
+        if entry := i.exn_tab_entry:
+            i.exn_tab_entry = InstructionExnTabEntry(
+                remap[entry.start],
+                remap[entry.end],
+                remap[entry.target],
+                entry.depth,
+                entry.lasti,
+            )
+    return copied
+
+
+@functools.lru_cache
+def _cached_cleaned_instructions(code, safe=False) -> Sequence[Instruction]:
     instructions = list(map(convert_instruction, dis.get_instructions(code)))
     check_offsets(instructions)
     if sys.version_info >= (3, 11):
