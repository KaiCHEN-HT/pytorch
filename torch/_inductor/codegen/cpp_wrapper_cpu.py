# mypy: allow-untyped-defs
import functools
import math
import os
import sys
from itertools import count
from typing import Callable, Dict, List, Optional, Sequence, Set, Tuple

import sympy
from sympy import Expr

import torch
import torch._inductor.async_compile  # noqa: F401 required to warm up AsyncCompile pools
import torch._ops
from torch._inductor.runtime.runtime_utils import dynamo_timed
from torch.fx.experimental.symbolic_shapes import ConvertIntKey, DivideByKey, SymTypes
from torch.utils._sympy.symbol import symbol_is_type, SymT

from .. import config, ir
from ..utils import _align, ALIGN_BYTES, cache_on_self, normalize_name
from ..virtualized import V
from .aoti_hipify_utils import maybe_hipify_code_wrapper
from .common import IndentedBuffer, Kernel
from .cpp_utils import cexpr, DEVICE_TO_ATEN, DTYPE_TO_ATEN, DTYPE_TO_CPP
from .triton_utils import should_unwrap_unspec_arg
from .wrapper import (
    EnterSubgraphLine,
    ExitSubgraphLine,
    PythonWrapperCodegen,
    SymbolicCallArg,
)


class CppWrapperCpu(PythonWrapperCodegen):
    """
    Generates cpp wrapper for running on CPU and calls cpp kernels
    """

    def __init__(self):
        if not hasattr(self, "device"):
            self.device = "cpu"
        super().__init__()
        self.declare = "auto "
        self.declare_maybe_reference = "decltype(auto) "
        self.ending = ";"
        self.comment = "//"
        self.none_str = "nullptr"
        self.supports_intermediate_hooks = False
        self.outputs_need_copy = set()
        self.kernel_callsite_id = count()
        self.var_array_id = (
            count()
        )  # for different types of local array variable declarations
        self.declared_var_array_vars = set()
        self.int_array_id = count()  # for int array local variable declarations
        self.declared_int_array_vars = set()
        self.tmp_tensor_id = count()  # for tmp tensor local variable declarations
        self.arg_var_id = count()
        self.used_cached_devices = set()
        self.used_cached_dtypes = set()
        self.used_cached_layouts = set()
<<<<<<< HEAD
=======
        self.used_cached_memory_formats = set()
        self.used_cond_predicate = set()
>>>>>>> 960a81fd
        self.cached_output_id = count()
        self.scalar_to_tensor_id = count()
        self.custom_op_wrapper_loaded = False
        # For GEMM kernels that must be initialized and are resolved at linking.
        self.initialized_kernels: Dict[str, Kernel] = {}

    @staticmethod
    def create(
        is_subgraph: bool, subgraph_name: str, parent_wrapper: PythonWrapperCodegen
    ):
        # TODO - support subgraph codegen by lifting functions. Check the
        # comment at CppWrapperCpu `codegen_subgraph` function.
        return CppWrapperCpu()

    def generate_kernel_call(
        self,
        kernel_name: str,
        call_args,
        grid=None,
        device_index=None,
        gpu=False,
        triton=False,
        arg_types=None,
        raw_args=None,
        grid_fn: str = "grid",
        triton_meta=None,
        autotune_configs=None,
        grid_extra_kwargs="",
    ):
        """
        Generates kernel call code.

        gpu: Defines whether the backend is GPU. Otherwise the backend is CPU.

        triton: Defines whether the GPU backend uses Triton for codegen.
                Otherwise it uses the CUDA language for codegen.
                Only valid when cuda == True.
        """
        assert not gpu, "CppWrapperCpu.generate_kernel_call does not support GPU"
        assert arg_types is not None and len(call_args) == len(
            arg_types
        ), "Mismatch call_args and arg_types in generate_kernel_call"
        new_args = []
        for idx, arg in enumerate(call_args):
            if "*" in arg_types[idx]:
                new_args.append(f"({arg_types[idx]})({arg}.data_ptr())")
            else:
                # arg is a scalar
                new_args.append(arg)
        # debug printer related logic for cpp kernel type.
        debug_printer_manager = V.graph.wrapper_code.debug_printer
        debug_printer_manager.set_printer_args(
            call_args,
            kernel_name,
            None,
            None,
            "cpp",
        )
        with debug_printer_manager:
            self.writeline(self.wrap_kernel_call(kernel_name, new_args))

    def write_constant(self, name, hashed):
        # include a hash so our code cache gives different constants different files
        self.header.writeline(f"// {name} {hashed}")

    def write_header(self):
        if V.graph.is_const_graph:
            # We do not write header for constant graph, it will be written by main module.
            return

        if V.graph.aot_mode:
            self.header.splice(
                """
                #include <torch/csrc/inductor/aoti_runtime/interface.h>
                #include <torch/csrc/inductor/aoti_runtime/model.h>
                """
            )
            with open(
                os.path.join(os.path.dirname(__file__), "aoti_runtime", "interface.cpp")
            ) as f:
                self.header.splice(f.read())
        else:
            self.header.splice(
                """
                import torch
                from torch._inductor.codecache import CppWrapperCodeCache

                cpp_wrapper_src = (
                '''
                #include <pybind11/pybind11.h>
                namespace py = pybind11;

                class RAIIPyObject {
                public:
                    RAIIPyObject() : obj_(nullptr) {}
                    RAIIPyObject(PyObject* obj) : obj_(obj) {}
                    ~RAIIPyObject() {
                        Py_XDECREF(obj_);
                    }
                    RAIIPyObject& operator=(const RAIIPyObject& other) {
                        if (this != &other) {
                            Py_XDECREF(obj_);
                            obj_ = other.obj_;
                            Py_XINCREF(obj_);
                        }
                        return *this;
                    }
                    operator PyObject*() {
                        return obj_;
                    }
                    PyObject* get() {
                        return obj_;
                    }
                private:
                    PyObject* obj_;
                };

                #include <torch/csrc/inductor/aoti_runtime/device_utils.h>
                #include <torch/csrc/inductor/aoti_runtime/utils.h>
                using namespace torch::aot_inductor;
                """
            )

        self.header.splice(
            f"""
            #include <torch/csrc/inductor/aoti_runtime/arrayref_tensor.h>
            #include <torch/csrc/inductor/aoti_runtime/thread_local.h>
            #include <torch/csrc/inductor/aoti_runtime/scalar_to_tensor.h>
            #include <torch/csrc/inductor/aoti_torch/generated/c_shim_{self.device}.h>

            #include <c10/util/generic_math.h>
            typedef at::Half half;
            typedef at::BFloat16 bfloat16;

            // Round up to the nearest multiple of {ALIGN_BYTES}
            [[maybe_unused]] static int64_t align(int64_t nbytes) {{
              return (nbytes + {ALIGN_BYTES} - 1) & -{ALIGN_BYTES};
            }}
            """
        )
        extend_aoti_c_shim_include = (
            f"torch/csrc/inductor/aoti_torch/generated/extend/c_shim_{self.device}.h"
        )
        extend_aoti_c_shim_path = os.path.join(
            os.path.dirname(torch.__file__),
            "include",
            extend_aoti_c_shim_include,
        )
        if os.path.exists(extend_aoti_c_shim_path):
            self.header.splice(f"#include <{extend_aoti_c_shim_include}>")

        enable_kernel_profile = config.cpp.enable_kernel_profile and sys.platform in [
            "linux",
            "win32",
        ]
        if config.profiler_mark_wrapper_call or enable_kernel_profile:
            # No C shim for profiling APIs, assuming profiling is a debugging feature which
            # does not provide any ABI compatibility promise.
            self.header.splice("#include <ATen/record_function.h>")

    @functools.lru_cache(None)  # noqa: B019
    def include_extra_header(self, header: str):
        # This is needed for cpp to python dtype conversion
        self.header.splice(f"#include <{header}>")

    def mark_output_type(self):
        # mark output type to unwrap tensor back to python scalar
        from ..ir import ShapeAsConstantBuffer

        output_is_tensor = {}
        for idx, x in enumerate(V.graph.graph_outputs):
            if isinstance(x, ShapeAsConstantBuffer):
                output_is_tensor[idx] = False
            else:
                output_is_tensor[idx] = True

        self.output_is_tensor = output_is_tensor

    def write_prefix(self):
        if V.graph.is_const_graph:
            # We do not write prefix for constant graph, it will be written by main module.
            return
        if V.graph.aot_mode:
            self.prefix.writeline("namespace torch::aot_inductor {")

    def write_input_output_info(
        self,
        info_kind: str,
        idx: int,
        name: str,
    ):
        self.prefix.writeline(f"""{info_kind}[{idx}].name = "{name}";""")

    def codegen_input_symbol_assignment(
        self,
        name: str,
        value: ir.TensorBox,
        bound_vars: Set[sympy.Symbol],
    ):
        code = self.prefix

        @functools.lru_cache(None)
        def sizeof(name):
            self.codegen_input_size_var_decl(code, name)
            return f"{name}_size"

        @functools.lru_cache(None)
        def strideof(name):
            self.codegen_input_stride_var_decl(code, name)
            return f"{name}_stride"

        if isinstance(value, sympy.Expr):
            if not isinstance(value, sympy.Symbol) or value in bound_vars:
                return
            if value.is_integer:
                decl = "int64_t"
            elif value.is_float:
                decl = "double"
            else:
                raise AssertionError("Unexpected symbol type")
            code.writeline(f"{decl} {value} = {name};")
            bound_vars.add(value)
        elif isinstance(value, ir.TensorBox):
            for dim, size in enumerate(value.get_size()):
                if isinstance(size, sympy.Symbol) and size not in bound_vars:
                    code.writeline(f"int64_t {size} = {sizeof(name)}[{dim}];")
                    bound_vars.add(size)
            for dim, stride in enumerate(value.get_stride()):
                if isinstance(stride, sympy.Symbol) and stride not in bound_vars:
                    code.writeline(f"int64_t {stride} = {strideof(name)}[{dim}];")
                    bound_vars.add(stride)
        else:
            raise AssertionError(f"Unknown value type: {type(value)}")

    def generate_input_output_runtime_checks(self):
        # In debug_compile mode, we generate checks to ensure the dtype/shape/stride of each
        # real input/output tensor match ones provided at compile time via sample
        # input/output.
        def gen_check(handle_kind, idx, name, tensor):
            # Wrap AtenTensorHandle with ConstantHandle for cleaner utility function access
            self.prefix.writeline(
                f"ConstantHandle {name} = ConstantHandle({handle_kind}[{idx}]);"
            )
            self.codegen_tensor_dtype_var_decl(self.prefix, name)
            expected_dtype_name = DTYPE_TO_ATEN[tensor.dtype]
            dtype_str = str(tensor.dtype).split(".")[-1]
            self.prefix.splice(
                f"""
                    int32_t {name}_expected_dtype = aoti_torch_dtype_{dtype_str}();
                    if ({name}_expected_dtype != {name}_dtype) {{
                        std::stringstream ss;
                        ss << "{handle_kind}[{idx}]: unmatched dtype, "
                           << "expected: " << {name}_expected_dtype << "({expected_dtype_name}), "
                           << "but got: " << {name}_dtype << "\\n";
                        throw std::runtime_error(ss.str());
                    }}
                """
            )
            self.codegen_input_size_var_decl(self.prefix, name)
            for dim_idx, d in enumerate(tensor.get_size()):
                if isinstance(d, (int, sympy.Integer)):
                    self.prefix.splice(
                        f"""
                            if ({d} != {name}_size[{dim_idx}]) {{
                                std::stringstream ss;
                                ss << "{handle_kind}[{idx}]: unmatched dim value at {dim_idx}, "
                                   << "expected: {d}, " << "but got: " << {name}_size[{dim_idx}]
                                   << "\\n";
                                throw std::runtime_error(ss.str());
                            }}
                        """
                    )
                else:
                    from torch.utils._sympy.value_ranges import bound_sympy

                    sym_range = bound_sympy(d, V.graph.sizevars.shape_env.var_to_range)
                    if not math.isinf(sym_range.lower):
                        self.prefix.splice(
                            f"""
                                if ({name}_size[{dim_idx}] < {sym_range.lower}) {{
                                    std::stringstream ss;
                                    ss << "{handle_kind}[{idx}]: dim value is too small at {dim_idx}, "
                                       << "expected it to be >= {sym_range.lower}, " << "but got: "
                                       << {name}_size[{dim_idx}] << "\\n";
                                    throw std::runtime_error(ss.str());
                                }}
                            """
                        )
                    if not math.isinf(sym_range.upper):
                        self.prefix.splice(
                            f"""
                                if ({name}_size[{dim_idx}] > {sym_range.upper}) {{
                                    std::stringstream ss;
                                    ss << "{handle_kind}[{idx}]: dim value is too large at {dim_idx}, "
                                       << "expected to be <= {sym_range.upper}, " << "but got: "
                                       << {name}_size[{dim_idx}] << "\\n";
                                    throw std::runtime_error(ss.str());
                                }}
                            """
                        )

            self.codegen_input_stride_var_decl(self.prefix, name)
            for stride_idx, s in enumerate(tensor.get_stride()):
                if not isinstance(s, (int, sympy.Integer)):
                    continue
                self.prefix.splice(
                    f"""
                        if ({s} != {name}_stride[{stride_idx}]) {{
                            std::stringstream ss;
                            ss << "{handle_kind}[{idx}]: unmatched stride value at {stride_idx}, "
                               << "expected: {s}, " << "but got: " << {name}_stride[{stride_idx}]
                               << "\\n";
                            throw std::runtime_error(ss.str());
                        }}
                    """
                )

        # force noinline to avoid any potential compilation slowdown due to aggressive
        # inline done by the host compiler
        self.prefix.splice(
            """
            AOTI_NOINLINE static void __check_inputs_outputs(
                AtenTensorHandle* input_handles,
                AtenTensorHandle* output_handles) {
            """
        )
        with self.prefix.indent():
            for idx, (name, tensor) in enumerate(V.graph.graph_inputs.items()):
                gen_check("input_handles", idx, name, tensor)
        self.prefix.writeline("}")

    def write_wrapper_decl(self):
        inputs_len = len(V.graph.graph_inputs.keys())
        if V.graph.aot_mode:
            if V.graph.const_module:
                self.header.splice(V.graph.const_module.wrapper_code.header)
                self.prefix.splice(V.graph.const_code)

            if V.graph.is_const_graph:
                self.prefix.splice(
                    """
                    void AOTInductorModel::_const_run_impl(
                        std::vector<AtenTensorHandle>& output_handles,
                        DeviceStreamType stream,
                        AOTIProxyExecutorHandle proxy_executor
                    ) {
                    """
                )
            else:
                if not config.aot_inductor.use_runtime_constant_folding:
                    # If we do not split the constant graph, we'll just create
                    # an empty implementation when wrapping the main module.
                    self.prefix.splice(
                        """
                        void AOTInductorModel::_const_run_impl(
                            std::vector<AtenTensorHandle>& output_handles,
                            DeviceStreamType stream,
                            AOTIProxyExecutorHandle proxy_executor
                        ) {}

                        """
                    )

                run_impl_proto = """
                    void AOTInductorModel::run_impl(
                        AtenTensorHandle*
                            input_handles, // array of input AtenTensorHandle; handles
                                            // are stolen; the array itself is borrowed
                        AtenTensorHandle*
                            output_handles, // array for writing output AtenTensorHandle; handles
                                            // will be stolen by the caller; the array itself is
                                            // borrowed
                        DeviceStreamType stream,
                        AOTIProxyExecutorHandle proxy_executor
                    ) {
                    """
                if config.aot_inductor.debug_compile:
                    self.generate_input_output_runtime_checks()
                    run_impl_proto += """
                        __check_inputs_outputs(input_handles, output_handles);
                    """

                self.prefix.splice(run_impl_proto)
        else:
            # cpp entry function for JIT with cpp wrapper
            self.prefix.splice(
                """
                void inductor_entry_impl(
                    AtenTensorHandle*
                        input_handles, // array of input AtenTensorHandle; handles
                                        // are stolen; the array itself is borrowed
                    AtenTensorHandle*
                        output_handles  // array for writing output AtenTensorHandle; handles
                                        // will be stolen by the caller; the array itself is
                                        // borrowed)
                ) {
                """
            )
        with self.prefix.indent():
            # assign inputs and outputs in both cases so the later codegen can be simplified
            if not V.graph.is_const_graph:
                if V.graph.aot_mode:
                    num_args = len(V.graph.graph_inputs)
                else:
                    # Weights are promoted in the JIT mode
                    num_args = len(V.graph.graph_inputs) + len(V.graph.constants)
                    # release GIL to support multiple instances inference (in different threads of the same process)
                    self.prefix.splice("py::gil_scoped_release release;")

                self.prefix.splice(
                    f"""
                        auto inputs = steal_from_raw_handles_to_raii_handles(input_handles, {num_args});
                    """
                )

            if inputs_len != 0:
                for idx, input_key in enumerate(V.graph.graph_inputs.keys()):
                    # unwrap input tensor back to scalar
                    if isinstance(V.graph.graph_inputs[input_key], sympy.Expr):
                        from ..graph import may_get_constant_buffer_dtype

                        dtype = may_get_constant_buffer_dtype(
                            V.graph.graph_inputs[input_key]  # type: ignore[arg-type]
                        )
                        assert (
                            dtype is not None
                        ), "Fails to get the dtype of the sympy.Expr"
                        self.codegen_tensor_item(
                            dtype, f"inputs[{idx}]", input_key, self.prefix
                        )
                    else:
                        self.prefix.writeline(
                            f"auto {input_key} = std::move(inputs[{idx}]);"
                        )
                # debug printing for all input args to AOTI model
                debug_printer_manager = V.graph.wrapper_code.debug_printer
                debug_printer_manager.codegen_model_inputs_value_print(
                    input_args_to_print=[
                        input_key
                        for input_key in V.graph.graph_inputs.keys()
                        if input_key.startswith("arg")
                    ]
                )

            assert all(
                isinstance(v, torch.Tensor) for v in list(V.graph.constants.values())
            ), "Expect all constants to be Tensor"
            for idx, constants_key in enumerate(V.graph.constants.keys()):
                if V.graph.aot_mode:
                    # Weights are stored in constants_ and owned by RAIIAtenTensorHandle there.
                    # Don't call std::move here because it will cause constants_ to lose the ownership.
                    self.prefix.writeline(
                        f"""[[maybe_unused]] auto {constants_key} = constants_->at({idx});"""
                    )
                else:
                    # Append constants as inputs to the graph
                    constants_idx = inputs_len + idx
                    self.prefix.writeline(
                        f"[[maybe_unused]] auto {constants_key} = std::move(inputs[{constants_idx}]);"
                    )

            self.codegen_inputs()

            if V.graph.aot_mode:
                if not V.graph.is_const_graph:
                    self.prefix.writeline("inputs.clear();")
                self.prefix.writeline(
                    "auto& kernels = static_cast<AOTInductorModelKernels&>(*this->kernels_.get());"
                )

    def codegen_tensor_dtype_var_decl(self, code: IndentedBuffer, name):
        code.writeline(f"int32_t {name}_dtype;")
        code.writeline(
            "AOTI_TORCH_ERROR_CODE_CHECK(aoti_torch_get_dtype"
            f"({name}, &{name}_dtype));"
        )

    def codegen_input_size_var_decl(self, code: IndentedBuffer, name):
        code.writeline(f"int64_t* {name}_size = {name}.sizes();")

    def codegen_input_stride_var_decl(self, code: IndentedBuffer, name):
        code.writeline(f"int64_t* {name}_stride = {name}.strides();")

    def codegen_model_kernels(self):
        self.prefix.writeline("namespace {")

        # Tell compiler we need to link with the non-mangled symbols
        for kernel in self.initialized_kernels.values():
            assert hasattr(
                kernel, "get_signature"
            ), f"{kernel} must have get_signature implemented"
            signature = kernel.get_signature()
            self.prefix.writeline(f'extern "C" {signature};')

        self.prefix.writeline(
            "class AOTInductorModelKernels : public AOTInductorModelKernelsBase {"
        )
        self.prefix.writeline("  public:")
        declare_kernel = set(self.src_to_kernel.values()) - set(
            self.initialized_kernels.keys()
        )
        declare_kernel.update(
            entry[0] for entry in self.user_defined_kernel_cache.values()
        )
        if V.graph.const_module:
            declare_kernel.update(
                V.graph.const_module.wrapper_code.src_to_kernel.values()
            )
        for kernel in sorted(declare_kernel):
            self.prefix.writeline(
                maybe_hipify_code_wrapper(f"    CUfunction {kernel}{{nullptr}};")
            )
        for name, kernel in self.initialized_kernels.items():
            assert hasattr(
                kernel, "get_signature"
            ), f"{kernel} must have get_signature implemented"
            kernel_ptr = f"(*{name})"
            signature = kernel.get_signature().replace(name, kernel_ptr)
            self.prefix.writeline(f"    {signature} = torch::aot_inductor::{name};")
        self.prefix.writeline("};")
        self.prefix.writeline("}  // namespace")

    def codegen_model_constructor(self):
        """
        // Generated code example
        AOTInductorModel::AOTInductorModel()
            : AOTInductorModelBase(4, 1) {
        inputs_info_[0].name = "input0";
        inputs_info_[0].dtype = "torch.float16";
        ...
        constants_info_[0].name = "L__self___weight";
        constants_info_[0].dtype = at::kFloat;
        constants_info_[0].offset = 0;
        constants_info_[0].data_size = 8192;
        constants_info_[0].shape = {64, 32};
        constants_info_[0].stride = {32, 1};
        ...
        outputs_info_[0].name = "output0";
        outputs_info_[0].dtype = "torch.float16";
        }
        """

        num_inputs = len(V.graph.graph_inputs)
        num_outputs = len(V.graph.graph_outputs)
        num_constants = len(V.graph.constants)
        include_weights = (
            "true" if config.aot_inductor.package_constants_in_so else "false"
        )
        self.prefix.splice(
            f"""
            AOTInductorModel::AOTInductorModel(std::shared_ptr<ConstantMap> constants_map,
                                               std::shared_ptr<std::vector<ConstantHandle>> constants_array,
                                               const std::string& device_str,
                                               std::optional<std::string> cubin_dir,
                                               bool include_weights)
                : AOTInductorModelBase({num_inputs}, {num_outputs}, {num_constants}, device_str, cubin_dir, {include_weights}) {{
            """
        )

        with self.prefix.indent():
            for idx, (name, inp) in enumerate(V.graph.graph_inputs.items()):
                assert not isinstance(
                    inp, sympy.Expr
                ), f"input {name=} cannot be symbolic"
                self.write_input_output_info("inputs_info_", idx, name)

            all_cuda = all(
                V.graph.get_original_value_of_constant(name).is_cuda
                for name in V.graph.constants.keys()
                if name not in V.graph.folded_constants
            )
            for idx, name in enumerate(V.graph.constants.keys()):
                tensor = V.graph.get_original_value_of_constant(name)
                assert isinstance(tensor, torch.Tensor)
                self.prefix.writeline(f"""constants_info_[{idx}].name = "{name}";""")
                self.prefix.writeline(
                    f"constants_info_[{idx}].dtype = static_cast<int32_t>({self.codegen_dtype(tensor.dtype)});"
                )
                self.prefix.writeline(
                    f"constants_info_[{idx}].offset = {tensor.storage_offset()};"
                )

                # If constants to serialize contain cpu tensors, we always align data_size it to 64.
                # When loading the constants, the valid data will depends on the size
                # not the data_size so there won't be correctness issue.
                data_size = (
                    torch.ops.mkldnn._nbytes(tensor)
                    if tensor.is_mkldnn
                    else tensor.untyped_storage().nbytes()
                )
                self.prefix.writeline(
                    f"constants_info_[{idx}].data_size = {data_size if all_cuda else _align(data_size)};"
                )

                from_folded = "true" if name in V.graph.folded_constants else "false"
                self.prefix.writeline(
                    f"constants_info_[{idx}].from_folded = {from_folded};"
                )

                if name in V.graph.folded_constants:
                    constant_type_str = "FoldedConstant"
                elif name.startswith("_tensor_constant"):
                    constant_type_str = "TensorConstant"
                elif any(
                    name == normalize_name(parameter_name)
                    for parameter_name, _ in V.graph.orig_gm.named_parameters()
                ):
                    constant_type_str = "Parameter"
                elif any(
                    name == normalize_name(buffer_name)
                    for buffer_name, _ in V.graph.orig_gm.named_buffers()
                ):
                    constant_type_str = "Buffer"
                else:
                    constant_type_str = "Unknown"
                self.prefix.writeline(
                    f"constants_info_[{idx}].type = static_cast<int32_t>(torch::aot_inductor::ConstantType::{constant_type_str});"
                )

                size_str = ", ".join([str(s) for s in tensor.size()])
                self.prefix.writeline(f"constants_info_[{idx}].shape = {{{size_str}}};")

                stride_str = ", ".join([str(s) for s in tensor.stride()])
                self.prefix.writeline(
                    f"constants_info_[{idx}].stride = {{{stride_str}}};"
                )
                self.prefix.writeline(
                    f"constants_info_[{idx}].layout = static_cast<int32_t>({self.codegen_layout(tensor.layout)});"
                )

                if tensor.is_mkldnn:
                    opaque_metadata_tensor = torch.ops.mkldnn._get_mkldnn_serialized_md(
                        tensor
                    )
                    assert (
                        opaque_metadata_tensor.dim() == 1
                    ), "Expect opaque_metadata_tensor to be 1-D"

                    opaque_metadata_list = opaque_metadata_tensor.tolist()
                    opaque_metadata_str = self.codegen_shape_tuple(opaque_metadata_list)
                    self.prefix.writeline(
                        f"constants_info_[{idx}].opaque_metadata = {opaque_metadata_str};"
                    )
                if name in V.graph.dynamo_flat_name_to_original_fqn:
                    original_fqn = V.graph.dynamo_flat_name_to_original_fqn.get(
                        name, name
                    )
                elif name in V.graph.allocated_constant_name:
                    original_fqn = V.graph.allocated_constant_name[name]
                else:
                    raise AssertionError("original_fqn must be set for constant")
                self.prefix.writeline(
                    f"""constants_info_[{idx}].original_fqn = "{original_fqn}";"""
                )
            self.prefix.writeline("update_constants_map(std::move(constants_map));")
            self.prefix.writeline("update_constants_array(std::move(constants_array));")

            def escape_string(x):
                return (
                    x.replace("\\", "\\\\")
                    .replace('"', '\\"')
                    .replace("\n", "\\n")
                    .replace("\t", "\\t")
                )

            self.prefix.writeline(
                f'in_spec_ = "{escape_string(config.aot_inductor.serialized_in_spec)}";'
            )
            self.prefix.writeline(
                f'out_spec_ = "{escape_string(config.aot_inductor.serialized_out_spec)}";'
            )

            for idx, output in enumerate(V.graph.graph_outputs):
                assert not isinstance(
                    output, sympy.Expr
                ), f"output {name=} cannot be symbolic"
                name = f"output{idx}"
                self.write_input_output_info("outputs_info_", idx, name)

            self.prefix.writeline(
                "this->kernels_ = std::make_unique<AOTInductorModelKernels>();"
            )

        self.prefix.writeline("}")

    def codegen_const_run_driver(self):
        """
        // Generated code example
        std::unordered_map<std::string, AtenTensorHandle> AOTInductorModel::const_run_impl(
            DeviceStreamType stream,
            AOTIProxyExecutorHandle proxy_executor,
            bool initialization
        ) {
            std::unordered_map<std::string, AtenTensorHandle> folded_constants_map;
            std::vector<AtenTensorHandle> output_handles;
            // build up output_handles over here.
            _const_run_impl(output_handles, stream, proxy_executor);
            // build up folded_constants_map
            return folded_constants_map;
        }
        """

        self.prefix.splice(
            """
            std::unordered_map<std::string, AtenTensorHandle> AOTInductorModel::const_run_impl(
                DeviceStreamType stream,
                AOTIProxyExecutorHandle proxy_executor,
                bool initialization
            ) {
            """
        )
        if not config.aot_inductor.use_runtime_constant_folding:
            self.prefix.splice(
                """
                    if (!initialization) {
                        std::cerr << "[WARNING] Calling constant_folding in model, but compiled with config: "
                                  << "aot_inductor.use_runtime_constant_folding=False\\n";
                    }
                    return {};
                }
                """
            )
            return

        with self.prefix.indent():
            # This is a mapping to the index of constant folding graph's output
            const_index_mapping: List[Optional[Tuple[int, str]]] = [None] * len(
                V.graph.const_output_index
            )
            for idx, (name, _) in enumerate(V.graph.constants.items()):
                if name in V.graph.const_output_index:
                    const_index_mapping[V.graph.const_output_index[name]] = (idx, name)  # type: ignore[call-overload]
            assert (
                None not in const_index_mapping
            ), "Not all constant gets mapped for constant folding graph."

            self.prefix.writeline(
                f"""
                std::unordered_map<std::string, AtenTensorHandle> folded_constants_map;
                folded_constants_map.reserve({len(const_index_mapping)});
                std::vector<AtenTensorHandle> output_handles({len(const_index_mapping)});
                """
            )

            self.prefix.splice(
                """
                // The below assignment of output_handles to constants is not used directly.
                // It's only used to memo the correspondence of handle and constants.
                """
            )

            for output_idx, (const_idx, _) in enumerate(const_index_mapping):  # type: ignore[misc]
                self.prefix.writeline(
                    f"output_handles[{output_idx}] = constants_->at({const_idx});"
                )

            self.prefix.writeline(
                "_const_run_impl(output_handles, stream, proxy_executor);"
            )

            for output_idx, (_, const_name) in enumerate(const_index_mapping):  # type: ignore[misc]
                self.prefix.writeline(
                    f'folded_constants_map["{const_name}"] = output_handles[{output_idx}];'
                )
            self.prefix.writeline("return folded_constants_map;")

        self.prefix.writeline("}")

    def generate(self, is_inference):
        with dynamo_timed("CppWrapperCpu.generate", log_pt2_compile_event=True):
            if V.graph.aot_mode and not V.graph.is_const_graph:
                self.codegen_model_kernels()
                self.codegen_model_constructor()
                self.codegen_const_run_driver()
            self.write_wrapper_decl()
            return super().generate(is_inference)

    def finalize_prefix(self):
        cached_dtypes_buffer = IndentedBuffer()
        for dtype in self.used_cached_dtypes:
            cached_dtypes_buffer.writeline(f"CACHE_TORCH_DTYPE({dtype});")
        for device in self.used_cached_devices:
            cached_dtypes_buffer.writeline(f"CACHE_TORCH_DEVICE({device});")
        for layout in self.used_cached_layouts:
            cached_dtypes_buffer.writeline(f"CACHE_TORCH_LAYOUT({layout});")
        cached_dtypes_buffer.splice(self.prefix)
        self.prefix = cached_dtypes_buffer

    def define_kernel(
        self,
        kernel_name: str,
        kernel_body: str,
        metadata: Optional[str] = None,
        gpu=False,
    ):
        self.header.splice(f"\n{kernel_body}\n")

    def codegen_scalar_to_tensor(self, output: str):
        name = f"scalar_to_tensor_{next(self.scalar_to_tensor_id)}"
        self.wrapper_call.writeline(
            f"RAIIAtenTensorHandle {name} = scalar_to_tensor_handle({output});"
        )
        return name

    def codegen_tensor_item(
        self, dtype: torch.dtype, tensor: str, scalar: str, indented_buffer=None
    ):
        dtype_str = str(dtype).split(".")[-1]
        writer = indented_buffer or self

        if dtype == torch.float16 or dtype == torch.bfloat16:
            scalar_tmp = f"{scalar}_tmp"
            writer.writeline(f"{DTYPE_TO_CPP[dtype]} {scalar_tmp};")
            writer.writeline(
                f"AOTI_TORCH_ERROR_CODE_CHECK(aoti_torch_item_{dtype_str}({tensor}, &{scalar_tmp}));"
            )
            writer.writeline(f"float {scalar} = float({scalar_tmp});")
        else:
            writer.writeline(f"{DTYPE_TO_CPP[dtype]} {scalar};")
            writer.writeline(
                f"AOTI_TORCH_ERROR_CODE_CHECK(aoti_torch_item_{dtype_str}({tensor}, &{scalar}));"
            )

    @cache_on_self
    def get_output_refs(self):
        return [x.codegen_reference(self.wrapper_call) for x in V.graph.graph_outputs]

    def generate_return(self, output_refs: List[str]):
        cst_names = V.graph.constants.keys()
        output2idx: Dict[str, int] = {}
        for idx, output in enumerate(output_refs):
            if output == "nullptr":
                continue

            is_constant_buffer = output in cst_names
            output_buffer = V.graph.graph_outputs[idx]
            if isinstance(output_buffer, ir.BaseView):
                output_storage = output_buffer.unwrap_view()
                if isinstance(output_storage.data, ir.ConstantBuffer):
                    is_constant_buffer = True

            if isinstance(output_buffer, ir.ShapeAsConstantBuffer):
                # Need to wrap scalar into tensor as the main function returns a vector of tensors
                output_tensor = self.codegen_scalar_to_tensor(output)
                self.wrapper_call.writeline(
                    f"output_handles[{idx}] = {output_tensor}.release();"
                )
                continue

            if is_constant_buffer:
                # See NOTE(return_constant) above.
                self.wrapper_call.writeline(
                    f"aoti_torch_clone({output}, &output_handles[{idx}]);"
                )
            else:
                if output in output2idx:
                    src_idx = output2idx[output]
                    self.wrapper_call.writeline(
                        f"output_handles[{idx}] = output_handles[{src_idx}];"
                    )
                else:
                    self.wrapper_call.writeline(
                        f"output_handles[{idx}] = {output}.release();"
                    )

            if output not in output2idx:
                output2idx[output] = idx

    def generate_before_suffix(self, result):
        if not V.graph.is_const_graph:
            if V.graph.aot_mode:
                result.writeline("} // AOTInductorModel::run_impl")
            else:
                result.writeline("} // inductor_entry_impl")

    def generate_end(self, result):
        if V.graph.aot_mode:
            if V.graph.is_const_graph:
                result.writeline("} // AOTInductorModel::_const_run_impl")
            else:
                result.writeline("} // namespace torch::aot_inductor\n\n\n")
            return

        # cpp entry function for JIT with cpp wrapper
        result.splice(
            f"""
            '''
            )

            inductor_entry = CppWrapperCodeCache.load_pybinding(
                ["std::vector<AtenTensorHandle>"], cpp_wrapper_src, "{self.device}", {len(V.graph.graph_outputs)})
            """
        )

        wrapper_body = "input_tensors = [arg if isinstance(arg, torch.Tensor) else torch.tensor(arg) for arg in args]"
        if V.graph.constants:
            # Append constants to the input args for cpp wrapper.
            # Python wrapper directly gets the value inside the wrapper call
            # as a global variable passed when calling exec(code, mod.__dict__, mod.__dict__).
            # For cpp wrapper, we need to pass this python value to the inductor_entry_impl function explicitly.
            assert all(
                isinstance(v, torch.Tensor) for v in list(V.graph.constants.values())
            ), "Expect all constants to be Tensor"
            constants_str = f"[{', '.join(V.graph.constants.keys())}]"
            wrapper_body += f"""
                    constants_tensor = {constants_str}
                    input_tensors.extend(constants_tensor)
            """
        # Convert vector of at::Tensor to vector of AtenTensorHandle.
        # If we pass at::Tensor, the compilation will be too slow.
        wrapper_body += """
                    input_handles = torch._C._aoti.unsafe_alloc_void_ptrs_from_tensors(input_tensors)
        """
        # Release the inputs for memory reuse.
        wrapper_body += """
                    args.clear()
        """

        # unwrap output tensor back to python scalar
        if all(x for x in self.output_is_tensor.values()):
            # If no ShapeAsConstantBuffer in the output, directly return the output as tensors
            outputs_str = "output_tensors"
        else:
            outputs = [
                (
                    f"output_tensors[{i}]"
                    if self.output_is_tensor[i]
                    else f"output_tensors[{i}].item()"
                )
                for i in range(len(V.graph.graph_outputs))
            ]
            outputs_str = f"[{', '.join(outputs)}]"
        wrapper_body += f"""
                    output_handles = f(input_handles)
                    output_tensors = torch._C._aoti.alloc_tensors_by_stealing_from_void_ptrs(output_handles)
                    return {outputs_str}
        """

        # Wrap the func to support setting result._boxed_call = True
        result.splice(
            f"""
            def _wrap_func(f):
                def g(args):
                    {wrapper_body}
                return g

            call = _wrap_func(inductor_entry)
            """
        )

    def get_c_shim_func_name(self, kernel):
        if kernel.startswith("aoti_torch_"):
            return kernel

        assert "::" in kernel, "Cpp kernel name: " + kernel + " does not contain '::'"
        kernel_tokens = kernel.split("::")
        kernel_suffix = kernel_tokens[-1]
        if kernel_suffix == "call":
            kernel_suffix = kernel_tokens[-2]

        shim_fn = f"aoti_torch_{self.device}_{kernel_suffix}"
        return shim_fn

    def generate_c_shim_extern_kernel_call(self, kernel, args):
        debug_printer_manager = V.graph.wrapper_code.debug_printer
        debug_printer_manager.set_printer_args(args, kernel, None, None, "extern")
        with debug_printer_manager:
            shim_fn = self.get_c_shim_func_name(kernel)
            self.writeline(
                f"AOTI_TORCH_ERROR_CODE_CHECK({shim_fn}({', '.join(args)}));"
            )

    def generate_c_shim_extern_kernel_alloc(self, extern_kernel, args):
        # registered output buffer name
        name = extern_kernel.name
        output_handle_name = f"{name}_handle"
        self.writeline(f"AtenTensorHandle {output_handle_name};")
        output_arg = f"&{output_handle_name}"
        self.generate_c_shim_extern_kernel_call(
            extern_kernel.get_kernel_name(), args + [output_arg]
        )
        self.writeline(f"RAIIAtenTensorHandle {name}({output_handle_name});")

    def generate_extern_kernel_alloc(self, extern_kernel, args):
        if getattr(extern_kernel, "outputs", None):
            # ir.ExternKernelAlloc may have outputs if it returns a tuple
            self.generate_c_shim_fallback_kernel(extern_kernel, args)
        else:
            self.generate_c_shim_extern_kernel_alloc(extern_kernel, args)

    def generate_c_shim_fallback_kernel(self, fallback_kernel, args):
        output_args = []
        output_raii_handles = []
        output_name_base = fallback_kernel.get_name()
        for idx, output in enumerate(fallback_kernel.outputs):
            if isinstance(output, ir.MultiOutput):
                # TODO: handle integer output (e.g., as in attention)
                name = f"{output.get_name()}"
                output_handle_name = f"{name}_handle"
                if output.indices:
                    assert (
                        output.indices[0][1] == idx
                    ), f"expected {output.indices[0][1]=} == {idx=} for {output_name_base=}"
                self.writeline(f"AtenTensorHandle {output_handle_name};")
                output_args.append(f"&{output_handle_name}")
                output_raii_handles.append(
                    f"RAIIAtenTensorHandle {name}({output_handle_name});"
                )
            elif isinstance(output, int):
                output_name = f"{output_name_base}_{idx}"
                self.writeline(f"int64_t {output_name} = {output};")
                output_args.append(f"&{output_name}")
            elif isinstance(output, sympy.Expr):
                output_name = f"{output_name_base}_{idx}"
                self.writeline(f"auto {output_name} = {cexpr(output)};")
                output_args.append(f"&{output_name}")
            elif output is None:
                output_args.append("nullptr")
            else:
                raise NotImplementedError(f"unsupported type of {output=}")
        args = args + output_args
        self.generate_c_shim_extern_kernel_call(fallback_kernel.cpp_kernel_name, args)
        for raii_handle in output_raii_handles:
            self.writeline(raii_handle)

    def generate_fallback_kernel(self, fallback_kernel, args):
        self.generate_c_shim_fallback_kernel(fallback_kernel, args)

    def generate_extern_kernel_out(
        self, kernel: str, out: str, out_view: Optional[str], args: List[str]
    ):
        if out_view:
            out_name = f"{out}_as_strided"
            self.writeline(f"auto {out_name} = {out_view};")
            args.insert(0, out_name)
        else:
            args.insert(0, out)

        self.generate_c_shim_extern_kernel_call(kernel, args)

    def generate_scatter_fallback(
        self,
        output,
        inputs,
        cpp_kernel_name,
        python_kernel_name,
        src_is_tensor,
        reduce,
        kwargs,
    ):
        # call the ABI shim function instead of the ATen one
        cpp_kernel_name = self.get_c_shim_func_name(cpp_kernel_name)
        # TODO: consider remove "_out" and add missing inplace variants to fallback_ops.py
        cpp_kernel_name = cpp_kernel_name.replace("__", "_") + "_out"
        inputs_wrapped = [str(x) for x in inputs]
        line = f"{cpp_kernel_name}({output}, {','.join(inputs_wrapped)}"

        if python_kernel_name.startswith("aten.scatter_reduce"):
            line += f", {','.join(kwargs)}"
        else:
            if src_is_tensor:
                if reduce:
                    line += f", {V.graph.wrapper_code.val_to_arg_str(reduce)}"
            else:
                assert (
                    reduce is None
                ), "Expect reduce to be None for aten.scatter_ with scalar src"
        line += ");"
        self.writeline(line)

    def generate_index_put_fallback(self, kernel, x, indices, values, accumulate):
        # TODO: update aoti_torch_index_put_out in ir.py to use autogen out version
        # See the comment in codegen_reinterpret_view about why having something like
        # RAIIAtenTensorHandle(tmp_tensor_handle_2) in a tmp array can cause the correponding
        # tensor prematurely deallocated, thus this std::vector().data() trick here.
        indices_str = (
            "std::vector<AtenTensorHandle>{" + (", ".join(indices)) + "}.data()"
        )
        args = [
            x,
            indices_str,
            str(len(indices)),
            values,
            accumulate,
        ]
        args.insert(0, x)  # set x as the output tensor, this fallback mutates x.
        self.writeline(self.wrap_kernel_call(kernel, args))

    def add_benchmark_harness(self, output):
        if V.graph.aot_mode:
            return
        super().add_benchmark_harness(output)

    def codegen_cpp_sizevar(self, x: Expr, *, simplify: bool = True) -> str:
        return cexpr(V.graph.sizevars.simplify(x) if simplify else x)

    def codegen_sizevar(self, x: Expr) -> str:
        return self.codegen_cpp_sizevar(x)

    def codegen_tuple_access(self, basename: str, name: str, index: str) -> str:
        # in the abi_compatible mode, outputs are returned via arguments
        return name

    def codegen_shape_tuple(self, shape: Sequence[Expr]) -> str:
        parts = [*map(self.codegen_sizevar, shape)]
        if len(parts) == 0:
            return "{}"
        if len(parts) == 1:
            return f"{{{parts[0]}, }}"
        return f"{{{', '.join(parts)}}}"

    def ensure_size_computed(self, sym: sympy.Symbol):
        if isinstance(sym, sympy.Symbol) and symbol_is_type(sym, SymT.PRECOMPUTED_SIZE):
            if sym in self.computed_sizes:
                return
            self.computed_sizes.add(sym)
            expr = V.graph.sizevars.inv_precomputed_replacements[sym]
            self.writeline(f"int64_t {sym} = {cexpr(expr)};")

    def generate_numel_expr(self, kernel_name: str, tree, suffix: Optional[str] = None):
        expr = f"{kernel_name}_{tree.prefix}numel"
        if suffix is not None:
            expr += f"_{suffix}"
        if (expr, V.graph) not in self.kernel_numel_expr:
            # declare expr once in each graph (scope)
            self.kernel_numel_expr.add((expr, V.graph))
            self.writeline(f"int64_t {expr} = {cexpr(tree.numel)};")
        else:
            self.writeline(f"{expr} = {cexpr(tree.numel)};")
        # We can get symbolic expressions here, like s0*64
        # It is fine to have them here, but we need to handle them correctly as their own type
        # This is tricky to do, so we wrap in a custom type, distinct from scalars, but also from sympy*
        # scalars as well.
        # This is handled in `generate_args_decl` which has a correct comment of: TODO: only works for
        # constant now, need type info. I agree, this needs type info, and while this is not true type info
        # it suffices as a type hint for the purposes of producing the correct code for this type.
        return SymbolicCallArg(expr, tree.numel)

    def prepare_triton_kernel_call(self, device_index, call_args):
        def wrap_arg(arg):
            if isinstance(arg, str):
                # dynamo wraps unspec variable as 0d CPU tensor, need convert to scalar
                return arg + ".item()" if should_unwrap_unspec_arg(arg) else arg
            elif isinstance(arg, (int, float, bool, SymbolicCallArg)):
                return str(arg)
            else:
                return cexpr(V.graph.sizevars.simplify(arg))

        call_args = [wrap_arg(arg) for arg in call_args]

        if device_index is None:
            current_device = V.graph.get_current_device_or_throw()
            device_index = current_device.index

        return device_index, call_args

    def codegen_dynamic_scalar(self, node):
        (data,) = (t.codegen_reference() for t in node.inputs)
        self.codegen_tensor_item(node.inputs[0].get_dtype(), data, f"{node.sym}_raw")

        if len(node.keypath) == 0:
            self.writeline(f"auto {node.sym} = {node.sym}_raw;")
        elif len(node.keypath) == 1 and isinstance(node.keypath[0], ConvertIntKey):
            self.writeline(f"int64_t {node.sym} = {node.sym}_raw ? 1 : 0;")
        elif len(node.keypath) == 1 and isinstance(node.keypath[0], DivideByKey):
            # TODO: assert divisibility here
            self.writeline(
                f"int64_t {node.sym} = {node.sym}_raw / {node.keypath[0].divisor};"
            )
        else:
            raise AssertionError(f"unrecognized keypath {node.keypath}")

        # record in unbacked_symbol_decls so we won't generate a declaration of the symbol again
        self.unbacked_symbol_decls.add(str(node.sym))

    def make_buffer_free(self, buffer):
        return (
            ""
            if isinstance(buffer.get_output_spec(), ir.MultiOutputLayout)
            or isinstance(buffer, ir.TMADescriptor)
            else f"{buffer.get_name()}.reset();"
        )

    def make_free_by_names(self, names_to_del: List[str]):
        return " ".join(f"{name}.reset();" for name in names_to_del)

    def codegen_exact_buffer_reuse(self, old_name: str, new_name: str, del_line: str):
        return f"auto {new_name} = std::move({old_name});  // reuse"

    def generate_profiler_mark_wrapper_call(self, stack):
        self.wrapper_call.writeline(
            'RECORD_FUNCTION("inductor_wrapper_call", c10::ArrayRef<c10::IValue>());'
        )

    def generate_start_graph(self):
        pass

    def generate_end_graph(self):
        pass

    def generate_inf_and_nan_checker(self, nodes):
        for buf in nodes.get_names():
            # TODO: Add buf name directly into check_inf_and_nan.
            self.writeline(
                f"AOTI_TORCH_ERROR_CODE_CHECK(aoti_torch_check_inf_and_nan({buf}));"
            )

    def codegen_device(self, device):
        assert device.type in DEVICE_TO_ATEN, (
            device.type + " not found in DEVICE_TO_ATEN"
        )
        device_str = DEVICE_TO_ATEN[device.type][5:].lower()  # remove "at::k"
        self.used_cached_devices.add(device_str)
        return f"cached_torch_device_type_{device_str}, {device.index if device.index else 0}"

    def codegen_dtype(self, dtype):
        dtype_str = str(dtype).split(".")[-1]
        self.used_cached_dtypes.add(dtype_str)
        return f"cached_torch_dtype_{dtype_str}"

    def codegen_layout(self, layout):
        layout_str = str(layout).split(".")[-1]
        self.used_cached_layouts.add(layout_str)
        return f"cached_torch_layout_{layout_str}"

    @functools.lru_cache(None)  # noqa: B019
    def codegen_int_array_var(
        self,
        int_array: str,
        writeline: Callable[..., None],
        known_statically=False,
        graph=None,  # for per-graph caching
    ):
        # Used for size/stride declaration
        #
        # Because the memory planning is done in two passes (see the implementation
        # of self.generate), the writeline behavior is different in the two passes.
        # As a result, the emitted int array declarations may appear in a later
        # position of the generated code, so the second pass codegen should not
        # reuse int array declarations generated in the first pass.
        # This is why writeline needs to explicitly passed in as a parameter.
        var = f"int_array_{next(self.int_array_id)}"
        ctype = "int64_t"
        if var not in self.declared_int_array_vars:
            self.declared_int_array_vars.add(var)
            if known_statically:
                writeline(f"static constexpr {ctype} {var}[] = {int_array};")
            else:
                writeline(f"const {ctype} {var}[] = {int_array};")
        return var

    def make_buffer_allocation(self, buffer):
        return self.make_allocation(
            buffer.get_name(),
            buffer.get_device(),
            buffer.get_dtype(),
            buffer.get_size(),
            buffer.get_stride(),
        )

    def make_allocation(self, name, device, dtype, shape, stride):
        orig_stride = stride
        device_str = self.codegen_device(device)
        dtype_code = self.codegen_dtype(dtype)
        size = self.codegen_shape_tuple(shape)
        stride = self.codegen_shape_tuple(orig_stride)
        size_array_var = self.codegen_int_array_var(
            size,
            self.wrapper_call.writeline,
            known_statically=self.is_statically_known_list_of_ints(shape),
            graph=self.get_codegened_graph(),
        )
        stride_array_var = self.codegen_int_array_var(
            stride,
            self.wrapper_call.writeline,
            known_statically=self.is_statically_known_list_of_ints(orig_stride),
            graph=self.get_codegened_graph(),
        )
        device_type, device_id = device_str.split(",")
        device_idx = "this->device_idx_" if V.graph.aot_mode else device_id

        args = [
            str(len(shape)),
            size_array_var,
            stride_array_var,
            dtype_code,
            device_type,
            device_idx,
            f"&{name}_handle",
        ]

        self.wrapper_call.writeline(f"AtenTensorHandle {name}_handle;")
        self.wrapper_call.writeline(
            f"AOTI_TORCH_ERROR_CODE_CHECK(aoti_torch_empty_strided({', '.join(args)}));"
        )

        return f"RAIIAtenTensorHandle {name}({name}_handle);"

    def codegen_alloc_from_pool(self, name, offset, dtype, shape, stride) -> str:
        size = self.codegen_shape_tuple(shape)
        stride = self.codegen_shape_tuple(stride)
        tmp_name = f"tmp_tensor_handle_{next(self.tmp_tensor_id)}"
        args = [
            name,
            cexpr(offset),  # bytes not numel
            self.codegen_dtype(dtype),
            str(len(shape)),
            self.codegen_int_array_var(
                size, self.wrapper_call.writeline, graph=self.get_codegened_graph()
            ),
            self.codegen_int_array_var(
                stride, self.wrapper_call.writeline, graph=self.get_codegened_graph()
            ),
            f"&{tmp_name}",
        ]
        self.wrapper_call.writeline(f"AtenTensorHandle {tmp_name};")
        self.wrapper_call.writeline(
            f"AOTI_TORCH_ERROR_CODE_CHECK(aoti_torch__alloc_from_pool({', '.join(args)}));"
        )
        return f"RAIIAtenTensorHandle({tmp_name})"

    def codegen_reinterpret_view(
        self,
        data,
        size,
        stride,
        offset,
        writeline: Callable[..., None],
        dtype=None,
    ) -> str:
        dim = str(len(size))
        original_offset = offset
        offset = self.codegen_sizevar(offset)
        call_strs = []
        final_tmp_name = None

        def create_reinterpret_call() -> Tuple[str, str]:
            tmp_name = f"tmp_tensor_handle_{next(self.tmp_tensor_id)}"
            args = [
                f"{data.get_name()}",
                dim,
                self.codegen_int_array_var(
                    self.codegen_shape_tuple(size),
                    writeline,
                    known_statically=self.is_statically_known_list_of_ints(size),
                    graph=self.get_codegened_graph(),
                ),
                self.codegen_int_array_var(
                    self.codegen_shape_tuple(stride),
                    writeline,
                    known_statically=self.is_statically_known_list_of_ints(stride),
                    graph=self.get_codegened_graph(),
                ),
                offset,
            ]
            call_str = (
                f"auto {tmp_name} = reinterpret_tensor_wrapper({', '.join(args)});"
            )
            return tmp_name, call_str

        def create_dtypeview_call(reinterpret_call: str) -> Tuple[str, List[str]]:
            tmp_AtenTensorHandle = f"tmp_{data.get_name()}_{next(self.tmp_tensor_id)}"
            call_strs = [f"AtenTensorHandle {tmp_AtenTensorHandle};"]
            dtype_name = str(dtype).split(".")[-1]
            device_name = data.layout.device.type
            get_dtype_function = f"aoti_torch_dtype_{dtype_name}"
            dtypeview_function = f"aoti_torch_{device_name}_view_dtype"
            call_strs.append(
                f"AOTI_TORCH_ERROR_CODE_CHECK({dtypeview_function}"
                f"({reinterpret_call}, {get_dtype_function}(), &{tmp_AtenTensorHandle}));"
            )
            tmp_RAIIAtenTensorHandle = (
                f"tmp_{data.get_name()}_{next(self.tmp_tensor_id)}_handle"
            )
            call_strs.append(
                f"RAIIAtenTensorHandle {tmp_RAIIAtenTensorHandle}({tmp_AtenTensorHandle});"
            )
            return tmp_RAIIAtenTensorHandle, call_strs

        if (
            size == data.layout.size
            and stride == data.layout.stride
            and original_offset == data.layout.offset
        ):
            # pure dtypeview
            if dtype is not None and dtype != data.dtype:
                tmp_output_name, tmp_call_strs = create_dtypeview_call(data.get_name())
                call_strs.extend(tmp_call_strs)
                final_tmp_name = tmp_output_name
            else:
                return data.get_name()
        else:
            # firstly create reinterpretview
            final_tmp_name, reinterpret_call = create_reinterpret_call()
            call_strs.append(reinterpret_call)

            if dtype is not None and dtype != data.dtype:
                # wrap it with dtypeview
                final_tmp_name, tmp_call_strs = create_dtypeview_call(final_tmp_name)
                call_strs.extend(tmp_call_strs)
            else:
                call_strs.append(
                    f"RAIIAtenTensorHandle {final_tmp_name}_raii({final_tmp_name});"
                )
                final_tmp_name = f"{final_tmp_name}_raii"

        for line in call_strs:
            writeline(line)

        # NB, the return handle here represents a temporary tensor, which will be automatically
        # released.
        # Here's a sample usage in the cpp wrapper code:
        # ```
        # aoti_torch_addmm_out(
        #     buf1,
        #     arg1_1,
        #     RAIIAtenTensorHandle(tmp_tensor_handle_0),
        #     buf0,
        #     1L,
        #     1L));
        # ```
        # RAIIAtenTensorHandle(tmp_tensor_handle_0) will be released after the call to addmm_out.
        # This could be problematic when it's used in a different pattern, for example:
        # ````
        # AtenTensorHandle tensor_args[] = {RAIIAtenTensorHandle(tmp_tensor_handle_2), buf5, buf6};
        # aoti_torch_proxy_executor_call_function(..., tensor_args);
        # ````
        # RAIIAtenTensorHandle(tmp_tensor_handle_2) will be invalid when it's used in the latter
        # kernel call.
        #
        # This is solved by updating the proxy_executor invocation to
        # ```
        # aoti_torch_proxy_executor_call_function(...,
        #     std::vector<AtenTensorHandle>{
        #         RAIIAtenTensorHandle(tmp_tensor_handle_2), buf5, buf6
        #     }.data()
        # );
        # ```
        return final_tmp_name

    def codegen_device_copy(self, src, dst, non_blocking: bool):
        self.writeline(
            f"AOTI_TORCH_ERROR_CODE_CHECK(aoti_torch_copy_(expensive_copy_to_tensor_if_needed({dst}), {src}, {non_blocking}));"
        )

    def codegen_multi_output(self, name, value):
        # in the abi_compatible mode, outputs are retrieved by passing
        # output pointers, so we skip its codegen here.
        pass

    def codegen_subgraph_prefix(self, subgraph, outer_inputs, outer_outputs):
        assert len(subgraph.graph.graph_inputs) == len(outer_inputs)

        for (inner_input, inner_input_val), outer_input in zip(
            subgraph.graph.graph_inputs.items(), outer_inputs
        ):
            if not isinstance(inner_input_val, ir.TensorBox):
                continue

            # in ABI-compatible mode, we copy the underlying at::Tensor of the conditional
            # input (outer_input) into another at::Tensor to be used as a subgraph input
            # (inner_input) in the nested scope. we can't std::move here, as the codegened
            # outer input may be an expression / rvalue (e.g., reinterpret_view(x)), so we
            # can't necessarily std::move it back to the origin (x).
            self.writeline(f"AtenTensorHandle {inner_input}_handle;")
            self.writeline(
                f"AOTI_TORCH_ERROR_CODE_CHECK(aoti_torch_assign_tensors_out({outer_input}, &{inner_input}_handle));"
            )
            self.writeline(f"RAIIAtenTensorHandle {inner_input}({inner_input}_handle);")

    def codegen_subgraph_suffix(self, subgraph, outer_inputs, outer_outputs):
        for inner_output, outer_output in zip(
            subgraph.graph.graph_outputs, outer_outputs
        ):
            src = inner_output.codegen_reference()
            # in ABI-compatible mode, we need to std::move subgraph output (inner_output)
            # to the conditional output (outer_output), as RAIIAtenTensorHandle's copy
            # constructor is deleted.
            src = f"std::move({src})"
            # in case the outer_output carried a value
            # before (e.g., in the while_loop codegen)
            self.writeline(f"{outer_output}.reset();")
            self.writeline(f"{outer_output} = {src};")

    def codegen_invoke_subgraph(self, invoke_subgraph):
        raise NotImplementedError(
            "codegen invoke_subgraph is not implemented for cpp wrapper"
        )

    def codegen_conditional(self, conditional):
        name = conditional.get_name()
        outer_inputs = [f"{buf.codegen_reference()}" for buf in conditional.operands]
        outer_outputs = []
        for out in conditional.outputs:
            # in ABI-compatible mode, ir.MultiOutput is not codegened,
            # hence pre-declare output variables directly and separately
            self.writeline(f"RAIIAtenTensorHandle {out.get_name()};")
            outer_outputs.append(out.get_name())

        if not isinstance(conditional.predicate, ir.ShapeAsConstantBuffer):
            # in ABI-compatible mode, we need to use the ABI shim function
            # to extract a C++ bool from the unrelying scalar bool Tensor
            predicate = f"{conditional.predicate.get_name()}_scalar"
            if predicate not in self.used_cond_predicate:
                self.codegen_tensor_item(
                    torch.bool,
                    conditional.predicate.codegen_reference(),
                    predicate,
                )
                self.used_cond_predicate.add(predicate)
        else:
            # the predicate is not a Tensor: SymBool or Python bool
            predicate = conditional.predicate.codegen_reference()

        self.writeline(f"if ({predicate}) {{")
        self.writeline(EnterSubgraphLine(self, conditional.true_subgraph.graph))
        self.codegen_subgraph(conditional.true_subgraph, outer_inputs, outer_outputs)
        self.writeline(ExitSubgraphLine(self))
        self.writeline("} else {")
        self.writeline(EnterSubgraphLine(self, conditional.false_subgraph.graph))
        self.codegen_subgraph(conditional.false_subgraph, outer_inputs, outer_outputs)
        self.writeline(ExitSubgraphLine(self))
        self.writeline("}")

    def codegen_subgraph(self, subgraph, outer_inputs, outer_outputs):
        # TODO (desertfire) - This function is the old way of supporting
        # subgraph codegen by inlining subgraphs in the output code. For python
        # wrapper, we have moved to lifting subgraphs as functions, supported by
        # PythonWrapperCode `codegen_subgraph` function. We should perhaps
        # support lifting of subgraphs as functions for cpp wrapper as well.
        try:
            self.push_codegened_graph(subgraph.graph)
            self.writeline(f"// subgraph: {subgraph.name}")
            self.codegen_subgraph_prefix(subgraph, outer_inputs, outer_outputs)
            parent_graph = V.graph
            with V.set_graph_handler(subgraph.graph):
                subgraph.graph.codegen_subgraph(
                    parent_graph=parent_graph,
                )
            self.codegen_subgraph_suffix(subgraph, outer_inputs, outer_outputs)
        finally:
            self.pop_codegened_graph()

    def codegen_while_loop(self, while_loop):
        name = while_loop.get_name()
        outer_carried_inputs = [
            buf.codegen_reference() for buf in while_loop.carried_inputs
        ]
        outer_additional_inputs = [
            buf.codegen_reference() for buf in while_loop.additional_inputs
        ]
        cond_result_name = f"{name}_cond_result"
        self.writeline(f"RAIIAtenTensorHandle {cond_result_name};")

        cond_outer_inputs = []
        for inp, out in zip(outer_carried_inputs, while_loop.outputs):
            # in ABI-compatible mode, the carried inputs are codegened
            # as buffers outside the while loop and set to the initial
            # values. at the end of each while_loop iteration, they
            # will be assined the carried values.
            out_name = out.get_name()
            self.writeline(f"AtenTensorHandle {out_name}_handle;")
            self.writeline(
                f"AOTI_TORCH_ERROR_CODE_CHECK(aoti_torch_assign_tensors_out({inp}, &{out_name}_handle));"
            )
            self.writeline(f"RAIIAtenTensorHandle {out_name}({out_name}_handle);")
            cond_outer_inputs.append(out_name)

        # additional inputs will be assinged within the while_loop
        # iteration directly from the corresponding outer graph buffers
        cond_outer_inputs.extend(outer_additional_inputs)

        cond_outer_outputs = [cond_result_name]
        body_outer_inputs = list(cond_outer_inputs)
        body_outer_outputs = body_outer_inputs[: len(outer_carried_inputs)]

        self.writeline("while (1) {")
        self.writeline(EnterSubgraphLine(self, while_loop.cond_subgraph.graph))
        self.codegen_subgraph(
            while_loop.cond_subgraph, cond_outer_inputs, cond_outer_outputs
        )

        cond_result = f"{cond_result_name}_scalar"
        self.codegen_tensor_item(torch.bool, cond_result_name, cond_result)
        self.writeline(f"if (!{cond_result}) break;")

        self.writeline(ExitSubgraphLine(self))
        self.writeline(EnterSubgraphLine(self, while_loop.body_subgraph.graph))
        self.codegen_subgraph(
            while_loop.body_subgraph, body_outer_inputs, body_outer_outputs
        )
        self.writeline(ExitSubgraphLine(self))
        self.writeline("}")

    def generate_extern_kernel_args_decl_if_needed(
        self,
        op_overload,
        raw_args,
        output_args: Optional[List[str]] = None,
        raw_outputs: Optional[List[ir.Buffer]] = None,
    ):
        arg_types = [x.real_type for x in op_overload._schema.arguments]
        return_types = [x.type for x in op_overload._schema.returns]

        new_tensor_args = []
        new_int_args = []

        def fill_args(arg, arg_type):
            static_arg_types = (
                torch.FloatType,
                torch.BoolType,
                torch.StringType,
                torch.Type,
                torch.DeviceObjType,
            )
            inductor_tensor_buffers = (
                ir.Buffer,
                ir.ReinterpretView,
            )

            if isinstance(arg_type, torch.TensorType):
                assert isinstance(arg, inductor_tensor_buffers), f"got {type(arg)}"
                new_tensor_args.append(f"{arg.codegen_reference()}")
            elif isinstance(arg_type, torch.IntType):
                # int
                new_int_args.append(str(arg))
            elif isinstance(arg_type, torch.SymIntType):
                # SymInt
                expr = arg.node.expr if isinstance(arg, torch.SymInt) else arg
                new_int_args.append(cexpr(expr))
            elif isinstance(arg_type, torch.NumberType):
                # Scalar of type int
                assert isinstance(arg, (int, float, bool))
                # Only treat int Scalar as dynamic
                if isinstance(arg, int):
                    new_int_args.append(str(arg))
            elif isinstance(arg_type, torch.ListType):
                assert isinstance(arg, (list, tuple))

                # List[Tensor]
                if isinstance(arg_type.getElementType(), torch.TensorType):
                    new_tensor_args.extend([f"{a.codegen_reference()}" for a in arg])
                # List[Optional[Tensor]]
                elif isinstance(
                    arg_type.getElementType(), torch.OptionalType
                ) and isinstance(
                    arg_type.getElementType().getElementType(), torch.TensorType
                ):
                    new_tensor_args.extend(
                        [f"{a.codegen_reference()}" for a in arg if a is not None]
                    )
                # List[int]
                elif isinstance(arg_type.getElementType(), torch.IntType):
                    new_int_args.extend([str(a) for a in arg])
                # List[SymInt]
                elif isinstance(arg_type.getElementType(), torch.SymIntType):
                    expressions = [
                        a.node.expr if isinstance(a, torch.SymInt) else a for a in arg
                    ]
                    new_int_args.extend([cexpr(expr) for expr in expressions])
                # List[Scalar]
                elif isinstance(arg_type.getElementType(), torch.NumberType):
                    # Only treat int Scalar as dynamic
                    is_int_type = [isinstance(a, int) for a in arg]
                    if any(is_int_type):
                        assert all(
                            is_int_type
                        ), "AOTInductor only supports int scalars of the same type"
                        new_int_args.extend([str(a) for a in arg])
                else:
                    assert isinstance(
                        arg_type.getElementType(), static_arg_types  # type: ignore[arg-type]
                    ), f"Fall through arguments must be one of static_arg_types, got {type(arg_type)}"
            else:
                assert isinstance(
                    arg_type, static_arg_types  # type: ignore[arg-type]
                ), f"Fall through arguments must be one of static_arg_types, got {type(arg_type)}"

        for arg, arg_type in zip(raw_args, arg_types):
            if arg is not None:
                if isinstance(arg_type, torch.OptionalType):
                    fill_args(arg, arg_type.getElementType())
                else:
                    fill_args(arg, arg_type)

        def fill_output_arg(arg, return_type, is_mutated_output: bool):
            if isinstance(return_type, torch.TensorType):
                if not is_mutated_output:
                    self.writeline(f"AtenTensorHandle {arg}_handle;  // output buffer")
                    self.writeline(
                        f"AOTI_TORCH_ERROR_CODE_CHECK(aoti_torch_new_uninitialized_tensor(&{arg}_handle));"
                    )
                    self.writeline(f"RAIIAtenTensorHandle {arg}({arg}_handle);")
                new_tensor_args.append(f"{arg}")
            elif isinstance(return_type, torch.SymIntType):
                raise NotImplementedError("NYI support for return type: SymInt")
            elif isinstance(return_type, torch.ListType) and isinstance(
                return_type.getElementType(), torch.SymIntType
            ):
                raise NotImplementedError("NYI support for return type: List[SymInt]")
            else:
                raise AssertionError(f"Unsupported return type found: {return_type}")

        # TODO: Only support tensor(s) returns for now, SymInt is not implemented yet
        for return_type in return_types:
            if isinstance(return_type, (torch.TensorType)):
                pass
            elif isinstance(return_type, torch.OptionalType):
                assert isinstance(return_type.getElementType(), torch.TensorType)
            elif isinstance(return_type, torch.ListType):
                assert isinstance(return_type.getElementType(), torch.TensorType)
            else:
                raise NotImplementedError(
                    f"return type {return_type} is not yet supported."
                )

        for output_arg, raw_output_arg in zip(output_args, raw_outputs):  # type: ignore[arg-type]
            assert output_arg is not None, "Optional return types are not yet supported"
            if isinstance(output_arg, (list, tuple)):
                for out in output_arg:
                    fill_output_arg(
                        out,
                        torch.TensorType.get(),
                        isinstance(raw_output_arg, ir.MutationOutput),
                    )
            else:
                fill_output_arg(
                    output_arg,
                    torch.TensorType.get(),
                    isinstance(raw_output_arg, ir.MutationOutput),
                )

        return new_tensor_args, new_int_args

    def generate_fallback_kernel_with_runtime_lookup(
        self,
        buf_name: str,
        python_kernel_name: str,
        cpp_kernel_name: str,
        codegen_args: List[str],
        op_overload: Optional[torch._ops.OpOverload] = None,
        raw_args=None,
        outputs=None,
    ):
        def extract_output_name(out):
            if out is None:
                return None
            elif isinstance(out, (ir.MultiOutput, ir._CollectiveKernel)):
                return out.get_name()
            elif isinstance(out, ir.MutationOutput):
                mutated_buf_names = out.get_mutation_names()
                assert (
                    isinstance(mutated_buf_names, list) and len(mutated_buf_names) == 1
                ), "Expect only one mutated buffer in MutationOutput"
                return mutated_buf_names[0]
            elif isinstance(out, (list, tuple)):
                return type(out)(extract_output_name(o) for o in out)
            else:
                raise AssertionError(f"Unexpected output: {type(out)}")

        # output_args has the same pytree structure as outputs
        if outputs is None:
            # outputs is not specified, the default is to write to buf_name
            output_args = [buf_name]
        else:
            output_args = extract_output_name(outputs)
            if isinstance(output_args, str):
                output_args = [output_args]

        if V.graph.aot_mode:
            assert op_overload is not None
            assert raw_args is not None
            assert output_args is not None

            return self.generate_fallback_kernel_with_runtime_lookup_aot(
                op_overload,
                raw_args,
                output_args,
                outputs,
            )
        else:
            return self.generate_fallback_kernel_with_runtime_lookup_jit(
                buf_name,
                python_kernel_name,
                cpp_kernel_name,
                codegen_args,
                op_overload,
                raw_args,
                output_args,
                outputs,
            )

    def generate_scoped_gil_acquire(self, declarations_before_scope, lines_in_scope):
        scoped_lines = IndentedBuffer()
        for declaration in declarations_before_scope:
            scoped_lines.writeline(declaration)

        scoped_lines.writeline("{")
        with scoped_lines.indent():
            scoped_lines.writeline("py::gil_scoped_acquire acquire;")
            scoped_lines.writelines(lines_in_scope.split("\n"))
        scoped_lines.writelines("}")
        return scoped_lines._lines

    def load_custom_op_wrapper(self):
        # TODO: need to support control flow
        if self.custom_op_wrapper_loaded:
            return

        lines = """
RAIIPyObject codecache_module(PyImport_ImportModule("torch._inductor.codecache"));
if (codecache_module.get() == NULL) {
    throw std::runtime_error("Failed to load torch._inductor.codecache");
}
custom_op_wrapper = PyObject_GetAttrString(codecache_module, "custom_op_wrapper");
if (custom_op_wrapper.get() == NULL) {
    throw std::runtime_error("Failed to load torch._inductor.codecache.custom_op_wrapper");
}"""

        declarations_before_scope = ["RAIIPyObject custom_op_wrapper;"]
        scope_gil_acquire = self.generate_scoped_gil_acquire(
            declarations_before_scope, lines
        )
        self.writelines(scope_gil_acquire)

        self.custom_op_wrapper_loaded = True

    def generate_float_value(self, val):
        assert isinstance(val, float)
        if val == float("inf"):
            return "std::numeric_limits<float>::infinity()"
        elif val == float("-inf"):
            return "-std::numeric_limits<float>::infinity()"
        elif val == float("nan"):
            return "std::numeric_limits<float>::quiet_NaN()"
        else:
            return f"{val}"

    def generate_py_arg(self, py_args_var, idx, raw_arg, arg_type):
        def generate_py_arg_inner(lines, raw_arg, arg_type):
            def add_py_newref():
                if sys.version_info < (3, 10):
                    # Py_NewRef is only available since Python 3.10
                    self.include_extra_header("torch/csrc/utils/pythoncapi_compat.h")

            if raw_arg is None:
                # Py_None is a singleton, so we have to explicitly incref it here
                lines.append("Py_INCREF(Py_None);\n")
                return "Py_None"
            elif isinstance(arg_type, torch.TensorType):
                # Store AtenTensorHandle as void*
                base_handle = raw_arg.codegen_reference()
                (
                    tmp_raii_handle_var,
                    tmp_raii_handle_var_decl,
                ) = self.create_tmp_raii_handle_var(base_handle)
                if tmp_raii_handle_var:
                    lines.append(tmp_raii_handle_var_decl)
                    base_handle = tmp_raii_handle_var
                return f"PyCapsule_New(reinterpret_cast<void*>({base_handle}.get()), NULL, NULL)"
            elif isinstance(arg_type, torch.OptionalType):
                return generate_py_arg_inner(lines, raw_arg, arg_type.getElementType())
            elif isinstance(arg_type, torch.IntType):
                # int
                return f"PyLong_FromLongLong({raw_arg})"
            elif isinstance(arg_type, torch.SymIntType):
                # SymInt
                expr = (
                    raw_arg.node.expr if isinstance(raw_arg, torch.SymInt) else raw_arg
                )
                return f"PyLong_FromLongLong({cexpr(expr)})"
            elif isinstance(arg_type, torch.FloatType):
                return f"PyFloat_FromDouble({self.generate_float_value(raw_arg)})"
            elif isinstance(arg_type, torch.BoolType):
                return f"PyBool_FromLong({1 if raw_arg else 0})"
            elif isinstance(arg_type, torch.StringType):
                return f'PyUnicode_FromString("{raw_arg}")'
            elif isinstance(arg_type, torch.NumberType):
                # Union[bool, int, float, complex]
                # torch/_prims_common/__init__.py
                if isinstance(raw_arg, int):
                    return f"PyLong_FromLongLong({raw_arg})"
                elif isinstance(raw_arg, float):
                    return f"PyFloat_FromDouble({self.generate_float_value(raw_arg)})"
                elif isinstance(raw_arg, bool):
                    return f"PyBool_FromLong({1 if raw_arg else 0})"
                elif isinstance(raw_arg, complex):
                    return f"PyComplex_FromDoubles({raw_arg.real, raw_arg.imag})"
                elif isinstance(raw_arg, torch.SymInt):
                    expr = raw_arg.node.expr
                    return f"PyLong_FromLongLong({cexpr(expr)})"
                else:
                    raise NotImplementedError(
                        f"arg type {arg_type} with raw_arg {raw_arg}, {type(raw_arg)} is not yet supported by custom_op_wrapper"
                    )
            elif isinstance(raw_arg, torch.device):
                # device
                self.include_extra_header("torch/csrc/Device.h")
                device_str, device_index = self.codegen_device(raw_arg).split(", ")
                return f"THPDevice_New(c10::Device(static_cast<c10::DeviceType>({device_str}), {device_index}))"
            elif isinstance(raw_arg, torch.dtype):
                # dtype
                add_py_newref()
                self.include_extra_header("torch/csrc/DynamicTypes.h")
                return f"Py_NewRef(torch::getTHPDtype(static_cast<c10::ScalarType>({self.codegen_dtype(raw_arg)})))"
<<<<<<< HEAD
=======
            elif isinstance(raw_arg, torch.layout):
                # memory layout
                add_py_newref()
                self.include_extra_header("torch/csrc/DynamicTypes.h")
                return f"Py_NewRef(torch::getTHPLayout(static_cast<c10::Layout>({self.codegen_layout(raw_arg)})))"
            elif isinstance(raw_arg, torch.memory_format):
                # memory_format
                add_py_newref()
                self.include_extra_header("torch/csrc/utils/tensor_memoryformats.h")
                return (
                    "Py_NewRef(torch::utils::getTHPMemoryFormat(static_cast<c10::MemoryFormat>("
                    f"{self.codegen_memory_format(raw_arg)})))"
                )
>>>>>>> 960a81fd
            else:
                raise NotImplementedError(
                    f"arg type {arg_type} is not yet supported by custom_op_wrapper"
                )

        lines = []
        if isinstance(arg_type, torch.ListType):
            assert isinstance(raw_arg, (list, tuple)), str(raw_arg) + " is not a list"
            lines.append(
                f"PyObject* {py_args_var}_{idx} = PyList_New({len(raw_arg)});\n"
            )
            for i, elem in enumerate(raw_arg):
                lines.append(
                    f"PyList_SetItem({py_args_var}_{idx}, {i}, {generate_py_arg_inner(lines, elem, arg_type.getElementType())});\n"
                )
            lines.append(
                f"PyTuple_SetItem({py_args_var}, {idx}, {py_args_var}_{idx});\n"
            )
        else:
            lines.append(
                f"PyTuple_SetItem({py_args_var}, {idx}, {generate_py_arg_inner(lines, raw_arg, arg_type)});\n"
            )
        return "".join(lines)

    def generate_fallback_kernel_with_runtime_lookup_jit(
        self,
        buf_name: str,
        python_kernel_name: str,
        cpp_kernel_name: str,
        codegen_args: List[str],
        op_overload: Optional[torch._ops.OpOverload] = None,
        raw_args=None,
        output_args: Optional[List[str]] = None,
        raw_outputs: Optional[List[ir.Buffer]] = None,
    ):
        # In the JIT mode, because of the ABI-compatible requirement, we can't directly call
        # c10::Dispatcher to find the custom op and call it. Instead, we go back to Python
        # to invoke this custom op.
        self.load_custom_op_wrapper()

        assert output_args is not None, "output_args should not be None"
        num_args = len(raw_args)
        py_args_var = f"py_args_{next(self.arg_var_id)}"
        # First arg is always the python op name
        lines = f"""
RAIIPyObject {py_args_var}(PyTuple_New({num_args + 1}));
if ({py_args_var}.get() == NULL) {{
throw std::runtime_error("PyTuple_New {py_args_var} failed");
}}
PyTuple_SetItem({py_args_var}, 0, PyUnicode_FromString("{python_kernel_name}"));
"""

        assert op_overload is not None, "op_overload should not be None"

        for idx, (raw_arg, schema_arg) in enumerate(
            zip(raw_args, op_overload._schema.arguments)
        ):
            lines += self.generate_py_arg(
                py_args_var, idx + 1, raw_arg, schema_arg.real_type
            )

        lines += f"""
// Call the custom op in Python
RAIIPyObject py_{buf_name}(PyObject_CallObject(custom_op_wrapper, {py_args_var}));
if (py_{buf_name}.get() == NULL) {{
if (PyErr_Occurred()) {{
return;
}}
throw std::runtime_error("PyObject_CallObject {python_kernel_name} failed");
}}"""

        if len(output_args) == 1:
            # result is a single tensor
            lines += f"""
{output_args[0]} = reinterpret_cast<AtenTensorHandle>(PyCapsule_GetPointer(py_{buf_name}.get(), NULL));"""
        else:
            # result is a tuple of tensors
            for idx, output_arg in enumerate(output_args):
                if output_arg is None:
                    continue
                lines += f"""
{output_arg} =
reinterpret_cast<AtenTensorHandle>(PyCapsule_GetPointer(PyList_GET_ITEM(py_{buf_name}.get(), {idx}), NULL));"""

        if raw_outputs:
            declarations_before_scope = [
                f"RAIIAtenTensorHandle {output_arg};"
                for output_arg, raw_output_arg in zip(output_args, raw_outputs)  # type: ignore[arg-type]
                if output_arg is not None
                and not isinstance(raw_output_arg, ir.MutationOutput)
            ]
        else:
            declarations_before_scope = [
                f"RAIIAtenTensorHandle {output_arg};"
                for output_arg in output_args  # type: ignore[arg-type]
                if output_arg is not None
            ]
        scope_gil_acquire = self.generate_scoped_gil_acquire(
            declarations_before_scope, lines
        )
        self.writelines(scope_gil_acquire)

    def generate_fallback_kernel_with_runtime_lookup_aot(
        self,
        op_overload,
        raw_args,  # contains both args and flatten kwargs
        output_args: Optional[List[str]] = None,
        raw_outputs: Optional[List[ir.Buffer]] = None,
    ):
        (
            tensor_call_args,
            int_call_args,
        ) = self.generate_extern_kernel_args_decl_if_needed(
            op_overload,
            raw_args,
            output_args,
            raw_outputs,
        )

        tensor_call_args_str = ", ".join(tensor_call_args)
        int_call_args_str = ", ".join(int_call_args)

        extern_kernel_node_index = len(V.graph.extern_kernel_nodes) - 1

        self.writeline(
            f"aoti_torch_proxy_executor_call_function(proxy_executor, "
            f"{extern_kernel_node_index}, "
            f"{len(int_call_args)}, "
            f"std::vector<int64_t>{{{int_call_args_str}}}.data(), "
            f"{len(tensor_call_args)}, "
            f"std::vector<AtenTensorHandle>{{{tensor_call_args_str}}}.data());"
        )

    def generate_reset_kernel_saved_flags(self):
        pass

    def generate_save_uncompiled_kernels(self):
        pass

    def c_type_for_prim_type(self, val, type_) -> str:
        if isinstance(type_, torch.OptionalType):
            return f"{self.c_type_for_prim_type(val, type_.getElementType())}*"
        elif isinstance(type_, torch.TensorType):
            return "AtenTensorHandle"
        elif isinstance(type_, (torch.IntType, torch.SymIntType)):
            return "int64_t"
        elif isinstance(
            type_, (torch.BoolType, torch.SymBoolType, torch.EnumType)
        ) or repr(type_) in ("ScalarType", "Layout"):
            return "int32_t"
        elif isinstance(type_, torch.FloatType):
            return "double"
        elif isinstance(type_, torch.NumberType):
            if isinstance(val, bool):
                return "int32_t"
            elif isinstance(val, (int, float)):
                return "double"
            elif val is None:
                # This could happen when val is an optional value
                return "double"
            else:
                raise AssertionError(
                    f"Unexpected type in c_type_for_prim_type: {type_=}"
                )
        elif isinstance(type_, torch.StringType):
            return "const char*"
        else:
            raise AssertionError(f"Unexpected type in c_type_for_prim_type: {type_=}")

    def val_to_arg_str_for_prim_type(self, val, type_) -> str:
        # TODO: not using type_ as the first step of refactoring. Will update this later.
        if isinstance(val, bool):
            return "1" if val else "0"
        elif isinstance(val, int):
            # uint64_t is long on Linux, but long long on MacOS and Windows
            return f"{val}LL" if sys.platform in ["darwin", "win32"] else f"{val}L"
        elif isinstance(val, str):
            return f'"{val}"'
        elif isinstance(
            val, (ir.Buffer, ir.ReinterpretView, ir.StorageBox, ir.TensorBox)
        ):
            return val.codegen_reference()
        elif isinstance(val, torch.device):
            return self.codegen_device(val)
        elif isinstance(val, torch.dtype):
            return self.codegen_dtype(val)
<<<<<<< HEAD
=======
        elif isinstance(val, torch.layout):
            return self.codegen_layout(val)
        elif isinstance(val, torch.memory_format):
            return self.codegen_memory_format(val)
>>>>>>> 960a81fd
        elif isinstance(val, float):
            return self.generate_float_value(val)
        elif isinstance(val, (list, tuple)):
            # FIXME: This happens because type_ is not always properly set to torch.ListType
            return f"{{{', '.join(self.val_to_arg_str(x, None) for x in val)}}}"
        elif isinstance(val, SymTypes):
            return cexpr(val.node.expr)
        elif isinstance(val, sympy.Expr):
            return cexpr(val)
        else:
            return repr(val)

    def val_to_arg_str(self, val, type_=None) -> str:
        if val is None:
            # None needs special care. It either represent nullopt or an empty tensor
            if type_ is None or isinstance(type_, torch.OptionalType):
                if type_ is not None and isinstance(
                    type_.getElementType(),
                    (
                        torch.ListType,
                        torch.TupleType,
                        torch.DeviceObjType,
                    ),
                ):
                    return "0, 0"
                else:
                    return "0"  # nullptr is not available in C
            elif isinstance(type_, torch.TensorType):
                # create an empty tensor, the equivalent of at::Tensor()
                var_name = f"var_{next(self.arg_var_id)}"
                self.writeline(f"AtenTensorHandle {var_name}_handle;")
                self.writeline(
                    f"AOTI_TORCH_ERROR_CODE_CHECK(aoti_torch_new_uninitialized_tensor(&{var_name}_handle));"
                )
                self.writeline(f"RAIIAtenTensorHandle {var_name}({var_name}_handle);")
                return var_name
            else:
                raise AssertionError("Can not map None to a known data type")

        if isinstance(type_, torch.OptionalType):
            element_type = type_.getElementType()
            if not isinstance(element_type, torch.TensorType):
                var_name = f"var_{next(self.arg_var_id)}"
                if isinstance(
                    element_type,
                    (torch.ListType, torch.TupleType, torch.DeviceObjType),
                ):
                    # type_ is something like Optional[List] or Optional[Device]
                    arg_str = self.val_to_arg_str(val, element_type)
                    # For datatypes with auxiliary info, we need to hoist out the extra arguments.
                    # NOTE: This only works if there is one additional argument, though it can easily be generalized.
                    main_value, aux = arg_str.rsplit(", ")
                    self.writeline(f"auto {var_name} = {main_value};")
                    return f"&{var_name}, {aux}"
                else:
                    self.writeline(
                        f"{self.c_type_for_prim_type(val, element_type)} {var_name} = {self.val_to_arg_str(val, element_type)};"
                    )
                    return f"&{var_name}"
            else:
                # type_ is Optional[Tensor]
                # Similar to other data type, use pointer to denote optional tensor arg in v2 C shim
                base_handle = self.val_to_arg_str(val, element_type)
                (
                    tmp_raii_handle_var,
                    tmp_raii_handle_var_decl,
                ) = self.create_tmp_raii_handle_var(base_handle)
                if tmp_raii_handle_var:
                    self.writeline(tmp_raii_handle_var_decl)
                    base_handle = tmp_raii_handle_var
                var_name = f"var_{next(self.arg_var_id)}"
                self.writeline(f"AtenTensorHandle {var_name} = {base_handle}.get();")
                return f"&{var_name}"

        elif isinstance(type_, torch.ListType):
            assert isinstance(
                val, (list, tuple)
            ), f"{val} does not match with arg type {type_}"
            element_type = type_.getElementType()
            var_name = f"var_array_{next(self.var_array_id)}"
            if len(val) == 0:
                # Zero-size array is not supported in the C or C++ standard, so
                # we declare a null pointer for it.
                self.writeline(
                    f"const {self.c_type_for_prim_type(None, element_type)}* {var_name} = nullptr;"
                )
            else:
                result = f"{{{', '.join(self.val_to_arg_str(x, element_type) for x in val)}}}"
                self.writeline(
                    f"const {self.c_type_for_prim_type(val[0], element_type)} {var_name}[] = {result};"
                )
            # Need to pass the array length because we can't use std::vector
            return f"{var_name}, {len(val)}"

        return self.val_to_arg_str_for_prim_type(val, type_)

    def create_tmp_raii_handle_var(self, base_handle):
        if base_handle.startswith(("wrap_with_raii_handle_if_needed",)):
            # wrap_with_raii_handle_if_needed creates a temp RAIIAtenTensorHandle, so we need to
            # explicitly store it. Otherwise, it will be destroyed before the fallback kernel call.
            tmp_var_name = f"var_{next(self.arg_var_id)}"
            return (
                tmp_var_name,
                f"RAIIAtenTensorHandle {tmp_var_name} = {base_handle};\n",
            )
        else:
            return "", ""<|MERGE_RESOLUTION|>--- conflicted
+++ resolved
@@ -59,11 +59,8 @@
         self.used_cached_devices = set()
         self.used_cached_dtypes = set()
         self.used_cached_layouts = set()
-<<<<<<< HEAD
-=======
         self.used_cached_memory_formats = set()
         self.used_cond_predicate = set()
->>>>>>> 960a81fd
         self.cached_output_id = count()
         self.scalar_to_tensor_id = count()
         self.custom_op_wrapper_loaded = False
@@ -849,6 +846,10 @@
             cached_dtypes_buffer.writeline(f"CACHE_TORCH_DEVICE({device});")
         for layout in self.used_cached_layouts:
             cached_dtypes_buffer.writeline(f"CACHE_TORCH_LAYOUT({layout});")
+        for memory_format in self.used_cached_memory_formats:
+            cached_dtypes_buffer.writeline(
+                f"CACHE_TORCH_MEMORY_FORMAT({memory_format});"
+            )
         cached_dtypes_buffer.splice(self.prefix)
         self.prefix = cached_dtypes_buffer
 
@@ -1288,6 +1289,11 @@
         layout_str = str(layout).split(".")[-1]
         self.used_cached_layouts.add(layout_str)
         return f"cached_torch_layout_{layout_str}"
+
+    def codegen_memory_format(self, memory_format):
+        memory_format_str = str(memory_format).split(".")[-1]
+        self.used_cached_memory_formats.add(memory_format_str)
+        return f"cached_torch_memory_format_{memory_format_str}"
 
     @functools.lru_cache(None)  # noqa: B019
     def codegen_int_array_var(
@@ -1969,8 +1975,6 @@
                 add_py_newref()
                 self.include_extra_header("torch/csrc/DynamicTypes.h")
                 return f"Py_NewRef(torch::getTHPDtype(static_cast<c10::ScalarType>({self.codegen_dtype(raw_arg)})))"
-<<<<<<< HEAD
-=======
             elif isinstance(raw_arg, torch.layout):
                 # memory layout
                 add_py_newref()
@@ -1984,7 +1988,6 @@
                     "Py_NewRef(torch::utils::getTHPMemoryFormat(static_cast<c10::MemoryFormat>("
                     f"{self.codegen_memory_format(raw_arg)})))"
                 )
->>>>>>> 960a81fd
             else:
                 raise NotImplementedError(
                     f"arg type {arg_type} is not yet supported by custom_op_wrapper"
@@ -2171,13 +2174,10 @@
             return self.codegen_device(val)
         elif isinstance(val, torch.dtype):
             return self.codegen_dtype(val)
-<<<<<<< HEAD
-=======
         elif isinstance(val, torch.layout):
             return self.codegen_layout(val)
         elif isinstance(val, torch.memory_format):
             return self.codegen_memory_format(val)
->>>>>>> 960a81fd
         elif isinstance(val, float):
             return self.generate_float_value(val)
         elif isinstance(val, (list, tuple)):
