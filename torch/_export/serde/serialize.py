# mypy: allow-untyped-defs
import base64
import copy
import copyreg
import dataclasses
import heapq
import inspect
import io
import json
import keyword
import logging
import math
import operator
import re
import traceback
import typing

from collections import OrderedDict
from contextlib import contextmanager
from dataclasses import dataclass, field
from enum import Enum
from typing import (
    Annotated,
    Any,
    Callable,
    cast,
    final,
    Optional,
    Union,
)
from collections.abc import Iterator

import sympy

import torch
import torch.export.exported_program as ep
from torch._export.verifier import load_verifier
from torch._export.non_strict_utils import _enable_graph_inputs_of_type_nn_module
from torch._library.fake_class_registry import FakeScriptObject
from torch._subclasses.fake_tensor import FakeTensor, FakeTensorMode
from torch.fx.experimental import symbolic_shapes
from torch.utils import _pytree as pytree
from torch.utils._pytree import treespec_dumps, treespec_loads
from torch.utils._sympy.numbers import int_oo
from torch.utils._sympy.value_ranges import ValueRanges

from ..utils import remove_proxy_from_state_dict

from .schema import (  # type: ignore[attr-defined]
    Argument,
    ArgumentKind,
    BufferMutationSpec,
    ConstantValue,
    CustomObjArgument,
    Device,
    ExportedProgram,
    GradientToParameterSpec,
    GradientToUserInputSpec,
    Graph,
    GraphArgument,
    GraphModule,
    GraphSignature,
    InputSpec,
    InputToBufferSpec,
    InputToConstantInputSpec,
    InputToCustomObjSpec,
    InputTokenSpec,
    InputToParameterSpec,
    InputToTensorConstantSpec,
    Layout,
    LossOutputSpec,
    MemoryFormat,
    ModuleCallEntry,
    ModuleCallSignature,
    NamedArgument,
    Node,
    OptionalTensorArgument,
    OutputSpec,
    OutputTokenSpec,
    RangeConstraint,
    ScalarType,
    SCHEMA_VERSION,
    SchemaVersion,
    SymBool,
    SymBoolArgument,
    SymExpr,
    SymExprHint,
    SymFloat,
    SymFloatArgument,
    SymInt,
    SymIntArgument,
    TensorArgument,
    TensorMeta,
    TokenArgument,
    TREESPEC_VERSION,
    UserInputMutationSpec,
    UserInputSpec,
    UserOutputSpec,
)
from .union import _Union

__all__ = [
    "serialize",
    "GraphModuleSerializer",
    "ExportedProgramSerializer",
    "GraphModuleDeserializer",
    "ExportedProgramDeserializer",
]

log = logging.getLogger(__name__)


class SerializeError(RuntimeError):
    pass


def _reverse_map(d: dict[Any, Enum]):
    return {v.value: k for k, v in d.items()}


MetaType = Union[
    FakeTensor, int, torch.SymInt, float, torch.SymFloat, bool, torch.SymBool, ep.CustomObjArgument
]

DEFAULT_PICKLE_PROTOCOL = 2

ST_DELIMITER = ";"

_TORCH_TO_SERIALIZE_DTYPE = {
    torch.uint8: ScalarType.BYTE,
    torch.int8: ScalarType.CHAR,
    torch.uint16: ScalarType.UINT16,
    torch.int16: ScalarType.SHORT,
    torch.int32: ScalarType.INT,
    torch.int64: ScalarType.LONG,
    torch.float16: ScalarType.HALF,
    torch.float32: ScalarType.FLOAT,
    torch.float64: ScalarType.DOUBLE,
    torch.complex32: ScalarType.COMPLEXHALF,
    torch.complex64: ScalarType.COMPLEXFLOAT,
    torch.complex128: ScalarType.COMPLEXDOUBLE,
    torch.bool: ScalarType.BOOL,
    torch.bfloat16: ScalarType.BFLOAT16,
    torch.float8_e4m3fn: ScalarType.FLOAT8E4M3FN,
    torch.float8_e5m2: ScalarType.FLOAT8E5M2,
}


_SERIALIZE_TO_TORCH_DTYPE = _reverse_map(_TORCH_TO_SERIALIZE_DTYPE)  # type: ignore[arg-type]


_TORCH_TO_SERIALIZE_LAYOUT = {
    torch.sparse_coo: Layout.SparseCoo,
    torch.sparse_csr: Layout.SparseCsr,
    torch.sparse_csc: Layout.SparseCsc,
    torch.sparse_bsr: Layout.SparseBsr,
    torch.sparse_bsc: Layout.SparseBsc,
    torch._mkldnn: Layout._mkldnn,  # type: ignore[attr-defined]
    torch.strided: Layout.Strided,
}


_SERIALIZE_TO_TORCH_LAYOUT = _reverse_map(_TORCH_TO_SERIALIZE_LAYOUT)  # type: ignore[arg-type]


_TORCH_TO_SERIALIZE_MEMORY_FORMAT = {
    torch.contiguous_format: MemoryFormat.ContiguousFormat,
    torch.channels_last: MemoryFormat.ChannelsLast,
    torch.channels_last_3d: MemoryFormat.ChannelsLast3d,
    torch.preserve_format: MemoryFormat.PreserveFormat,
}


_SERIALIZE_TO_TORCH_MEMORY_FORMAT = _reverse_map(_TORCH_TO_SERIALIZE_MEMORY_FORMAT)  # type: ignore[arg-type]

_SYM_OPS = {
    operator.eq,
    operator.ne,
    operator.le,
    operator.ge,
    operator.lt,
    operator.gt,
    operator.neg,
    operator.pos,
    torch.sym_not,
    operator.mul,
    operator.add,
    operator.sub,
    operator.floordiv,
    operator.mod,
    operator.pow,
    torch.sym_int,
    torch.sym_float,
    torch.sym_ite,
    torch.sym_max,
    torch.sym_min,
    torch.sym_sqrt,
    operator.truediv,
}


assert not any(isinstance(op, torch._ops.OpOverload) for op in _SYM_OPS)

@dataclass
class SerializedArtifact:
    exported_program: bytes
    state_dict: bytes
    constants: bytes
    example_inputs: bytes


@dataclass
class _SerializedProgram:
    exported_program: ExportedProgram
    state_dict: bytes
    constants: bytes
    example_inputs: bytes


def deserialize_device(d: Device) -> torch.device:
    if d.index is None:
        return torch.device(type=d.type)  # type: ignore[call-overload]
    return torch.device(type=d.type, index=d.index)


def _print_sympy(s: Union[torch.SymInt, torch.SymBool, torch.SymFloat, sympy.Expr]):
    if isinstance(s, (torch.SymInt, torch.SymBool, torch.SymFloat)):
        s = s.node.expr
    return sympy.printing.repr.srepr(s)


def serialize_sym_int(s: Union[int, torch.SymInt]) -> SymInt:
    if isinstance(s, (torch.SymInt, sympy.Symbol, int)):
        if symbolic_shapes.is_concrete_int(s):
            return SymInt.create(as_int=int(s))
        else:
            assert isinstance(s, (torch.SymInt, sympy.Symbol))
            if s.node.hint is None:
                return SymInt.create(as_expr=SymExpr(_print_sympy(s)))
            else:
                return SymInt.create(
                    as_expr=SymExpr(
                        _print_sympy(s),
                        hint=SymExprHint.create(as_int=s.node.hint),
                    )
                )
    else:
        raise SerializeError(
            f"SymInt should be either symbol or int, got `{s}` of type `{type(s)}`"
        )

def serialize_sym_float(s: Union[float, torch.SymFloat]) -> SymFloat:
    if isinstance(s, (torch.SymFloat, sympy.Symbol, float)):
        if symbolic_shapes.is_concrete_float(s):
            return SymFloat.create(as_float=float(s))
        else:
            assert isinstance(s, (torch.SymFloat, sympy.Symbol))
            if s.node.hint is None:
                return SymFloat.create(as_expr=SymExpr(_print_sympy(s)))
            else:
                return SymFloat.create(
                    as_expr=SymExpr(
                        _print_sympy(s),
                        hint=SymExprHint.create(as_float=s.node.hint),
                    )
                )
    else:
        raise SerializeError(
            f"SymFloat should be either symbol or float, got `{s}` of type `{type(s)}`"
        )

def serialize_sym_bool(s: Union[bool, torch.SymBool]) -> SymBool:
    if isinstance(s, (torch.SymBool, bool)):
        if symbolic_shapes.is_concrete_bool(s):
            return SymBool.create(as_bool=bool(s))
        else:
            return SymBool.create(
                as_expr=SymExpr(expr_str=_print_sympy(s))
            )
    else:
        raise SerializeError(
            f"SymBool should be either symbol or bool, got `{s}` of type `{type(s)}`"
        )


def serialize_tensor_meta(t: torch.Tensor) -> TensorMeta:
    """
    Extract a TensorMeta describing `t`.
    """
    return TensorMeta(
        dtype=_TORCH_TO_SERIALIZE_DTYPE[t.dtype],
        sizes=[serialize_sym_int(s) for s in t.shape],
        requires_grad=t.requires_grad,
        device=Device(type=t.device.type, index=t.device.index),
        strides=[serialize_sym_int(s) for s in t.stride()],
        storage_offset=serialize_sym_int(0),  # TODO needs to be fixed.
        layout=_TORCH_TO_SERIALIZE_LAYOUT[t.layout],
    )


_CURRENT_DESERIALIZER: Optional["GraphModuleDeserializer"] = None


def _reduce_fake_tensor(fake_tensor: FakeTensor):
    is_parameter = isinstance(fake_tensor, torch.nn.Parameter)
    tensor_meta = serialize_tensor_meta(fake_tensor)
    tensor_meta_bytes = json.dumps(
        _dataclass_to_dict(tensor_meta), cls=EnumEncoder
    ).encode("utf-8")
    return _reconstruct_fake_tensor, (tensor_meta_bytes, is_parameter)


def _reconstruct_fake_tensor(
    serialized_tensor_meta: bytes, is_parameter: bool
) -> FakeTensor:
    # Deserialize the bytes into a TensorMeta
    json_tensor_meta = json.loads(serialized_tensor_meta.decode("utf-8"))
    tensor_meta = _dict_to_dataclass(TensorMeta, json_tensor_meta)
    # Find the current fake mode
    assert (
        _CURRENT_DESERIALIZER is not None
    ), "Need access to current deserializer state"
    fake_tensor = _CURRENT_DESERIALIZER.deserialize_tensor_meta(tensor_meta)
    if is_parameter:
        fake_tensor = torch.nn.Parameter(fake_tensor)  # type: ignore[assignment]
    return fake_tensor


def serialize_torch_artifact(artifact: Optional[Any], pickle_protocol: int = DEFAULT_PICKLE_PROTOCOL) -> bytes:
    if artifact is None:
        return b""

    assert (
        FakeTensor not in copyreg.dispatch_table
    ), "Refusing to stomp on existing FakeTensor reducer"
    try:
        copyreg.pickle(FakeTensor, _reduce_fake_tensor)
        buffer = io.BytesIO()
        # This is a workaround for backend's tensor deserialization problem:
        # unpickleTensor() always create a tensor on the device where it was originally saved
        # This behavior is bad for multi-gpu training, as we wish to directly load the tensor
        # on the designated device.
        # For now, we simply move the tensor to cpu before saving.
        # TODO: this should be fixed by deserialization instead.
        torch.save(artifact, buffer, pickle_protocol=pickle_protocol)
        return buffer.getvalue()
    finally:
        del copyreg.dispatch_table[FakeTensor]


def deserialize_torch_artifact(serialized: Union[dict[str, Any], tuple[Any, ...], bytes]):
    if isinstance(serialized, (dict, tuple)):
        return serialized
    if len(serialized) == 0:
        return {}
    buffer = io.BytesIO(serialized)
    buffer.seek(0)
    # weights_only=False as we want to load custom objects here (e.g. ScriptObject)
    artifact = torch.load(buffer, weights_only=False)
    assert isinstance(artifact, (tuple, dict))
    return artifact


def _sympy_int_to_int(val: sympy.Expr, adjust: str) -> Optional[int]:
    # Convert simple sympy Integers into concrete int
    if val in (sympy.oo, int_oo):
        return None
    if val in (-sympy.oo, -int_oo):
        return None
    if isinstance(val, sympy.Integer):
        return int(val)

    # TODO: Remove this adjustment when Ed gets rid of fractional ranges
    log.warning(
        "Export constraints cannot be non-integer expressions. Found "
        "type %s, and value %s. We will attempt to %s "
        "this value.", type(val), val, adjust
    )

    if adjust == "floor":
        return math.floor(val)
    elif adjust == "ceil":
        return math.ceil(val)
    else:
        raise RuntimeError(f"Got invalid adjustment {adjust}")


def _int_to_sympy_int(val: Optional[int], default) -> sympy.Expr:
    # Convert concrete int into simple sympy Integers
    if val is None:
        return default
    if val == math.inf:
        return int_oo
    if val == -math.inf:
        return -int_oo
    return sympy.Integer(val)


def serialize_range_constraints(
    range_constraints: dict[sympy.Symbol, ValueRanges]
) -> dict[str, RangeConstraint]:
    return {
        str(k): RangeConstraint(
            _sympy_int_to_int(v.lower, "ceil"),  # type: ignore[arg-type]
            _sympy_int_to_int(v.upper, "floor"),  # type: ignore[arg-type]
        )
        for k, v in range_constraints.items()
    }


def _get_schema_from_target(target):
    if isinstance(target, torch._ops.OpOverload):
        return target._schema
    elif type(target) in _serialization_registry:
        return _serialization_registry[type(target)].op_schema(target)
    raise RuntimeError(f"Cannot find schema for {type(target)}")






@dataclass
class GraphState:
    inputs: list[Argument] = field(default_factory=list)
    outputs: list[Argument] = field(default_factory=list)
    nodes: list[Node] = field(default_factory=list)
    tensor_values: dict[str, TensorMeta] = field(default_factory=dict)
    sym_int_values: dict[str, SymInt] = field(default_factory=dict)
    sym_bool_values: dict[str, SymBool] = field(default_factory=dict)
    sym_float_values: dict[str, SymFloat] = field(default_factory=dict)
    is_single_tensor_return: bool = False
    custom_obj_values: dict[str, CustomObjArgument] = field(default_factory=dict)


class Final(type):
    def __new__(metacls, name, bases, classdict):
        for b in bases:
            if isinstance(b, Final):
                raise TypeError(f"type '{b.__name__}' is not an acceptable base type")
        return type.__new__(metacls, name, bases, dict(classdict))


@final
class GraphModuleSerializer(metaclass=Final):
    def __init__(
        self,
        graph_signature: ep.ExportGraphSignature,
        module_call_graph: list[ep.ModuleCallEntry],
    ):
        self.graph_state = GraphState()
        self.graph_signature = graph_signature
        self.module_call_graph = module_call_graph
        self.custom_objs: dict[str, torch._C.ScriptObject] = {}
        self.duplicate_getitem_nodes: dict[str, str] = {}

    @contextmanager
    def save_graph_state(self):
        saved = self.graph_state
        self.graph_state = GraphState()
        try:
            yield
        finally:
            self.graph_state = saved

    def handle_placeholder(self, node: torch.fx.Node):
        assert node.op == "placeholder"
        val = node.meta["val"]
        log.debug(f"[handle_placeholder] {node.name}: {val}")
        if isinstance(val, torch.Tensor):
            graph_input = Argument.create(as_tensor=self.serialize_tensor_output(node.name, val))
        elif isinstance(val, torch.SymInt):
            graph_input = Argument.create(as_sym_int=self.serialize_sym_int_output(node.name, val))
        elif isinstance(val, torch.SymFloat):
            raise AssertionError("SymFloat graph input is not implemented yet.")
        elif isinstance(val, (int, bool, str, float, type(None))):
            graph_input = self.serialize_input(val)
        elif isinstance(val, ep.CustomObjArgument):
            class_fqn = val.class_fqn
            graph_input = Argument.create(
                as_custom_obj=CustomObjArgument(name=node.name, class_fqn=class_fqn)
            )
            self.graph_state.custom_obj_values[node.name] = (
                self.serialize_script_obj_meta(val)
            )
        else:
            raise AssertionError(f"Unimplemented graph input type: {node.meta['val']}")
        self.graph_state.inputs.append(graph_input)

    def handle_output(self, node: torch.fx.Node):
        assert node.op == "output"
        assert len(node.args) == 1, "FX.Node's args should have one arg"
        node_args = node.args[0]
        log.debug(f"[handle_output] {node.name}: {node_args}")
        if isinstance(node_args, torch.fx.Node):
            # For singleton tensor returns
            self.graph_state.is_single_tensor_return = True
            self.graph_state.outputs = [self.serialize_input(node_args)]
        else:
            assert isinstance(node_args, (tuple, list))
            self.graph_state.outputs = [self.serialize_input(arg) for arg in node_args]

    def serialize_operator(self, target) -> str:
        if isinstance(target, str):
            return target
        elif target.__module__.startswith("torch._ops"):
            # TODO(zhxchen17) Maybe provide a function name helper in FX.
            # From torch.fx.node._get_qualified_name
            module = target.__module__.replace("torch._ops", "torch.ops")
            return f"{module}.{target.__name__}"
        else:  # TODO(zhxchen17) Don't catch all here.
            return f"{target.__module__}.{target.__name__}"

    def handle_call_function(self, node: torch.fx.Node):
        assert node.op == "call_function"
        meta_val = node.meta.get("val")
        log.debug(f"[handle_call_function] {node.name}: {node.target}({node.args}, {{{node.kwargs}}}) -> {meta_val}")

        # getitem has been handled in the producer node, skip it here
        if node.target is operator.getitem:
            return

        if (
            node.target in _SYM_OPS
            or (meta_val is not None and isinstance(meta_val, (torch.SymInt, torch.SymBool, torch.SymFloat)))
        ):
            assert len(node.kwargs) == 0
            ex_node = Node(
                target=self.serialize_operator(node.target),
                inputs=self.serialize_sym_op_inputs(node.target, node.args),
                outputs=[self.serialize_output(node.name, meta_val)],
                metadata=self.serialize_metadata(node),
            )
        elif isinstance(node.target, torch._ops.OpOverload):
            ex_node = Node(
                target=self.serialize_operator(node.target),
                inputs=self.serialize_inputs(node.target, node.args, node.kwargs),
                outputs=self.serialize_outputs(node),
                # TODO: create a new tensor_values here, meta might have faketensor info
                metadata=self.serialize_metadata(node),
            )
        elif isinstance(node.target, torch._ops.HigherOrderOperator):
            def _is_hop_single_tensor_return(node) -> bool:
                assert isinstance(node.target, torch._ops.HigherOrderOperator)
                # HOP schema is not always available, so we look at node.meta["val"]
                meta_val = node.meta.get("val", None)
                return meta_val is not None and isinstance(meta_val, torch.Tensor)

            ex_node = Node(
                target=self.serialize_operator(node.target),
                inputs=self.serialize_hoo_inputs(node.args, node.kwargs),
                outputs=self.serialize_hoo_outputs(node),
                metadata=self.serialize_metadata(node),
                is_hop_single_tensor_return=_is_hop_single_tensor_return(node),
            )
        elif type(node.target) in _serialization_registry:
            # Sanity check for unhandled serialization.
            assert type(node.target) in _serialization_registry, f"{type(node.target)} is not supported in export serialization."

            handler = _serialization_registry[type(node.target)]
            namespace = handler.namespace()
            op_name = handler.to_op_name(node.target)
            assert isinstance(namespace, str) and isinstance(op_name, str)
            assert ":" not in namespace and ":" not in op_name
            ex_node = Node(
                target=f"#{namespace}:{op_name}",
                inputs=self.serialize_inputs(node.target, node.args, node.kwargs),
                outputs=self.serialize_outputs(node),
                metadata=self.serialize_metadata(node),
            )
        else:
            raise SerializeError(f"Serializing {node.target} is not supported")

        self.graph_state.nodes.append(ex_node)

    def handle_get_attr(self, node):
        log.debug(f"[handle_get_attr] {node.name}")
        pass

    def _output_node_at_index(self, node, index) -> Optional[torch.fx.Node]:
        user_node = None
        for user in node.users:
            assert user.target is operator.getitem, f"{user} is not a getitem node"
            if index == user.args[1]:
                if user_node is None:
                    user_node = user
                else:
                    # We want to deduplicate getitem nodes that are trying to
                    # index to the same index
                    self.duplicate_getitem_nodes[user.name] = user_node.name
        return user_node

    def _output_node_name_at_index(self, node, index) -> str:
        user_node = self._output_node_at_index(node, index)
        if user_node is None:
            return f"{node.name}_unused_{index}"
        else:
            return user_node.name

    def serialize_metadata(self, node: torch.fx.Node) -> dict[str, str]:
        ret = {}
        if stack_trace := node.meta.get("stack_trace"):
            ret["stack_trace"] = stack_trace

        if nn_module_stack := node.meta.get("nn_module_stack"):

            def export_nn_module_stack(val):
                assert isinstance(val, tuple) and len(val) == 2
                path, ty = val

                assert isinstance(path, str)
                assert isinstance(ty, str)

                return path + "," + ty

            # Serialize to "key,orig_path,type_str"
            nn_module_list = [
                f"{k},{export_nn_module_stack(v)}" for k, v in nn_module_stack.items()
            ]
            ret["nn_module_stack"] = ST_DELIMITER.join(nn_module_list)

        if source_fn_st := node.meta.get("source_fn_stack"):
            source_fn_list = [
                f"{source_fn[0]},{self.serialize_operator(source_fn[1])}"
                for source_fn in source_fn_st
            ]
            ret["source_fn_stack"] = ST_DELIMITER.join(source_fn_list)

        if torch_fn := node.meta.get("torch_fn"):
            ret["torch_fn"] = ST_DELIMITER.join(list(torch_fn))

        if custom := node.meta.get("custom"):
            try:
                ret["custom"] = json.dumps(custom)
            except Exception as e:
                raise SerializeError(
                    f"Failed to serialize custom metadata for node {node.name} with error {e}"
                ) from e

        return ret

    def serialize_script_obj_meta(
        self, script_obj_meta: ep.CustomObjArgument
    ) -> CustomObjArgument:
        log.debug(f"[serialize_script_obj_meta] {script_obj_meta}")
        return CustomObjArgument(
            name=script_obj_meta.name,
            class_fqn=script_obj_meta.class_fqn,
        )

    def serialize_sym_op_inputs(self, op, args) -> list[NamedArgument]:
        if isinstance(op, torch._ops.OpOverload):
            args_names = [arg.name for arg in op._schema.arguments]
        else:
            assert op in _SYM_OPS
            args_names = list(inspect.signature(op).parameters.keys())
        serialized_args = []
        for args_name, arg in zip(args_names, args):
            serialized_args.append(
                NamedArgument(
                    name=args_name,
                    arg=self.serialize_input(arg),
                    kind=ArgumentKind.POSITIONAL,
                )
            )
        return serialized_args

    def serialize_inputs(
        self,
        target: Any,  # torch._ops.OpOverload and other custom operator types.
        args,
        kwargs=None
    ) -> list[NamedArgument]:
        assert isinstance(target, (torch._ops.OpOverload, *_registered_extension_types()))
        kwargs = kwargs or {}
        serialized_args = []

        schema = _get_schema_from_target(target)

        for i, schema_arg in enumerate(schema.arguments):
            if schema_arg.name in kwargs:
                serialized_args.append(
                    NamedArgument(
                        name=schema_arg.name,
                        arg=self.serialize_input(kwargs[schema_arg.name], schema_arg.type),
                        kind=ArgumentKind.KEYWORD,
                    )
                )
            elif not schema_arg.kwarg_only and i < len(args):
                serialized_args.append(
                    NamedArgument(
                        name=schema_arg.name,
                        arg=self.serialize_input(args[i], schema_arg.type),
                        kind=ArgumentKind.POSITIONAL,
                    )
                )
            else:
                # We intentionally don't serialize the missing arguments
                # with default values
                pass

        return serialized_args

    def serialize_hoo_inputs(self, args, kwargs) -> list[NamedArgument]:
        """
        For serializing HOO inputs since HOOs do not have a schema.
        """
        inputs = [
            NamedArgument(
                name="",
                arg=self.serialize_input(a),
                kind=ArgumentKind.POSITIONAL
            )
            for a in args
        ]
        inputs.extend(
            [
                NamedArgument(
                    name=name,
                    arg=self.serialize_input(a),
                    kind=ArgumentKind.KEYWORD,
                )
                for name, a in kwargs.items()
            ]
        )
        return inputs

    def is_sym_int_arg(self, arg) -> bool:
        return type(arg) is int or (
            isinstance(arg, torch.fx.Node)
            and arg.name in self.graph_state.sym_int_values
        )

    def is_sym_float_arg(self, arg) -> bool:
        return isinstance(arg, float) or (
            isinstance(arg, torch.fx.Node)
            and arg.name in self.graph_state.sym_float_values
        )

    def is_sym_bool_arg(self, arg) -> bool:
        return isinstance(arg, bool) or (
            isinstance(arg, torch.fx.Node)
            and arg.name in self.graph_state.sym_bool_values
        )

    def serialize_input(
        self, arg, arg_type: Optional[torch._C.Argument] = None
    ) -> Argument:
        import torch._inductor.ir as inductor_ir

        inductor_tensor_buffers = (
            inductor_ir.Buffer,
            inductor_ir.ReinterpretView,
        )

        if isinstance(arg, torch.fx.Node):
            if arg.op == "get_attr":
                assert isinstance(arg.target, str)
                attr = getattr(arg.graph.owning_module, arg.target)

                if isinstance(attr, torch.Tensor):
                    raise SerializeError(
                        "getattr nodes containing tensors should not appear in the graph"
                    )
                elif isinstance(attr, torch.fx.GraphModule):
                    with self.save_graph_state():
                        graph = self.serialize_graph(attr)
                    return Argument.create(
                        as_graph=GraphArgument(name=arg.target, graph=graph)
                    )
                else:
                    raise SerializeError(
                        f"Unsupported getattr attribute {arg.target} with type: {type(attr)}"
                    )
            elif self.is_sym_int_arg(arg):
                return Argument.create(
                    as_sym_int=SymIntArgument.create(as_name=arg.name)
                )
            elif self.is_sym_float_arg(arg):
                return Argument.create(
                    as_sym_float=SymFloatArgument.create(as_name=arg.name)
                )
            elif self.is_sym_bool_arg(arg):
                return Argument.create(
                    as_sym_bool=SymBoolArgument.create(as_name=arg.name)
                )
            elif isinstance(arg.meta["val"], ep.CustomObjArgument):
                return Argument.create(
                    as_custom_obj=CustomObjArgument(
                        name=arg.name, class_fqn=arg.meta["val"].class_fqn
                    )
                )
            elif arg.name in self.duplicate_getitem_nodes:
                dedup_name = self.duplicate_getitem_nodes[arg.name]
                return Argument.create(as_tensor=TensorArgument(name=dedup_name))
            else:
                return Argument.create(as_tensor=TensorArgument(name=arg.name))
        elif isinstance(arg, inductor_tensor_buffers):
            # Other branches are for arguments in fx node.
            # This is a special branch for handling buffers (representing tensor arguments)
            # for inductor's ExternalFallbackNode
            # export_extern_kernel_node() is using this function to serialize arguments
            arg_name = arg.get_name()
            assert arg_name is not None, "Buffer must have valid name"
            return Argument.create(as_tensor=TensorArgument(name=arg_name))
        elif isinstance(arg, torch.SymInt):
            # This is a special branch for handling SymInt args in inductor's
            # ExternalFallbackNode.
            # For regular FX graph, SymInt arg should be a fx.Node with
            # self.is_sym_int_arg(arg) being true
            return Argument.create(as_sym_int=SymIntArgument.create(as_name=str(arg)))
        elif isinstance(arg, torch.SymFloat):
            # This is a special branch for handling SymFloat args in inductor's
            # ExternalFallbackNode.
            # For regular FX graph, SymInt arg should be a fx.Node with
            # self.is_sym_float_arg(arg) being true
            return Argument.create(as_sym_float=SymFloatArgument.create(as_name=str(arg)))
        elif type(arg) is bool:
            return Argument.create(as_bool=arg)
        elif type(arg) is str:
            return Argument.create(as_string=arg)
        elif type(arg) is int:
            return Argument.create(as_int=arg)
        elif type(arg) is float:
            return Argument.create(as_float=arg)
        elif arg is None:
            return Argument.create(as_none=True)
        elif isinstance(arg, (list, tuple)):
            if len(arg) == 0:
                if arg_type is not None:
                    if isinstance(arg_type, torch.OptionalType):
                        arg_type = arg_type.getElementType()  # type: ignore[assignment]
                    assert isinstance(arg_type, torch.ListType)
                    elem_type = arg_type.getElementType()
                    if isinstance(elem_type, torch.OptionalType):
                        elem_type = elem_type.getElementType()

                    if isinstance(elem_type, torch.BoolType):
                        return Argument.create(as_bools=[])
                    elif isinstance(elem_type, torch.IntType):
                        return Argument.create(as_ints=[])
                    elif isinstance(elem_type, torch.FloatType):
                        return Argument.create(as_floats=[])
                    elif isinstance(elem_type, torch.StringType):
                        return Argument.create(as_strings=[])
                    elif isinstance(elem_type, torch.TensorType):
                        return Argument.create(as_tensors=[])
                    else:
                        # I believe empty symint lists default to ints, but
                        # please file an issue if this is not the case
                        raise SerializeError(f"Empty list with type {elem_type} nyi.")
                else:
                    # We could serialize this by default to a tensor list. This
                    # is needed in the HOO case
                    log.warning(
                        "Unsure how to serialize the given empty list, "
                        "as we don't know what is the type of this argument. "
                        "Serializing it as a tensor list by default."
                    )
                    return Argument.create(as_tensors=[])

            if all(type(a) is bool for a in arg):
                return Argument.create(as_bools=list(arg))
            elif all(type(a) is int for a in arg):
                return Argument.create(as_ints=list(arg))
            elif all(type(a) is float for a in arg):
                return Argument.create(as_floats=list(arg))
            elif all(type(a) is str for a in arg):
                return Argument.create(as_strings=list(arg))
            elif all(isinstance(a, torch.SymInt) for a in arg):
                # This is a special branch for handling SymInt args in inductor's
                # ExternalFallbackNode.
                # For regular FX graph, SymInt arg should be a fx.Node with
                # self.is_sym_int_arg(arg) being true
                return Argument.create(
                    as_sym_ints=[SymIntArgument.create(as_name=str(a)) for a in arg]
                )
            elif all(isinstance(a, torch.SymFloat) for a in arg):
                return Argument.create(
                    as_sym_floats=[SymFloatArgument.create(as_name=str(a)) for a in arg]
                )
            elif all(self.is_sym_int_arg(a) for a in arg):
                # list of sym_ints
                values = []
                for a in arg:
                    if isinstance(a, torch.fx.Node):
                        values.append(SymIntArgument.create(as_name=a.name))
                    elif type(a) is int:
                        values.append(SymIntArgument.create(as_int=a))
                return Argument.create(as_sym_ints=values)
            elif all(self.is_sym_float_arg(a) for a in arg):
                # list of sym_float
                values = []
                for a in arg:
                    if isinstance(a, torch.fx.Node):
                        values.append(SymFloatArgument.create(as_name=a.name))
                    elif isinstance(a, float):
                        values.append(SymFloatArgument.create(as_float=a))
                return Argument.create(as_sym_floats=values)
            elif all(self.is_sym_bool_arg(a) for a in arg):
                # list of sym_bools
                values = []
                for a in arg:
                    if isinstance(a, torch.fx.Node):
                        values.append(SymBoolArgument.create(as_name=a.name))
                    elif isinstance(a, bool):
                        values.append(SymBoolArgument.create(as_bool=a))
                return Argument.create(as_sym_bools=values)
            elif all(isinstance(a, torch.fx.Node) for a in arg):
                # list of tensors
                arguments = []
                for a in arg:
                    if a.op == "get_attr":
                        raise SerializeError(
                            "getattr nodes containing tensors should not appear in the graph"
                        )
                    arguments.append(TensorArgument(name=a.name))
                return Argument.create(as_tensors=arguments)
            elif all(isinstance(a, (torch.fx.Node, type(None))) for a in arg):
                # list of optional tensors
                def serialize_optional_tensor_args(a):
                    if a is None:
                        return OptionalTensorArgument.create(as_none=True)
                    elif isinstance(a, torch.fx.Node):
                        return OptionalTensorArgument.create(
                            as_tensor=TensorArgument(name=a.name)
                        )
                    else:
                        raise SerializeError(f"Unsupported list/tuple argument: {a}")

                return Argument.create(
                    as_optional_tensors=list(map(serialize_optional_tensor_args, arg))
                )
            elif all(isinstance(a, inductor_tensor_buffers) for a in arg):
                # list of inductor buffers
                return Argument.create(
                    as_tensors=[TensorArgument(name=a.get_name()) for a in arg],
                )
            elif all(
                isinstance(a, (*inductor_tensor_buffers, type(None))) for a in arg
            ):
                # list of inductor buffers as optional tensors
                def serialize_optional_tensor_args(a):
                    if a is None:
                        return OptionalTensorArgument.create(as_none=True)
                    elif isinstance(a, inductor_tensor_buffers):
                        return OptionalTensorArgument.create(
                            as_tensor=TensorArgument(name=a.get_name())
                        )
                    else:
                        raise SerializeError(f"Unsupported list/tuple argument: {a}")

                return Argument.create(
                    as_optional_tensors=list(map(serialize_optional_tensor_args, arg))
                )
            else:
                raise SerializeError(
                    f"Unsupported list/tuple argument type: {[type(a) for a in arg]}"
                )
        elif isinstance(arg, torch.dtype):
            return Argument.create(as_scalar_type=_TORCH_TO_SERIALIZE_DTYPE[arg])
        elif isinstance(arg, torch.device):
            return Argument.create(as_device=Device(type=arg.type, index=arg.index))
        elif isinstance(arg, torch.memory_format):
            return Argument.create(
                as_memory_format=_TORCH_TO_SERIALIZE_MEMORY_FORMAT[arg]
            )
        elif isinstance(arg, torch.layout):
            return Argument.create(as_layout=_TORCH_TO_SERIALIZE_LAYOUT[arg])
        elif isinstance(arg, torch._C.ScriptObject):
            if not (
                arg._has_method("__getstate__")  # type: ignore[attr-defined]
                and arg._has_method("__setstate__")  # type: ignore[attr-defined]
            ):
                raise SerializeError(
                    f"Unable to serialize custom class {arg}. Please define "
                    "serialization methods via def_pickle()."
                )
            # Custom objects through torchind are serializable with pickle,
            # through implementing the .def_pickle function.  This should result
            # in the object containing a __getstate__ and __setstate__
            # serialize/deserialize function.
            custom_obj_name = f"_custom_obj_{len(self.custom_objs)}"
            self.custom_objs[custom_obj_name] = arg
            class_fqn = arg._type().qualified_name()  # type: ignore[attr-defined]
            return Argument.create(
                as_custom_obj=CustomObjArgument(custom_obj_name, class_fqn)
            )
        elif isinstance(arg, (torch._ops.OpOverload, torch._ops.HigherOrderOperator)):
            return Argument.create(as_operator=self.serialize_operator(arg))
        else:
            raise SerializeError(f"Unsupported argument type: {type(arg)} with schema arg_type {arg_type}")

    def serialize_tensor_output(self, name, meta_val) -> TensorArgument:
        assert name not in self.graph_state.tensor_values
        self.graph_state.tensor_values[name] = serialize_tensor_meta(meta_val)
        return TensorArgument(name=name)

    def serialize_sym_int_output(self, name, meta_val) -> SymIntArgument:
        assert name not in self.graph_state.sym_int_values
        self.graph_state.sym_int_values[name] = serialize_sym_int(meta_val)
        return SymIntArgument.create(as_name=name)

    def serialize_sym_float_output(self, name, meta_val) -> SymFloatArgument:
        assert name not in self.graph_state.sym_float_values
        self.graph_state.sym_float_values[name] = serialize_sym_float(meta_val)
        return SymFloatArgument.create(as_name=name)

    def serialize_sym_bool_output(self, name, meta_val) -> SymIntArgument:
        assert name not in self.graph_state.sym_bool_values
        self.graph_state.sym_bool_values[name] = serialize_sym_bool(meta_val)
        return SymBoolArgument.create(as_name=name)

    def serialize_input_spec(self, spec: ep.InputSpec) -> InputSpec:
        log.debug(f"[serialize_input_spec] {spec}")
        if spec.kind == ep.InputKind.USER_INPUT:
            if isinstance(spec.arg, ep.ConstantArgument):
                if type(spec.arg.value) is int:
                    constant_spec = ConstantValue.create(as_int=spec.arg.value)
                elif type(spec.arg.value) is bool:
                    constant_spec = ConstantValue.create(as_bool=spec.arg.value)
                elif type(spec.arg.value) is str:
                    constant_spec = ConstantValue.create(as_string=spec.arg.value)
                elif type(spec.arg.value) is float:
                    constant_spec = ConstantValue.create(as_float=spec.arg.value)
                elif spec.arg.value is None:
                    constant_spec = ConstantValue.create(as_none=True)
                else:
                    raise SerializeError(f"Unhandled constant input {spec.arg.value} to serialize")
                return InputSpec.create(
                    constant_input=InputToConstantInputSpec(
                        name=spec.arg.name, value=constant_spec
                    )
                )
            else:
                return InputSpec.create(
                    user_input=UserInputSpec(
                        arg=self.serialize_argument_spec(spec.arg)
                    )
                )
        elif spec.kind == ep.InputKind.PARAMETER:
            assert spec.target is not None
            assert isinstance(spec.arg, ep.TensorArgument)
            return InputSpec.create(
                parameter=InputToParameterSpec(
                    arg=TensorArgument(name=spec.arg.name),
                    parameter_name=spec.target,
                )
            )
        elif spec.kind == ep.InputKind.BUFFER:
            assert spec.target is not None
            assert isinstance(spec.arg, ep.TensorArgument)
            assert spec.persistent is not None
            return InputSpec.create(
                buffer=InputToBufferSpec(
                    arg=TensorArgument(name=spec.arg.name),
                    buffer_name=spec.target,
                    persistent=spec.persistent,
                )
            )
        elif spec.kind == ep.InputKind.CONSTANT_TENSOR:
            assert spec.target is not None
            assert isinstance(spec.arg, ep.TensorArgument)
            return InputSpec.create(
                tensor_constant=InputToTensorConstantSpec(
                    arg=TensorArgument(name=spec.arg.name),
                    tensor_constant_name=spec.target,
                )
            )
        elif spec.kind == ep.InputKind.CUSTOM_OBJ:
            assert spec.target is not None
            assert isinstance(spec.arg, ep.CustomObjArgument)
            return InputSpec.create(
                custom_obj=InputToCustomObjSpec(
                    arg=CustomObjArgument(
                        name=spec.arg.name, class_fqn=spec.arg.class_fqn
                    ),
                    custom_obj_name=spec.target,
                )
            )
        elif spec.kind == ep.InputKind.TOKEN:
            assert isinstance(spec.arg, ep.TokenArgument)
            return InputSpec.create(
                token=InputTokenSpec(
                    arg=TokenArgument(name=spec.arg.name),
                )
            )
        else:
            raise AssertionError(f"Unknown argument kind: {spec}")

    def serialize_output_spec(self, spec: ep.OutputSpec) -> OutputSpec:
        log.debug(f"[serialize_output_spec] {spec}")
        if spec.kind == ep.OutputKind.USER_OUTPUT:
            return OutputSpec.create(
                user_output=UserOutputSpec(arg=self.serialize_argument_spec(spec.arg))
            )
        elif spec.kind == ep.OutputKind.LOSS_OUTPUT:
            assert isinstance(spec.arg, ep.TensorArgument)
            return OutputSpec.create(
                loss_output=LossOutputSpec(arg=TensorArgument(name=spec.arg.name))
            )
        elif spec.kind == ep.OutputKind.BUFFER_MUTATION:
            assert spec.target is not None
            assert isinstance(spec.arg, ep.TensorArgument)
            return OutputSpec.create(
                buffer_mutation=BufferMutationSpec(
                    arg=TensorArgument(name=spec.arg.name),
                    buffer_name=spec.target,
                )
            )
        elif spec.kind == ep.OutputKind.GRADIENT_TO_PARAMETER:
            assert spec.target is not None
            assert isinstance(spec.arg, ep.TensorArgument)
            return OutputSpec.create(
                gradient_to_parameter=GradientToParameterSpec(
                    arg=TensorArgument(name=spec.arg.name),
                    parameter_name=spec.target,
                )
            )
        elif spec.kind == ep.OutputKind.GRADIENT_TO_USER_INPUT:
            assert spec.target is not None
            assert isinstance(spec.arg, ep.TensorArgument)
            return OutputSpec.create(
                gradient_to_user_input=GradientToUserInputSpec(
                    arg=TensorArgument(name=spec.arg.name),
                    user_input_name=spec.target,
                )
            )
        elif spec.kind == ep.OutputKind.USER_INPUT_MUTATION:
            assert spec.target is not None
            assert isinstance(spec.arg, ep.TensorArgument)
            return OutputSpec.create(
                user_input_mutation=UserInputMutationSpec(
                    arg=TensorArgument(name=spec.arg.name),
                    user_input_name=spec.target,
                )
            )
        elif spec.kind == ep.OutputKind.TOKEN:
            assert isinstance(spec.arg, ep.TokenArgument)
            return OutputSpec.create(
                token=OutputTokenSpec(
                    arg=TokenArgument(name=spec.arg.name),
                )
            )
        else:
            raise AssertionError(f"Unknown argument kind: {spec}")

    def serialize_signature(self, sig: ep.ExportGraphSignature) -> GraphSignature:
        log.debug("\n[serialize_signature]")
        return GraphSignature(
            input_specs=[self.serialize_input_spec(s) for s in sig.input_specs],
            output_specs=[self.serialize_output_spec(s) for s in sig.output_specs],
        )

    def serialize_argument_spec(self, x: ep.ArgumentSpec) -> Argument:
        if isinstance(x, ep.TensorArgument):
            return Argument.create(as_tensor=TensorArgument(name=x.name))
        elif isinstance(x, ep.SymIntArgument):
            return Argument.create(as_sym_int=SymIntArgument.create(as_name=x.name))
        elif isinstance(x, ep.SymFloatArgument):
            return Argument.create(as_sym_Float=SymFloatArgument.create(as_name=x.name))
        elif isinstance(x, ep.ConstantArgument):
            return self.serialize_input(x.value)
        elif isinstance(x, ep.CustomObjArgument):
            return Argument.create(
                as_custom_obj=CustomObjArgument(name=x.name, class_fqn=x.class_fqn)
            )
        else:
            raise AssertionError("TODO")

    def serialize_module_call_signature(
        self, module_call_signature: ep.ModuleCallSignature
    ) -> ModuleCallSignature:
        log.debug(f"[serialize_module_call_signature] {module_call_signature}")
        return ModuleCallSignature(
            inputs=[
                self.serialize_argument_spec(x) for x in module_call_signature.inputs
            ],
            outputs=[
                self.serialize_argument_spec(x) for x in module_call_signature.outputs
            ],
            in_spec=treespec_dumps(module_call_signature.in_spec, TREESPEC_VERSION),
            out_spec=treespec_dumps(module_call_signature.out_spec, TREESPEC_VERSION),
            forward_arg_names=names if (names := module_call_signature.forward_arg_names) else None
        )

    def serialize_module_call_graph(
<<<<<<< HEAD
        self, module_call_graph: List[ep.ModuleCallEntry]
    ) -> List[ModuleCallEntry]:
        log.debug("\n[serialize_module_call_graph]")
=======
        self, module_call_graph: list[ep.ModuleCallEntry]
    ) -> list[ModuleCallEntry]:
>>>>>>> efa88e04
        return [
            ModuleCallEntry(
                fqn=entry.fqn,
                signature=(
                    self.serialize_module_call_signature(entry.signature)
                    if entry.signature
                    else None
                ),
            )
            for entry in module_call_graph
        ]

    def serialize_outputs(self, node: torch.fx.Node) -> list[Argument]:
        """For a given node, return the dataclass representing its output values.

        [NOTE: Multiple outputs] We handle aggregates differently than FX. For
        FX, it looks like:

            x = call_function("multiple_return", ...)
            element0 = call_function(getitem, x, 0)
            foo = call_function("use_output", element0)

        We do not want the intermediate `getitem` call, so our serialized thing looks like:

            element0, element1, element2 = call_function("multiple_return", ...)
            foo = call_function("use_output", element0)

        We want names to be consistent across these two schemes, so that we can
        mostly reuse the names coming from FX. This function computes a mapping from
        the FX representation to our representation, preserving the names.
        """

        def _is_single_tensor_list_return(target: Any) -> bool:
            schema = _get_schema_from_target(target)
            returns = schema.returns

            if len(returns) != 1:
                return False
            return_type = returns[0].real_type
            return isinstance(return_type, torch.ListType) and isinstance(
                return_type.getElementType(), torch.TensorType
            )

        assert node.op == "call_function" and isinstance(node.target, (torch._ops.OpOverload, *_registered_extension_types()))

        schema = _get_schema_from_target(node.target)
        returns = schema.returns

        if len(returns) == 0:
            return []

        meta_val = node.meta["val"]

        # Check single value return
        if _is_single_tensor_list_return(node.target):
            # e.g "-> Tensor[]"
            tensor_args = []
            for idx, meta in enumerate(meta_val):
                name = self._output_node_name_at_index(node, idx)
                tensor_args.append(self.serialize_tensor_output(name, meta))
            return [Argument.create(as_tensors=tensor_args)]
        elif len(returns) == 1:
            return [self.serialize_output(node.name, meta_val)]

        # There are a two possibilities at this point:
        # - This operator returns a tuple of Tensors, e.g. "-> (Tensor, Tensor)"
        # - This operator returns a tuple of mixed of Tensor and Tensors, e.g. "-> (Tensor, Tensor[])"
        #
        # Either way, start by gathering a list of TensorArguments with the correct names.
        # For consistent naming with FX, consult the downstream `getitem` node and
        # make sure our outputs have the same name.

        output_arguments = []
        for idx, (meta, return_schema) in enumerate(zip(meta_val, returns)):
            if meta is None:
                assert isinstance(
                    return_schema.real_type, (torch.OptionalType, torch.TensorType)
                )
                # When the return type is annoated as Tensor type, the op can also return an
                # undefined Tensor which will be implicitly converted to None in Python.
                output_arguments.append(Argument.create(as_none=True))
            elif isinstance(meta, FakeTensor):
                assert isinstance(return_schema.real_type, (torch.OptionalType, torch.TensorType))
                name = self._output_node_name_at_index(node, idx)
                output_arguments.append(self.serialize_output(name, meta))
            elif isinstance(meta, list):
                # for List[Tensor] return type
                assert isinstance(
                    return_schema.real_type, torch.ListType
                ) and isinstance(
                    return_schema.real_type.getElementType(), torch.TensorType
                )
                user_node = self._output_node_at_index(node, idx)
                assert user_node is not None

                args = []
                for i, m in enumerate(meta):
                    if m is None:
                        continue
                    sub_user_node_name = self._output_node_name_at_index(user_node, i)
                    args.append(self.serialize_tensor_output(sub_user_node_name, m))
                output_arguments.append(Argument.create(as_tensors=args))
            elif isinstance(meta, (int, SymInt, float, SymFloat)):
                user_node_name = self._output_node_name_at_index(node, idx)
                output_arguments.append(self.serialize_output(user_node_name, meta))
            else:
                raise ValueError(
                    f"Unhandled output type {type(meta)} from node {node.format_node()}"
                )

        return output_arguments

    def serialize_hoo_outputs(self, node: torch.fx.Node) -> list[Argument]:
        """
        For serializing HOO outputs since HOOs do not have a schema.
        """
        meta_val = node.meta["val"]

        if isinstance(meta_val, tuple):
            outputs = []
            for i, element_meta_val in enumerate(meta_val):
                user_node = self._output_node_at_index(node, i)
                if isinstance(element_meta_val, list):
                    # e.g "-> Tensor[]"
                    assert user_node is not None

                    tensors = []
                    for j, m in enumerate(element_meta_val):
                        if not isinstance(m, torch.Tensor):
                            raise SerializeError(f"Serialize list output with type {type(m)} nyi")

                        name = self._output_node_name_at_index(user_node, j)
                        tensors.append(self.serialize_tensor_output(name, m))
                    outputs.append(Argument.create(as_tensors=tensors))

                else:
                    name = (
                        user_node.name
                        if user_node is not None
                        else f"{node.name}_unused_{i}"
                    )

                    outputs.append(self.serialize_output(name, element_meta_val))

            return outputs
        else:
            return [self.serialize_output(node.name, meta_val)]

    def serialize_output(self, name: str, meta_val: Any) -> Argument:
        # Check single value return
        if meta_val is None:
            return Argument.create(as_none=True)
        if isinstance(meta_val, torch.Tensor):
            # e.g "-> Tensor"
            return Argument.create(
                as_tensor=self.serialize_tensor_output(name, meta_val)
            )
        elif isinstance(meta_val, (bool, torch.SymBool)):
            # e.g "-> SymBool"
            return Argument.create(
                as_sym_bool=self.serialize_sym_bool_output(name, meta_val)
            )
        elif isinstance(meta_val, (int, torch.SymInt)):
            # e.g "-> SymInt"
            assert not isinstance(meta_val, bool)
            return Argument.create(
                as_sym_int=self.serialize_sym_int_output(name, meta_val)
            )
        elif isinstance(meta_val, (float, torch.SymFloat)):
            # e.g "-> SymFloat"
            return Argument.create(
                as_sym_float=self.serialize_sym_float_output(name, meta_val)
            )

        # list outputs should've been handled earlier
        raise SerializeError(f"Unable to serialize output {meta_val}")

    def _handle_getitem_users(self, node: torch.fx.Node) -> list[TensorArgument]:
        meta_val = node.meta["val"]

        idx_to_name = {}
        for user in node.users:
            assert (
                user.target is operator.getitem
            ), f"User node {user} of {node} is incorrect"
            idx_to_name[user.args[1]] = user.name

        for idx, _ in enumerate(meta_val):
            # FX does not emit a getitem node for any outputs that are unused.
            # However, we need a name for them so that the number of outputs will
            # correctly match the schema. Just assign a dummy name.
            if idx not in idx_to_name:
                idx_to_name[idx] = f"{node.name}_unused_{idx}"

        arg_list = []
        for i, element_meta_val in enumerate(meta_val):
            arg_list.append(
                self.serialize_tensor_output(idx_to_name[i], element_meta_val)
            )

        return arg_list

    def serialize_graph(self, graph_module: torch.fx.GraphModule) -> Graph:
        assert isinstance(graph_module, torch.fx.GraphModule)
        log.debug(f"[serialize_graph]\n\n{graph_module.print_readable()}")

        for node in graph_module.graph.nodes:
            try:
                getattr(self, f"handle_{node.op}")(node)
            except Exception as e:
                raise SerializeError(
                    f"Failed serializing node {node} in graph: {node.format_node()}\n Original exception {traceback.format_exc()}"
                ) from e

        return Graph(
            inputs=self.graph_state.inputs,
            nodes=self.graph_state.nodes,
            tensor_values=self.graph_state.tensor_values,
            sym_int_values=self.graph_state.sym_int_values,
            sym_float_values=self.graph_state.sym_float_values,
            sym_bool_values=self.graph_state.sym_bool_values,
            custom_obj_values=self.graph_state.custom_obj_values,
            outputs=self.graph_state.outputs,
            is_single_tensor_return=self.graph_state.is_single_tensor_return,
        )

    def serialize_graph_module_metadata(self, meta: dict[str, Any]):
        ret = {}
        if custom := meta.get("custom"):
            log.debug(f"\n[serialize_graph_module_metadata] {custom}")
            try:
                ret["custom"] = json.dumps(custom)
            except Exception as e:
                raise SerializeError(
                    f"Failed to serialize custom metadata for graph with error {e}"
                ) from e

        return ret

    def serialize(self, graph_module: torch.fx.GraphModule) -> GraphModule:
        log.debug("\n[serialize]")
        graph = self.serialize_graph(graph_module)

        return GraphModule(
            graph=graph,
            signature=self.serialize_signature(self.graph_signature),
            module_call_graph=self.serialize_module_call_graph(self.module_call_graph),
            metadata=self.serialize_graph_module_metadata(graph_module.meta)
        )


@final
class ExportedProgramSerializer(metaclass=Final):
    def __init__(self, opset_version: Optional[dict[str, int]] = None, pickle_protocol: int = DEFAULT_PICKLE_PROTOCOL):
        self.opset_version: dict[str, int] = {}
        if opset_version:
            self.opset_version.update(opset_version)
        if "aten" not in self.opset_version:
            self.opset_version["aten"] = torch._C._get_max_operator_version()

        self.pickle_protocol = pickle_protocol

    def serialize(self, exported_program: ep.ExportedProgram) -> _SerializedProgram:
        """
        Args:
            exported_program: Exported Program to serialize
        """
        exported_program.validate()

        gm_serializer = GraphModuleSerializer(
            exported_program.graph_signature, exported_program.module_call_graph
        )
        serialized_graph_module = gm_serializer.serialize(exported_program.graph_module)
        serialized_range_constraints = serialize_range_constraints(
            exported_program.range_constraints
        )

        # TODO: Directly serialize exported_program.constants once
        # CustomClassHolders get stored in the ExportedProgram rather than in
        # the graph
        constants = {}
        for n, c in gm_serializer.custom_objs.items():
            constants[n] = c
        for n, t in exported_program.constants.items():
            assert n not in constants
            constants[n] = t

        serialized_ep = ExportedProgram(
            graph_module=serialized_graph_module,
            opset_version=self.opset_version,
            range_constraints=serialized_range_constraints,
            schema_version=SchemaVersion(
                major=SCHEMA_VERSION[0],
                minor=SCHEMA_VERSION[1],
            ),
            verifiers=[v.dialect for v in exported_program.verifiers],
            torch_version=torch.__version__,
        )

        # Test canonical form is well defined.
        canonicalize(serialized_ep)

        # Proxy cannot be dumped, so we remove them.
        new_state_dict = remove_proxy_from_state_dict(
            exported_program.state_dict, in_place=False
        )
        return _SerializedProgram(
            serialized_ep,
            serialize_torch_artifact(new_state_dict, self.pickle_protocol),
            serialize_torch_artifact(constants, self.pickle_protocol),
            serialize_torch_artifact(exported_program.example_inputs, self.pickle_protocol),
        )


@final
class GraphModuleDeserializer(metaclass=Final):
    @dataclasses.dataclass
    class Result:
        graph_module: torch.fx.GraphModule
        signature: ep.ExportGraphSignature
        module_call_graph: list[ep.ModuleCallEntry]
        names_to_symbols: dict[str, sympy.Symbol]
        state_dict: dict[str, Union[torch.Tensor, torch.nn.Parameter]]
        constants: dict[str, Union[torch.Tensor, FakeScriptObject, torch.ScriptObject]]
        example_inputs: Optional[tuple[tuple[torch.Tensor, ...], dict[str, Any]]]

    def __init__(self) -> None:
        self.serialized_name_to_node: dict[str, torch.fx.Node] = {}
        self.serialized_name_to_meta: dict[str, MetaType] = {}
        self.graph = torch.fx.Graph()
        self.module = torch.nn.Module()

    @contextmanager
    def save_graph_module(self) -> Iterator[None]:
        saved = (
            self.graph,
            self.module,
            self.serialized_name_to_node,
            self.serialized_name_to_meta,
        )
        self.graph = torch.fx.Graph()
        self.module = torch.nn.Module()
        self.serialized_name_to_node = {}
        self.serialized_name_to_meta = {}
        try:
            yield
        finally:
            (
                self.graph,
                self.module,
                self.serialized_name_to_node,
                self.serialized_name_to_meta,
            ) = saved

    def deserialize_extension_operator(self, serialized_target: str):
        namespace, op_name = serialized_target.split(":")
        namespace = namespace[1:]  # starting with #
        handler = _deserialization_registry[namespace]
        return handler.from_op_name(op_name)

    def deserialize_operator(self, serialized_target: str):
        if serialized_target.startswith(
            "_operator"
        ):  # TODO(zhxchen17) Follow up on this.
            module = operator
            serialized_target_names = serialized_target.split(".")[1:]
        elif serialized_target.startswith("torch"):
            module = torch  # type: ignore[misc]
            serialized_target_names = serialized_target.split(".")[1:]
        elif serialized_target.startswith("#"):
            return self.deserialize_extension_operator(serialized_target)
        else:  # TODO(zhxchen17) Don't catch all here.
            return serialized_target

        target = module
        for name in serialized_target_names:
            if not hasattr(target, name):
                return serialized_target
            else:
                target = getattr(target, name)
        return target

    def _parse_sym_expr(self, expr_str: str, hint: Optional[Union[int, bool, float]] = None) -> sympy.Expr:
        """
        Parses and does bottom-up processing of sympy.Expr nodes,
        populating ShapeEnv & caching symbols as needed.
        """
        def _process_sym_expr(sym: sympy.Expr, hint: Optional[Union[int, bool, float]] = None) -> sympy.Expr:
            if sym.is_Integer or sym.is_Float or sym.is_Boolean:  # base case
                return sym
            else:  # recursive case
                # important to use str(expr) and not _print_sympy(),
                # str(expr) is key for self.symbol_name_to_range
                expr_str = str(sym)
                for arg in sym.args:
                    self._parse_sym_expr(arg)
                # symbol caching
                if expr_str in self.symbol_name_to_symbol:
                    sym = self.symbol_name_to_symbol[expr_str]
                else:
                    self.symbol_name_to_symbol[expr_str] = sym
                # hints
                if (
                    hint is not None
                    and sym not in self.shape_env.var_to_val
                ):
                    self.shape_env.add_var_to_val(sym, hint)  # type: ignore[arg-type]
                # ValueRanges
                if vr := self.symbol_name_to_range.get(expr_str):
                    self.shape_env.constrain_symbol_range(
                        sym,
                        compiler_min=vr.lower,  # type: ignore[arg-type]
                        compiler_max=vr.upper,  # type: ignore[arg-type]
                    )
            return sym

        expr = sympy.sympify(
            expr_str,
            locals={**self.sympy_functions, **self.symbol_name_to_symbol},
        )
        return _process_sym_expr(expr, hint)

    def deserialize_sym_int(self, s: SymInt) -> Union[int, torch.SymInt]:
        val = s.value
        if s.type == "as_expr":
            if val.hint is None:
                hint = None
            else:
                assert val.hint.type == "as_int"
                hint = val.hint.value

            sym = self._parse_sym_expr(val.expr_str, hint)
            return self.shape_env.create_symintnode(sym, hint=hint)
        elif s.type == "as_int":
            assert type(val) is int
            return val
        else:
            raise SerializeError(
                f"SymInt has invalid field type {s.type} with value {s.value}"
            )

    def deserialize_sym_float(self, s: SymFloat) -> Union[float, torch.SymFloat]:
        val = s.value
        if s.type == "as_expr":
            hint = val.hint.as_float if val.hint else None
            sym = self._parse_sym_expr(val.expr_str, hint)
            return self.shape_env.create_symfloatnode(sym, hint=hint)
        elif s.type == "as_float":
            assert isinstance(val, float)
            return val
        else:
            raise SerializeError(
                f"SymFloat has invalid field type {s.type} with value {s.value}"
            )

    def deserialize_sym_bool(self, s: SymBool) -> Union[bool, torch.SymBool]:
        val = s.value
        if s.type == "as_expr":
            expr = self._parse_sym_expr(val.expr_str)
            return self.shape_env.create_symboolnode(expr)
        elif s.type == "as_bool":
            assert isinstance(val, bool)
            return val
        else:
            raise SerializeError(
                f"SymBool has invalid field type {s.type} with value {s.value}"
            )

    def deserialize_tensor_meta(
        self,
        tensor_meta: TensorMeta,
    ) -> FakeTensor:
        with self.fake_tensor_mode:
            return cast(
                FakeTensor,
                torch.empty_strided(
                    tuple(self.deserialize_sym_int(val) for val in tensor_meta.sizes),  # type: ignore[misc]
                    tuple(self.deserialize_sym_int(val) for val in tensor_meta.strides),  # type: ignore[misc]
                    device=deserialize_device(tensor_meta.device),
                    dtype=_SERIALIZE_TO_TORCH_DTYPE[tensor_meta.dtype],
                ),
            )

    def deserialize_script_obj_meta(
        self, script_obj_meta: CustomObjArgument
    ) -> ep.CustomObjArgument:
        return ep.CustomObjArgument(
            name=script_obj_meta.name,
            class_fqn=script_obj_meta.class_fqn,
        )

    def deserialize_graph_output(self, output) -> Optional[Union[torch.fx.Node, int]]:
        if output.type == "as_tensor":
            return self.serialized_name_to_node[output.as_tensor.name]
        elif output.type == "as_sym_int":
            return self.serialized_name_to_node[output.as_sym_int.as_name]
        elif output.type == "as_sym_bool":
            return self.serialized_name_to_node[output.as_sym_bool.as_name]
        elif output.type == "as_sym_float":
            return self.serialized_name_to_node[output.as_sym_float.as_name]
        elif output.type == "as_int":
            return output.as_int
        elif output.type == "as_float":
            return output.as_float
        elif output.type == "as_bool":
            return output.as_bool
        elif output.type == "as_none":
            return None
        else:
            raise SerializeError(f"Unable to deserialize output node {output}")

    def deserialize_graph(self, serialized_graph: Graph) -> torch.fx.Graph:
        log.debug(f"\n[deserialize_graph]")

        # Handle the tensor metas.
        for name, tensor_value in serialized_graph.tensor_values.items():
            log.debug(f"[deserialize_tensor_meta] {name} (input): {tensor_value}")
            meta_val = self.deserialize_tensor_meta(tensor_value)
            log.debug(f"[deserialize_tensor_meta] {name} (output): {meta_val}")
            self.serialized_name_to_meta[name] = meta_val

        for name, sym_int_value in serialized_graph.sym_int_values.items():
            log.debug(f"[deserialize_sym_int] {name} (input): {sym_int_value}")
            val = self.deserialize_sym_int(sym_int_value)
            log.debug(f"[deserialize_sym_int] {name} (output): {val}")
            self.serialized_name_to_meta[name] = val

        for name, sym_float_value in serialized_graph.sym_float_values.items():
            log.debug(f"[deserialize_sym_float] {name} (input): {sym_float_value}")
            val = self.deserialize_sym_float(sym_float_value)
            log.debug(f"[deserialize_sym_float] {name} (output): {val}")
            self.serialized_name_to_meta[name] = val

        for name, sym_bool_value in serialized_graph.sym_bool_values.items():
            log.debug(f"[deserialize_sym_bool] {name} (input): {sym_bool_value}")
            val = self.deserialize_sym_bool(sym_bool_value)
            log.debug(f"[deserialize_sym_bool] {name} (output): {val}")
            self.serialized_name_to_meta[name] = val

        for name, script_obj_meta in serialized_graph.custom_obj_values.items():
            log.debug(f"[deserialize_script_obj_meta] {script_obj_meta}")
            self.serialized_name_to_meta[name] = self.deserialize_script_obj_meta(
                script_obj_meta
            )

        log.debug(f"\n[deserialize graph nodes]")
        # Inputs: convert to placeholder nodes in FX.
        for i, input_ in enumerate(serialized_graph.inputs):
            log.debug(f"[deserialize input] {input_}")
            if input_.type in ("as_tensor", "as_custom_obj"):
                node_name = input_.value.name
                placeholder_node = self.graph.placeholder(node_name)
                # FX might declare a name illegal (e.g. some nn.Modules use "input" as forward() arguments)
                # we will overwrite it
                placeholder_node.name = node_name
                self.sync_fx_node(node_name, placeholder_node)
            elif input_.type == "as_sym_int":
                if input_.value.type == "as_name":
                    node_name = input_.value.as_name
                    placeholder_node = self.graph.placeholder(node_name)
                    # FX might declare a name illegal (e.g. some nn.Modules use "input" as forward() arguments)
                    # we will overwrite it
                    placeholder_node.name = node_name
                    self.sync_fx_node(node_name, placeholder_node)
                else:
                    raise SerializeError(f"Deserializing a constant symint {input_.value} as an input")
            elif input_.type in (
                "as_int",
                "as_float",
                "as_bool",
                "as_none",
                "as_string",
            ):
                node_name = self.signature.input_specs[i].arg.name
                placeholder_node = self.graph.placeholder(node_name)
                placeholder_node.meta["val"] = self.deserialize_input(input_)
            else:
                raise SerializeError(f"Invalid input type {input_}")

        # Nodes: convert to call_function nodes.
        for serialized_node in serialized_graph.nodes:
            try:
                target = self.deserialize_operator(serialized_node.target)
                self.deserialize_node(serialized_node, target)

            except Exception as e:
                raise SerializeError(
                    f"Failed deserializing node {serialized_node}\n Original exception {traceback.format_exc()}"
                ) from e

        # Outputs: convert to a single `output` node.
        outputs = []
        for output in serialized_graph.outputs:
            log.debug(f"[deserialize output] {output}")
            outputs.append(self.deserialize_graph_output(output))

        if serialized_graph.is_single_tensor_return:
            assert len(outputs) == 1
            outputs = outputs[0]  # type: ignore[assignment]
        else:
            outputs = tuple(outputs)  # type: ignore[assignment]

        output_node = self.graph.output(outputs)

        if serialized_graph.is_single_tensor_return:
            output_node.meta["val"] = output_node.args[0].meta["val"]
        else:
            output_node.meta["val"] = tuple(
                arg.meta["val"] if isinstance(arg, torch.fx.Node) else arg
                for arg in output_node.args[0]
            )

        return self.graph

    def deserialize_node(self, serialized_node: Node, target: Callable) -> None:

        def _is_single_tensor_return(target) -> bool:
            schema = _get_schema_from_target(target)
            returns = schema.returns
            return len(returns) == 1 and isinstance(returns[0].real_type, torch.TensorType)

        if (
            target in _SYM_OPS
            or target == torch.ops.aten.item.default  # this can produce either SymInt or SymBool
        ):
            name = serialized_node.outputs[0].value.as_name
            args = self.deserialize_sym_op_inputs(serialized_node.inputs)

            fx_node = self.graph.create_node("call_function", target, args, {}, name)
            self.deserialize_sym_op_outputs(serialized_node, fx_node)

        elif isinstance(target, torch._ops.HigherOrderOperator):
            args, kwargs = self.deserialize_hoo_inputs(serialized_node.inputs)
            metadata = self.deserialize_metadata(serialized_node.metadata)
            for x in (*args, *kwargs.values()):
                if isinstance(x, torch.fx.Node) and x.op == "get_attr":
                    # this means that we have deserialized a graph argument, but
                    # unfortunately the schema for it does not include metadata;
                    # so we reuse the metadata of the HOP call for such arguments
                    x.meta.update(metadata)
            # If a serialized HOP node has a length=1 outputs of type `as_tensor``.
            # There could be two cases:
            # (1) The HOP node returns a single tensor
            # (2) The HOP node returns a tuple containing a single tensor
            # We distinguish (1) and (2) by the `is_single_tensor_return`
            # field in the schema of Node
            # For BC, getattr() will return True if `is_single_tensor_return` doesn't
            # exist. This is because prior to adding `is_single_tensor_return`,
            # only (1) could happen as we handle (2) with type `as_tensors`
            name = (
                serialized_node.outputs[0].as_tensor.name
                if len(serialized_node.outputs) == 1
                and hasattr(serialized_node.outputs[0], "as_tensor")
                and getattr(serialized_node, "is_hop_single_tensor_return", True)
                else None
            )
            fx_node = self.graph.create_node(
                "call_function", target, args, kwargs, name
            )
            self.deserialize_outputs(serialized_node, fx_node)
            fx_node.meta.update(metadata)

        elif isinstance(target, (torch._ops.OpOverload, *_registered_extension_types())):
            # For convenience: if this node returns a single tensor, name the
            # newly-created node after it. This ensures that these tensor values
            # have names that are consistent with serialized.
            name = (
                serialized_node.outputs[0].as_tensor.name
                if _is_single_tensor_return(target)
                else None  # FX will generate a name for us.
            )
            args, kwargs = self.deserialize_inputs(target, serialized_node)
            fx_node = self.graph.create_node(
                "call_function", target, args, kwargs, name
            )
            self.deserialize_outputs(serialized_node, fx_node)
        else:
            raise SerializeError(
                f"Unsupported target type for node {serialized_node}: {type(target)}"
            )

        fx_node.meta.update(self.deserialize_metadata(serialized_node.metadata))
        log.debug(f"[deserialize_node] {fx_node.name}: {fx_node.target}({fx_node.args}, {{{fx_node.kwargs}}}) -> {fx_node.meta.get('val')}")
        if fx_node.op not in ["placeholder", "output"] and "nn_module_stack" not in fx_node.meta:
            fx_node.meta["nn_module_stack"] = {}  # serialization throws away empty dicts

    def deserialize_input_spec(self, i: InputSpec) -> ep.InputSpec:
        log.debug(f"[deserialize_input_spec] {i}")
        if i.type == "user_input":
            return ep.InputSpec(
                kind=ep.InputKind.USER_INPUT,
                arg=self.deserialize_argument_spec(i.user_input.arg),
                target=None,
            )
        elif i.type == "parameter":
            return ep.InputSpec(
                kind=ep.InputKind.PARAMETER,
                arg=ep.TensorArgument(name=i.parameter.arg.name),
                target=i.parameter.parameter_name,
            )
        elif i.type == "buffer":
            return ep.InputSpec(
                kind=ep.InputKind.BUFFER,
                arg=ep.TensorArgument(name=i.buffer.arg.name),
                target=i.buffer.buffer_name,
                persistent=i.buffer.persistent,
            )
        elif i.type == "tensor_constant":
            return ep.InputSpec(
                kind=ep.InputKind.CONSTANT_TENSOR,
                arg=ep.TensorArgument(name=i.tensor_constant.arg.name),
                target=i.tensor_constant.tensor_constant_name,
            )
        elif i.type == "custom_obj":
            return ep.InputSpec(
                kind=ep.InputKind.CUSTOM_OBJ,
                arg=ep.CustomObjArgument(
                    name=i.custom_obj.arg.name, class_fqn=i.custom_obj.arg.class_fqn
                ),
                target=i.custom_obj.custom_obj_name,
            )
        elif i.type == "token":
            return ep.InputSpec(
                kind=ep.InputKind.TOKEN,
                arg=ep.TokenArgument(name=i.token.arg.name),
                target=None
            )
        elif i.type == "constant_input":
            return ep.InputSpec(
                kind=ep.InputKind.USER_INPUT,
                arg=ep.ConstantArgument(
                    name=i.constant_input.name,
                    value=self.deserialize_constant_input(i.constant_input.value)
                ),
                target=None,
            )
        else:
            raise AssertionError(f"Unknown input spec {i}")

    def deserialize_output_spec(self, o: OutputSpec) -> ep.OutputSpec:
        log.debug(f"[deserialize_output_spec] {o}")
        if o.type == "user_output":
            return ep.OutputSpec(
                kind=ep.OutputKind.USER_OUTPUT,
                arg=self.deserialize_argument_spec(o.user_output.arg),
                target=None,
            )
        elif o.type == "loss_output":
            return ep.OutputSpec(
                kind=ep.OutputKind.LOSS_OUTPUT,
                arg=ep.TensorArgument(name=o.loss_output.arg.name),
                target=None,
            )
        elif o.type == "buffer_mutation":
            return ep.OutputSpec(
                kind=ep.OutputKind.BUFFER_MUTATION,
                arg=ep.TensorArgument(name=o.buffer_mutation.arg.name),
                target=o.buffer_mutation.buffer_name,
            )
        elif o.type == "gradient_to_parameter":
            return ep.OutputSpec(
                kind=ep.OutputKind.GRADIENT_TO_PARAMETER,
                arg=ep.TensorArgument(name=o.gradient_to_parameter.arg.name),
                target=o.gradient_to_parameter.parameter_name,
            )
        elif o.type == "gradient_to_user_input":
            return ep.OutputSpec(
                kind=ep.OutputKind.GRADIENT_TO_USER_INPUT,
                arg=ep.TensorArgument(name=o.gradient_to_user_input.arg.name),
                target=o.gradient_to_user_input.user_input_name,
            )
        elif o.type == "user_input_mutation":
            return ep.OutputSpec(
                kind=ep.OutputKind.USER_INPUT_MUTATION,
                arg=ep.TensorArgument(name=o.user_input_mutation.arg.name),
                target=o.user_input_mutation.user_input_name,
            )
        elif o.type == "token":
            return ep.OutputSpec(
                kind=ep.OutputKind.TOKEN,
                arg=ep.TokenArgument(name=o.token.arg.name),
                target=None
            )
        else:
            raise AssertionError(f"Unknown output spec {o}")

    def deserialize_signature(self, sig: GraphSignature) -> ep.ExportGraphSignature:
        log.debug("\n[deserialize_signature]")
        return ep.ExportGraphSignature(
            input_specs=[self.deserialize_input_spec(i) for i in sig.input_specs],
            output_specs=[self.deserialize_output_spec(o) for o in sig.output_specs],
        )

    def deserialize(
        self,
        serialized_graph_module: GraphModule,
        serialized_state_dict: Union[dict[str, torch.Tensor], bytes],
        constants: Union[dict[str, Any], bytes],
        example_inputs: Optional[Union[tuple[tuple[torch.Tensor, ...], dict[str, Any]], bytes]] = None,
        symbol_name_to_range: Optional[dict[str, symbolic_shapes.ValueRanges]] = None,
    ) -> Result:
        global _CURRENT_DESERIALIZER
        assert _CURRENT_DESERIALIZER is None
        _CURRENT_DESERIALIZER = self
        try:
            log.debug("\n[deserialize]")
            self.shape_env = symbolic_shapes.ShapeEnv(assume_static_by_default=True)
            self.fake_tensor_mode = FakeTensorMode(
                allow_fallback_kernels=False,
                allow_non_fake_inputs=True,
                shape_env=self.shape_env,
            )
            self.sympy_functions = {
                # all torch.utils._sympy.functions should go here
                # TODO(avik): find a better way to keep this collection in sync;
                # e.g.., `exec('from torch.utils._sympy.functions import *', ...)`
                # would work as long as the public API of that module is complete
                "FloorDiv": torch.utils._sympy.functions.FloorDiv,
                "ModularIndexing": torch.utils._sympy.functions.ModularIndexing,
                "Where": torch.utils._sympy.functions.Where,
                "PythonMod": torch.utils._sympy.functions.PythonMod,
                "Mod": torch.utils._sympy.functions.Mod,
                "CleanDiv": torch.utils._sympy.functions.CleanDiv,
                "CeilToInt": torch.utils._sympy.functions.CeilToInt,
                "FloorToInt": torch.utils._sympy.functions.FloorToInt,
                "CeilDiv": torch.utils._sympy.functions.CeilDiv,
                "LShift": torch.utils._sympy.functions.LShift,
                "RShift": torch.utils._sympy.functions.RShift,
                "PowByNatural": torch.utils._sympy.functions.PowByNatural,
                "FloatPow": torch.utils._sympy.functions.FloatPow,
                "FloatTrueDiv": torch.utils._sympy.functions.FloatTrueDiv,
                "IntTrueDiv": torch.utils._sympy.functions.IntTrueDiv,
                "IsNonOverlappingAndDenseIndicator": torch.utils._sympy.functions.IsNonOverlappingAndDenseIndicator,
                "TruncToFloat": torch.utils._sympy.functions.TruncToFloat,
                "TruncToInt": torch.utils._sympy.functions.TruncToInt,
                "RoundToInt": torch.utils._sympy.functions.RoundToInt,
                "RoundDecimal": torch.utils._sympy.functions.RoundDecimal,
                "ToFloat": torch.utils._sympy.functions.ToFloat,
                "Identity": torch.utils._sympy.functions.Identity,
            }
            self.symbol_name_to_symbol: dict[str, sympy.Symbol] = {}
            self.constants = deserialize_torch_artifact(constants)
            self.signature = self.deserialize_signature(serialized_graph_module.signature)

            # deserialization does analysis with checks on 0/1, so we create fake range constraints and
            # restore the original range constraints afterwards
            self.symbol_name_to_range = {}
            if symbol_name_to_range:
                for k, vr in symbol_name_to_range.items():
                    lower = vr.lower
                    if vr.upper >= 2:  # max is >= 2, not sym bool range
                        lower = max(2, lower)
                    self.symbol_name_to_range[k] = symbolic_shapes.ValueRanges(_int_to_sympy_int(lower, -int_oo), vr.upper)

            if example_inputs is not None and len(example_inputs) > 0:
                self.example_inputs = deserialize_torch_artifact(example_inputs)
            else:
                self.example_inputs = None
            self.deserialize_graph(serialized_graph_module.graph)

            with _enable_graph_inputs_of_type_nn_module(self.example_inputs):
                module_call_graph = self.deserialize_module_call_graph(
                    serialized_graph_module.module_call_graph
                )
            graph_module = ep._create_graph_module_for_export(
                self.module, self.graph
            )
            meta = {}
            if custom := serialized_graph_module.metadata.get("custom"):
                meta["custom"] = json.loads(custom)
            graph_module.meta = meta
            return GraphModuleDeserializer.Result(
                graph_module=graph_module,
                signature=self.signature,
                module_call_graph=module_call_graph,
                names_to_symbols=self.symbol_name_to_symbol,
                state_dict=deserialize_torch_artifact(serialized_state_dict),
                constants=self.constants,
                example_inputs=self.example_inputs,
            )
        finally:
            _CURRENT_DESERIALIZER = None

    def sync_fx_node(self, name: str, fx_node: torch.fx.Node):
        if name in self.serialized_name_to_node:
            raise SerializeError(f"Node {name} has already been deserialized before.")
        # overwrite name
        fx_node.name = name
        self.serialized_name_to_node[name] = fx_node
        assert "val" not in fx_node.meta
        fx_node.meta["val"] = self.serialized_name_to_meta[name]

    def deserialize_sym_op_inputs(self, inputs):
        return tuple(self.deserialize_input(input.arg) for input in inputs)

    def deserialize_inputs(self, target, serialized_node: Node):
        schema_args = _get_schema_from_target(target).arguments
        argument_kinds = {
            input.name: input.kind
            for input in serialized_node.inputs
        }
        actual_args = {
            input.name: self.deserialize_input(input.arg)
            for input in serialized_node.inputs
        }
        args = []
        kwargs: OrderedDict[str, Any] = OrderedDict()
        for schema_arg in schema_args:
            if schema_arg.name in actual_args:
                arg = actual_args[schema_arg.name]
                kind = argument_kinds[schema_arg.name]
                if kind == ArgumentKind.POSITIONAL:
                    args.append(arg)
                    continue
                elif kind == ArgumentKind.KEYWORD and not keyword.iskeyword(schema_arg.name):
                    kwargs[schema_arg.name] = arg
                    continue

            # If there's no ArgumentKind found, fallback to the old cases.
            is_positional = (
                not schema_arg.has_default_value() and not schema_arg.kwarg_only
            )
            if is_positional:
                args.append(actual_args[schema_arg.name])
            elif keyword.iskeyword(schema_arg.name):
                assert not schema_arg.kwarg_only
                if len(kwargs) > 0:
                    kwargs = OrderedDict()
                    args.extend(list(kwargs.values()))
                args.append(actual_args[schema_arg.name])
            else:
                if schema_arg.name in actual_args:
                    kwargs[schema_arg.name] = actual_args[schema_arg.name]
        return tuple(args), kwargs

    def deserialize_hoo_inputs(self, inputs: list[NamedArgument]):
        """
        For deserializing HOO inputs since HOOs do not have a schema.
        """
        args = []
        kwargs = {}
        for input_ in inputs:
            if input_.name != "":
                kwargs[input_.name] = self.deserialize_input(input_.arg)
            else:
                args.append(self.deserialize_input(input_.arg))
        return (tuple(args), kwargs)

    def deserialize_input(self, inp: Argument) -> Any:
        value = inp.value
        typ_ = inp.type
        if typ_ == "as_none":
            # None should converted as None, but is encoded as bool in serialized
            # Convert serialized object to torch equivalent
            return None
        elif typ_ == "as_tensor":
            return self.serialized_name_to_node[inp.as_tensor.name]
        elif typ_ == "as_scalar_type":
            return _SERIALIZE_TO_TORCH_DTYPE[inp.as_scalar_type]
        elif typ_ == "as_memory_format":
            return _SERIALIZE_TO_TORCH_MEMORY_FORMAT[inp.as_memory_format]
        elif typ_ == "as_layout":
            return _SERIALIZE_TO_TORCH_LAYOUT[inp.as_layout]
        elif typ_ == "as_graph":
            assert isinstance(value, GraphArgument)
            with self.save_graph_module():
                self.deserialize_graph(value.graph)
                submodule = ep._create_graph_module_for_export(self.module, self.graph)
            self.module.register_module(value.name, submodule)
            return self.graph.create_node(
                "get_attr",
                value.name,
                name=value.name,
            )
        elif typ_ == "as_device":
            return deserialize_device(inp.as_device)
        elif typ_ == "as_int":
            return inp.as_int
        elif typ_ == "as_float":
            return inp.as_float
        elif typ_ == "as_bool":
            return inp.as_bool
        elif typ_ == "as_string":
            return inp.as_string
        elif typ_ == "as_sym_int":
            return self.deserialize_sym_argument(inp.as_sym_int)
        elif typ_ == "as_sym_float":
            return self.deserialize_sym_argument(inp.as_sym_float)
        elif typ_ == "as_sym_bool":
            return self.deserialize_sym_argument(inp.as_sym_bool)
        elif isinstance(value, list):
            if len(value) == 0:
                return []
            elif typ_ == "as_tensors":
                result = [self.serialized_name_to_node[arg.name] for arg in value]
                return result
            elif typ_ in ("as_ints", "as_floats", "as_bools", "as_strings"):
                # convert from serialized.python.types.List to python list
                return list(value)
            elif typ_ in ("as_sym_ints", "as_sym_bools", "as_sym_floats"):
                return [self.deserialize_sym_argument(arg) for arg in value]
            elif typ_ == "as_optional_tensors":

                def deserialize_optional_tensor_args(a):
                    if a.type == "as_none":
                        return None
                    elif a.type == "as_tensor":
                        return self.serialized_name_to_node[a.value.name]
                    else:
                        raise SerializeError(f"Unhandled argument {inp}")

                return list(map(deserialize_optional_tensor_args, value))
            else:
                raise SerializeError(f"Unhandled argument {inp}")
        elif typ_ == "as_custom_obj":
            if inp.as_custom_obj.name in self.serialized_name_to_node:
                # Custom object has been lifted as an input
                return self.serialized_name_to_node[inp.as_custom_obj.name]
            return self.constants[inp.as_custom_obj.name]
        elif typ_ == "as_operator":
            return self.deserialize_operator(inp.as_operator)
        else:
            raise SerializeError(f"Unhandled argument {inp}")

    def deserialize_constant_input(self, inp: ConstantValue) -> Any:
        if inp.type == "as_int":
            return int(inp.as_int)
        elif inp.type == "as_float":
            return float(inp.as_float)
        elif inp.type == "as_string":
            return str(inp.as_string)
        elif inp.type == "as_bool":
            return bool(inp.as_bool)
        elif inp.type == "as_none":
            return None
        else:
            raise SerializeError(f"Unhandled constant argument {inp} to deserialize")

    def deserialize_sym_argument(self, sym_arg):
        if isinstance(sym_arg, SymIntArgument):
            if sym_arg.type == "as_int":
                return sym_arg.as_int
            elif sym_arg.type == "as_name":
                return self.serialized_name_to_node[sym_arg.as_name]
        elif isinstance(sym_arg, SymFloatArgument):
            if sym_arg.type == "as_float":
                return sym_arg.as_float
            elif sym_arg.type == "as_name":
                return self.serialized_name_to_node[sym_arg.as_name]
        elif isinstance(sym_arg, SymBoolArgument):
            if sym_arg.type == "as_bool":
                return sym_arg.as_bool
            elif sym_arg.type == "as_name":
                return self.serialized_name_to_node[sym_arg.as_name]
        raise SerializeError(f"Unknown symbolic argument type: {sym_arg}")

    def deserialize_sym_op_outputs(self, serialized_node: Node, fx_node: torch.fx.Node):
        self.sync_fx_node(serialized_node.outputs[0].value.as_name, fx_node)

    def deserialize_outputs(self, serialized_node: Node, fx_node: torch.fx.Node):
        # Check single value return
        if len(serialized_node.outputs) == 0:
            return
        if (
            len(serialized_node.outputs) == 1
            and serialized_node.outputs[0].type == "as_tensor"
        ):
            # If it is a HOP node and it returns a tuple containing a single element
            # we manually insert a getitem node to ensure the graph is consistent
            # For BC, getattr() will return True if `is_single_tensor_return` doens't exist
            # as prior to adding this field, it is guaranteed to have a single tensor return
            # when the serialized_node has length=1 outputs and of type `as_tensor`.
            if (
                "torch.ops.higher_order" in serialized_node.target
                and not getattr(serialized_node, "is_hop_single_tensor_return", True)
            ):
                meta_val: list[Any] = []
                arg = serialized_node.outputs[0].as_tensor
                deserialized_metadata = self.deserialize_metadata(serialized_node.metadata)
                self.generate_getitem(meta_val, fx_node, arg, 0, deserialized_metadata)
                fx_node.meta["val"] = tuple(meta_val)
                self.serialized_name_to_node[fx_node.name] = fx_node
                return

            self.sync_fx_node(serialized_node.outputs[0].as_tensor.name, fx_node)
            return
        elif len(serialized_node.outputs) == 1 and isinstance(
            serialized_node.outputs[0].value, (SymIntArgument, SymBoolArgument, SymFloatArgument)
        ):
            self.sync_fx_node(serialized_node.outputs[0].value.as_name, fx_node)
            return
        elif len(serialized_node.outputs) == 1 and serialized_node.outputs[0].type == "as_none":
            # manually rename the node to a unused name to avoid naming conflicts
            fx_node.meta["val"] = None
            fx_node._rename(f"{self.graph._target_to_str(fx_node.target)}_unused")
            return

        self.deserialize_multiple_outputs(serialized_node, fx_node)

    def generate_getitem(
        self,
        meta_val,
        fx_node: torch.fx.Node,
        arg: Union[TensorArgument, SymIntArgument, SymFloatArgument],
        idx: int,
        deserialized_metadata: dict[str, Any],
    ):
        if isinstance(arg, TensorArgument):
            name = arg.name
        elif isinstance(arg, SymIntArgument):
            name = arg.as_name
        elif isinstance(arg, SymFloatArgument):
            name = arg.as_name
        else:
            raise AssertionError(
                f"generate_getitem got unknown argument type {type(arg)}"
            )
        individual_output = self.graph.create_node(
            "call_function",
            operator.getitem,
            (fx_node, idx),
            name=name,
        )
        self.sync_fx_node(name, individual_output)
        meta_val.append(self.serialized_name_to_meta[name])
        # The derived `getitem` nodes should have the same stacktrace as the
        # original `fx_node`
        individual_output.meta.update(deserialized_metadata)

    def generate_getitems(
        self,
        meta_val,
        fx_node: torch.fx.Node,
        args,
        deserialized_metadata: dict[str, Any],
    ):
        for idx, arg in enumerate(args):
            if isinstance(arg, (TensorArgument, SymIntArgument, SymFloatArgument)):
                self.generate_getitem(meta_val, fx_node, arg, idx, deserialized_metadata)
                continue

            assert isinstance(arg, Argument)
            if arg.type in ("as_tensor", "as_sym_int", "as_sym_float"):
                self.generate_getitem(meta_val, fx_node, arg.value, idx, deserialized_metadata)
            elif arg.type in (
                "as_tensors",
                "as_sym_ints",
                "as_sym_floats",
                "as_ints",
                "as_floats",
                "as_strings",
                "as_bools",
                "as_sym_bools",
            ):
                list_output = self.graph.create_node(
                    "call_function",
                    operator.getitem,
                    (fx_node, idx),
                )
                meta_val.append([])
                self.generate_getitems(meta_val[-1], list_output, arg.value, deserialized_metadata)
                list_output.meta.update(deserialized_metadata)
                list_output.meta["val"] = meta_val[-1]
            elif arg.type == "as_none":
                individual_output = self.graph.create_node(
                    "call_function",
                    operator.getitem,
                    (fx_node, idx),
                    name="as_none",
                )
                meta_val.append(None)
                individual_output.meta['val'] = None
                individual_output.meta.update(deserialized_metadata)
            else:
                raise NotImplementedError(f"Unimplemented node output type: {arg}")

    def deserialize_multiple_outputs(
        self, serialized_node: Node, fx_node: torch.fx.Node
    ) -> None:
        deserialized_metadata = self.deserialize_metadata(serialized_node.metadata)

        # Convert multiple return types to FX format.
        # In FX, each node only returns one value. So in order to represent
        # multiple return values, we have to emit a `getitem` node for each
        # return value.
        # This performs the inverse mapping of the `serialize_outputs` call in
        # serialization, see [NOTE: Multiple outputs]
        meta_val: list[Any] = []
        if len(serialized_node.outputs) == 1:
            assert isinstance(serialized_node.outputs[0].value, list)
            assert isinstance(serialized_node.outputs[0].value[0], TensorArgument)
            self.generate_getitems(meta_val, fx_node, serialized_node.outputs[0].as_tensors, deserialized_metadata)
        else:
            self.generate_getitems(meta_val, fx_node, serialized_node.outputs, deserialized_metadata)

        # also update the metaval for `fx_node` to be a list(meta)
        fx_node.meta["val"] = tuple(meta_val)
        self.serialized_name_to_node[fx_node.name] = fx_node

    def deserialize_metadata(self, metadata: dict[str, str]) -> dict[str, Any]:
        ret: dict[str, Any] = {}
        if stack_trace := metadata.get("stack_trace"):
            ret["stack_trace"] = stack_trace

        def deserialize_meta_func(serialized_target: str):
            module = None
            if serialized_target.startswith("torch.nn"):
                module = torch.nn
                serialized_target_names = serialized_target.split(".")[2:]
            elif serialized_target.startswith("torch"):
                module = torch
                serialized_target_names = serialized_target.split(".")[1:]
            else:
                return self.deserialize_operator(serialized_target)

            target = module
            for name in serialized_target_names:
                if not hasattr(target, name):
                    return serialized_target
                else:
                    target = getattr(target, name)
            return target

        if nn_module_stack_str := metadata.get("nn_module_stack"):
            # Originally serialized to "key,orig_path,type_str"
            def import_nn_module_stack(key, path, ty):
                return key, (path, ty)

            # Helper function that splits strings by commas except for those
            # encapsulated by parens, which are valid traces.
            # TODO: Currently this is needed due to indexing Sequential
            # layers introducing names in the form "layer.slice(1, None, None)".
            # If that naming is improved, this fancier splitting can probably be
            # reverted to a simple split by comma.
            def metadata_split(metadata):
                # Remove the parentheses and commas inside them
                metadata = re.sub(r'\(.*?\)', '', metadata)
                # Split the string by comma, except for those inside parentheses
                return re.split(r'(?<!\()\s*,\s*(?!\()', metadata)

            nn_module_stack = dict(
                import_nn_module_stack(*metadata_split(item))
                for item in nn_module_stack_str.split(ST_DELIMITER)
            )
            ret["nn_module_stack"] = nn_module_stack

        if source_fn_st_str := metadata.get("source_fn_stack"):
            # Originally serializes to "fx_node_name,op_str"
            source_fn_st = []
            for source_fn_str in source_fn_st_str.split(ST_DELIMITER):
                name, target_str = source_fn_str.split(",")
                source_fn_st.append((name, deserialize_meta_func(target_str)))
            ret["source_fn_stack"] = source_fn_st

        if torch_fn_str := metadata.get("torch_fn"):
            ret["torch_fn"] = tuple(torch_fn_str.split(ST_DELIMITER))

        if custom_str := metadata.get("custom"):
            ret["custom"] = json.loads(custom_str)

        return ret

    def deserialize_argument_spec(self, x: Argument) -> ep.ArgumentSpec:
        log.debug(f"[deserialize_argument_spec] {x}")
        if x.type == "as_tensor":
            return ep.TensorArgument(name=x.as_tensor.name)
        elif x.type == "as_sym_int":
            return ep.SymIntArgument(name=x.as_sym_int.as_name)
        elif x.type == "as_sym_float":
            return ep.SymFloatArgument(name=x.as_sym_float.as_name)
        elif x.type == "as_custom_obj":
            return ep.ConstantArgument(name=x.as_custom_obj.name, value=self.deserialize_input(x))
        else:
            return ep.ConstantArgument(name="", value=self.deserialize_input(x))

    def deserialize_module_call_signature(
        self, module_call_signature: ModuleCallSignature
    ) -> ep.ModuleCallSignature:
        return ep.ModuleCallSignature(
            inputs=[
                self.deserialize_argument_spec(x) for x in module_call_signature.inputs
            ],
            outputs=[
                self.deserialize_argument_spec(x) for x in module_call_signature.outputs
            ],
            in_spec=treespec_loads(module_call_signature.in_spec),
            out_spec=treespec_loads(module_call_signature.out_spec),
            forward_arg_names=names if (names := module_call_signature.forward_arg_names) else None,
        )

    def deserialize_module_call_graph(
<<<<<<< HEAD
        self, module_call_graph: List[ModuleCallEntry]
    ) -> List[ep.ModuleCallEntry]:
        log.debug("\n[deserialize_module_call_graph]")
=======
        self, module_call_graph: list[ModuleCallEntry]
    ) -> list[ep.ModuleCallEntry]:
>>>>>>> efa88e04
        return [
            ep.ModuleCallEntry(
                fqn=entry.fqn,
                signature=(
                    self.deserialize_module_call_signature(entry.signature)
                    if entry.signature
                    else None
                ),
            )
            for entry in module_call_graph
        ]


@final
class ExportedProgramDeserializer(metaclass=Final):
    def __init__(self, expected_opset_version: Optional[dict[str, int]] = None):
        self.expected_opset_version: dict[str, int] = {}
        if expected_opset_version:
            self.expected_opset_version.update(expected_opset_version)
        if "aten" not in self.expected_opset_version:
            self.expected_opset_version["aten"] = torch._C._get_max_operator_version()

    def deserialize_range_constraints(
        self,
<<<<<<< HEAD
        symbol_name_to_range: Dict[str, symbolic_shapes.ValueRanges],
        symbol_name_to_symbol: Dict[str, sympy.Symbol],
    ) -> Dict[sympy.Symbol, ValueRanges]:
        log.debug("\n[deserialize_range_constraints]")
=======
        symbol_name_to_range: dict[str, symbolic_shapes.ValueRanges],
        symbol_name_to_symbol: dict[str, sympy.Symbol],
    ) -> dict[sympy.Symbol, ValueRanges]:
>>>>>>> efa88e04
        range_constraints = {}
        for k, v in symbol_name_to_range.items():
            if symbol := symbol_name_to_symbol.get(k):
                log.debug(f"[deserialize_range_constraints] {k} -> {v}")
                range_constraints[symbol] = v  # type: ignore[arg-type]
            else:
                log.warning(f"Symbol {k} did not appear in the graph that was deserialized")  # noqa: G004
        return range_constraints

    def deserialize(
        self,
        exported_program: ExportedProgram,
        state_dict: Union[dict[str, torch.Tensor], bytes],
        constants: Union[dict[str, torch.Tensor], bytes],
        example_inputs: Optional[Union[tuple[tuple[torch.Tensor, ...], dict[str, Any]], bytes]] = None,
        *,
        _unsafe_skip_version_check=False,
    ) -> ep.ExportedProgram:
        assert isinstance(exported_program, ExportedProgram)
        version = exported_program.schema_version

        # TODO(zhxchen17) blocked on thrift schema refactor
        if version.major != SCHEMA_VERSION[0] and not (version.major == 0 and version.minor == 0):
            if not _unsafe_skip_version_check:
                raise SerializeError(
                    f"Serialized schema version {exported_program.schema_version} "
                    f"does not match our current schema version {SCHEMA_VERSION}."
                )

        symbol_name_to_range = {
            k: symbolic_shapes.ValueRanges(
                _int_to_sympy_int(v.min_val, -int_oo), _int_to_sympy_int(v.max_val, int_oo)
            )
            for k, v in exported_program.range_constraints.items()
        }
        res = (
            GraphModuleDeserializer()
            .deserialize(
                exported_program.graph_module,
                state_dict,
                constants,
                example_inputs,
                symbol_name_to_range,
            )
        )
        range_constraints = self.deserialize_range_constraints(
            symbol_name_to_range,
            res.names_to_symbols,
        )

        result = ep.ExportedProgram(
            root=res.graph_module,
            graph=res.graph_module.graph,
            graph_signature=res.signature,
            state_dict=res.state_dict,  # type: ignore[arg-type]
            range_constraints=range_constraints,
            module_call_graph=res.module_call_graph,
            example_inputs=res.example_inputs,
            constants=res.constants,
            verifiers=[load_verifier(v) for v in exported_program.verifiers],
        )
        log.debug(f"\n[deserialize]: {result}")
        return result


class EnumEncoder(json.JSONEncoder):
    def default(self, obj):
        if isinstance(obj, Enum):
            return obj.value
        if isinstance(obj, bytes):
            return base64.b64encode(obj).decode("utf-8")
        return super().default(obj)


def _dataclass_to_dict(obj):
    if isinstance(obj, _Union):
        return {obj.type: _dataclass_to_dict(obj.value)}
    elif dataclasses.is_dataclass(obj):
        return {
            f.name: _dataclass_to_dict(getattr(obj, f.name))
            for f in dataclasses.fields(obj)
        }
    elif isinstance(obj, list):
        return [_dataclass_to_dict(x) for x in obj]
    elif isinstance(obj, tuple):
        return tuple(_dataclass_to_dict(x) for x in obj)
    elif isinstance(obj, dict):
        return {k: _dataclass_to_dict(v) for k, v in obj.items()}
    else:
        return obj


def serialize(
    exported_program: ep.ExportedProgram,
    opset_version: Optional[dict[str, int]] = None,
    pickle_protocol: int = DEFAULT_PICKLE_PROTOCOL,
) -> SerializedArtifact:
    with _enable_graph_inputs_of_type_nn_module(exported_program.example_inputs):
        serialized_program = ExportedProgramSerializer(opset_version, pickle_protocol).serialize(
            exported_program
        )
    assert isinstance(serialized_program.exported_program, ExportedProgram)

    json_program = json.dumps(
        _dataclass_to_dict(serialized_program.exported_program), cls=EnumEncoder
    )
    json_bytes = json_program.encode("utf-8")
    artifact = SerializedArtifact(
        json_bytes,
        serialized_program.state_dict,
        serialized_program.constants,
        serialized_program.example_inputs
    )
    return artifact


def _dict_to_dataclass(cls, data):
    assert not isinstance(cls, str), f"Unresolved class type: '{cls}'."
    if typing.get_origin(cls) == Annotated:
        return _dict_to_dataclass(cls.__origin__, data)
    if typing.get_origin(cls) == typing.Union and type(None) in typing.get_args(cls):
        if data is None:
            return None
        ty_args = typing.get_args(cls)
        assert len(ty_args) == 2
        return _dict_to_dataclass(ty_args[0], data)
    elif isinstance(cls, type) and issubclass(cls, _Union):
        assert isinstance(data, dict)
        assert len(data) == 1
        _type = next(iter(data.keys()))
        _value = next(iter(data.values()))
        assert isinstance(_type, str)
        field_type = cls.__annotations__[_type]
        return cls.create(**{_type: _dict_to_dataclass(field_type, _value)})
    elif dataclasses.is_dataclass(cls):
        obj = cls(**data)  # type: ignore[assignment,operator]
        type_hints = typing.get_type_hints(cls)
        for f in dataclasses.fields(cls):
            name = f.name
            new_field_obj = _dict_to_dataclass(type_hints[name], getattr(obj, name))
            setattr(obj, name, new_field_obj)
        return obj
    elif isinstance(data, list):
        if len(data) == 0:
            return data
        d_type = typing.get_args(cls)[0]
        return [_dict_to_dataclass(d_type, d) for d in data]
    elif isinstance(data, dict):
        v_type = typing.get_args(cls)[1]
        return {k: _dict_to_dataclass(v_type, v) for k, v in data.items()}
    return data


def deserialize(
    artifact: SerializedArtifact,
    expected_opset_version: Optional[dict[str, int]] = None,
    *,
    _unsafe_skip_version_check=False,
) -> ep.ExportedProgram:
    assert isinstance(artifact.exported_program, bytes)
    exported_program_str = artifact.exported_program.decode("utf-8")
    exported_program_dict = json.loads(exported_program_str)
    serialized_exported_program = _dict_to_dataclass(ExportedProgram, exported_program_dict)
    return (
        ExportedProgramDeserializer(expected_opset_version)
        .deserialize(
            serialized_exported_program,
            artifact.state_dict,
            artifact.constants,
            artifact.example_inputs,
            _unsafe_skip_version_check=_unsafe_skip_version_check,
        )
    )


def _canonicalize_graph(
    sorted_inputs, sorted_outputs, graph
) -> tuple[Graph, dict[str, str]]:
    def _get_argument(a: Argument):
        if a.type == "as_none":
            return None
        elif a.type == "as_tensor":
            return a.as_tensor
        elif a.type == "as_tensors":
            return a.as_tensors
        elif a.type == "as_int":
            return None
        elif a.type == "as_ints":
            return None
        elif a.type == "as_float":
            return None
        elif a.type == "as_floats":
            return None
        elif a.type == "as_string":
            return None
        elif a.type == "as_strings":
            return None
        elif a.type == "as_sym_int":
            return a.as_sym_int
        elif a.type == "as_sym_ints":
            return a.as_sym_ints
        elif a.type == "as_sym_float":
            return a.as_sym_float
        elif a.type == "as_sym_floats":
            return a.as_sym_floats
        elif a.type == "as_scalar_type":
            return None
        elif a.type == "as_memory_format":
            return None
        elif a.type == "as_layout":
            return None
        elif a.type == "as_device":
            return None
        elif a.type == "as_bool":
            return None
        elif a.type == "as_bools":
            return None
        elif a.type == "as_sym_bool":
            return a.as_sym_bool
        elif a.type == "as_sym_bools":
            return a.as_sym_bools
        elif a.type == "as_graph":
            return None
        elif a.type == "as_optional_tensors":
            return a.as_optional_tensors
        elif a.type == "as_custom_obj":
            return None
        elif a.type == "as_operator":
            return None
        else:
            raise AssertionError(f"Unknown input type to the ExportedProgram: {a}")

    # Stage 1: Reorder named items.
    def for_args(f, a):
        assert isinstance(a, Argument)
        pytree.tree_map(f, _get_argument(a))

    def sort_nodes(nodes):
        @dataclass
        class Edges:
            outs: list[int]
            ins: int

        graph_inputs: set[str] = set()
        def_table: dict[str, int] = {}
        edges: dict[int, Edges] = {}
        candidates: list[tuple[str, list[tuple[str, list[int]]], int]] = []
        rank: dict[str, int] = {}
        ret: list[Node] = []

        def get_name(a) -> Optional[str]:
            if a is None:
                return None
            if isinstance(a, TensorArgument):
                return a.name
            elif isinstance(a, (SymIntArgument, SymBoolArgument, SymFloatArgument)):
                if a.type == "as_name":
                    return a.as_name
                elif a.type in ("as_int", "as_bool", "as_float"):
                    return None
                else:
                    raise AssertionError(f"Unknown argument type: {a}")
            elif isinstance(a, OptionalTensorArgument):
                if a.type == "as_tensor":
                    return a.as_tensor.name
                elif a.type == "as_none":
                    return None
                else:
                    raise AssertionError(f"Unknown optional tensor type: {a}")
            else:
                raise AssertionError(f"Unknown argument type: {a}")

        for i in sorted_inputs:

            def add_input(a):
                if s := get_name(a):
                    graph_inputs.add(s)

            for_args(add_input, i)

        for idx, node in enumerate(nodes):

            def add_def(a):
                if s := get_name(a):
                    assert s not in def_table
                    def_table[s] = idx

            for o in node.outputs:
                for_args(add_def, o)

            edges[idx] = Edges([], 0)

        for idx, user in enumerate(nodes):

            def add_edge(a):
                if s := get_name(a):
                    if s not in def_table:
                        assert s in graph_inputs
                        return
                    src = def_table[s]
                    edges[src].outs.append(idx)
                    edges[idx].ins += 1

            for i in user.inputs:
                for_args(add_edge, i.arg)

        def add_rank(a):
            if s := get_name(a):
                assert s not in rank
                rank[s] = len(rank)

        def get_rank(a):
            if s := get_name(a):
                return rank[s]
            else:
                return -1

        for i in sorted_inputs:
            for_args(add_rank, i)

        def add_candidate(idx: int):
            def get_ranks(i):
                ranks = []
                for_args(lambda x: ranks.append(get_rank(x)), i)
                return ranks

            node = nodes[idx]
            args_rank = [(a.name, get_ranks(a.arg)) for a in node.inputs]
            heapq.heappush(candidates, (node.target, args_rank, idx))

        for idx, e in edges.items():
            if e.ins == 0:
                add_candidate(idx)

        while len(candidates) > 0:
            _, _, idx = heapq.heappop(candidates)
            node = nodes[idx]
            for o in node.outputs:
                for_args(add_rank, o)
            ret.append(node)
            assert idx in edges
            for user in edges[idx].outs:
                e = edges[user]
                assert e.ins > 0
                e.ins -= 1
                if e.ins == 0:
                    add_candidate(user)
            edges[idx].outs.clear()

        return ret

    sorted_nodes = sort_nodes(graph.nodes)
    assert len(sorted_nodes) == len(graph.nodes)

    # Stage 2: Rename nodes.
    name_table: dict[str, str] = {}

    def rename_def(a):
        def _rename(arg_name, values):
            new_name = f"_{len(name_table)}"
            assert arg_name not in name_table
            name_table[arg_name] = new_name
            assert arg_name in values
            values[new_name] = values.pop(arg_name)
            return new_name

        if a is None:
            return
        if isinstance(a, TensorArgument):
            a.name = _rename(a.name, graph.tensor_values)
        elif isinstance(a, SymIntArgument):
            if a.type == "as_name":
                a.as_name = _rename(a.as_name, graph.sym_int_values)
        elif isinstance(a, SymFloatArgument):
            if a.type == "as_name":
                a.as_name = _rename(a.as_name, graph.sym_float_values)
        elif isinstance(a, SymBoolArgument):
            if a.type == "as_name":
                a.as_name = _rename(a.as_name, graph.sym_bool_values)
        else:
            raise AssertionError(f"Unknown argument type: {a}")

    def replace_use(a):
        if a is None:
            return
        if isinstance(a, TensorArgument):
            a.name = name_table.get(a.name, a.name)
        elif isinstance(a, (SymIntArgument, SymFloatArgument)):
            if a.type == "as_name":
                a.as_name = name_table.get(a.as_name, a.as_name)
        elif isinstance(a, SymBoolArgument):
            if a.type == "as_name":
                a.as_name = name_table.get(a.as_name, a.as_name)
        elif isinstance(a, OptionalTensorArgument):
            if a.type == "as_tensor":
                a.as_tensor.name = name_table.get(a.as_tensor.name, a.as_tensor.name)
        else:
            raise AssertionError(f"Unknown argument type: {a}")

    for i in sorted_inputs:
        for_args(rename_def, i)

    for n in sorted_nodes:
        for o in n.outputs:
            for_args(rename_def, o)

    for n in sorted_nodes:
        for i in n.inputs:
            for_args(replace_use, i.arg)

    for o in sorted_outputs:
        for_args(replace_use, o)

    # Stage 3: Remove unstable fields.
    for n in sorted_nodes:
        n.metadata.clear()

    # Stage 4: Aggregate values.
    sorted_tensor_values = dict(sorted(graph.tensor_values.items(), key=operator.itemgetter(0)))
    sorted_sym_int_values = dict(
        sorted(graph.sym_int_values.items(), key=operator.itemgetter(0))
    )
    sorted_sym_float_values = dict(
        sorted(graph.sym_float_values.items(), key=operator.itemgetter(0))
    )
    sorted_sym_bool_values = dict(
        sorted(graph.sym_bool_values.items(), key=operator.itemgetter(0))
    )

    # Stage 5: Recurse in subgraphs.
    counter = 0
    for node in sorted_nodes:
        for i in node.inputs:
            a = i.arg
            if a.type == "as_graph":
                a.as_graph.graph, _ = _canonicalize_graph(
                    a.as_graph.graph.inputs, a.as_graph.graph.outputs, a.as_graph.graph
                )
                a.as_graph.name = f"_g{counter}"
                counter += 1

    graph = Graph(
        inputs=sorted_inputs,
        outputs=sorted_outputs,
        nodes=sorted_nodes,
        tensor_values=sorted_tensor_values,
        sym_int_values=sorted_sym_int_values,
        sym_float_values=sorted_sym_float_values,
        sym_bool_values=sorted_sym_bool_values,
        is_single_tensor_return=graph.is_single_tensor_return,
    )
    return graph, name_table


def canonicalize(ep: ExportedProgram) -> ExportedProgram:
    """
    Normalize a serialized ExportedProgram, so that different eager program which
    shares the same semantics can get a single representation on disk.

    This function canonicalizes an ExportedProgram by:

    1. Sorting nodes in topological order.
    2. Rename nodes to have unique names.
    3. Remove unstable fields.
    4. Aggregate the above program fields.
    5. Recurse in subgraphs.

    Args:
        ep (ExportedProgram): The ExportedProgram to canonicalize.

    Returns:
        ExportedProgram: The canonicalized exported program.
    """
    ep = copy.deepcopy(ep)

    opset_version = dict(sorted(ep.opset_version.items(), key=operator.itemgetter(0)))
    range_constraints = dict(sorted(ep.range_constraints.items(), key=operator.itemgetter(0)))
    module_call_graph = sorted(ep.graph_module.module_call_graph, key=lambda x: x.fqn)
    signature = ep.graph_module.signature
    graph = ep.graph_module.graph

    assert len(graph.inputs) == len(signature.input_specs)
    assert len(graph.outputs) == len(signature.output_specs)

    def rank_input(inp) -> tuple[int, Optional[str], int]:
        idx, (_arg, spec) = inp
        assert isinstance(spec, InputSpec)
        if spec.type == "user_input":
            return 5, None, idx
        elif spec.type == "parameter":
            return 1, spec.parameter.parameter_name, idx
        elif spec.type == "buffer":
            return 2, spec.buffer.buffer_name, idx
        elif spec.type == "tensor_constant":
            return 3, spec.tensor_constant.tensor_constant_name, idx
        elif spec.type == "custom_obj":
            return 4, spec.custom_obj.custom_obj_name, idx
        elif spec.type == "token":
            return 0, None, idx
        elif spec.type == "constant_input":
            return 6, spec.constant_input.name, idx
        else:
            raise AssertionError(f"Unknown input type: {spec}")

    def rank_output(out) -> tuple[int, Optional[str], int]:
        idx, (_arg, spec) = out
        assert isinstance(spec, OutputSpec)
        if spec.type == "user_output":
            return 3, None, idx
        elif spec.type == "loss_output":
            return 3, None, idx
        elif spec.type == "buffer_mutation":
            return 1, spec.buffer_mutation.buffer_name, idx
        elif spec.type == "gradient_to_parameter":
            return 4, spec.gradient_to_parameter.parameter_name, idx
        elif spec.type == "gradient_to_user_input":
            return 5, None, idx
        elif spec.type == "user_input_mutation":
            return 2, None, idx
        elif spec.type == "token":
            return 0, None, idx
        else:
            raise AssertionError(f"Unknown output type: {spec}")

    sorted_ins = sorted(
        enumerate(zip(graph.inputs, signature.input_specs)), key=rank_input
    )

    if len(sorted_ins) > 0:
        sorted_inputs, input_specs = zip(*(i for idx, i in sorted_ins))  # type: ignore[assignment]
    else:
        sorted_inputs = ()
        input_specs = ()

    sorted_outs = sorted(
        enumerate(zip(graph.outputs, signature.output_specs)), key=rank_output
    )
    sorted_outputs, output_specs = zip(*(i for idx, i in sorted_outs))  # type: ignore[assignment]

    sorted_graph, replace_table = _canonicalize_graph(
        sorted_inputs, sorted_outputs, graph
    )

    def replace_input(inp):
        assert isinstance(spec, InputSpec)
        if spec.type == "user_input":
            arg = spec.user_input.arg
            if arg.type == "as_tensor":
                t = arg.as_tensor
                t.name = replace_table[t.name]
            elif arg.type == "as_sym_int":
                s = arg.as_sym_int
                if s.type == "as_name":
                    s.as_name = replace_table[s.as_name]
                elif s.type == "as_int":
                    pass
                else:
                    raise AssertionError(f"Unknown sym_int type: {s}")
            elif arg.type == "as_sym_float":
                f = arg.as_sym_float
                if f.type == "as_name":
                    f.as_name = replace_table[f.as_name]
                elif f.type == "as_float":
                    pass
                else:
                    raise AssertionError(f"Unknown sym_float type: {f}")
            elif arg.type in (
                "as_none",
                "as_bool",
                "as_int",
                "as_float",
                "as_string",
                "as_custom_obj",
            ):
                return
            else:
                raise AssertionError(f"Unknown input type: {arg}")
        elif spec.type == "parameter":
            t = spec.parameter.arg
            t.name = replace_table[t.name]
        elif spec.type == "buffer":
            t = spec.buffer.arg
            t.name = replace_table[t.name]
        elif spec.type == "tensor_constant":
            t = spec.tensor_constant.arg
            t.name = replace_table[t.name]
        elif spec.type == "custom_obj":
            return
        elif spec.type == "token":
            tok = spec.token.arg
            tok.name = replace_table[tok.name]
        elif spec.type == "constant_input":
            return
        else:
            raise AssertionError(f"Unknown input type: {spec}")

    def replace_output(out):
        assert isinstance(spec, OutputSpec)
        if spec.type == "user_output":
            arg = spec.user_output.arg
            if arg.type == "as_tensor":
                t = arg.as_tensor
                t.name = replace_table[t.name]
            elif arg.type == "as_sym_int":
                s = arg.as_sym_int
                if s.type == "as_name":
                    s.as_name = replace_table[s.as_name]
                elif s.type == "as_int":
                    pass
                else:
                    raise AssertionError(f"Unknown sym_int type: {s}")
            elif arg.type == "as_sym_float":
                f = arg.as_sym_float
                if f.type == "as_name":
                    f.as_name = replace_table[f.as_name]
                elif f.type == "as_float":
                    pass
                else:
                    raise AssertionError(f"Unknown sym_float type: {f}")
            elif arg.type in ("as_none", "as_bool", "as_int", "as_float", "as_string"):
                return
            else:
                raise AssertionError(f"Unknown input type: {arg}")
        elif spec.type == "loss_output":
            t = spec.loss_output.arg
            t.name = replace_table[t.name]
        elif spec.type == "buffer_mutation":
            t = spec.buffer_mutation.arg
            t.name = replace_table[t.name]
        elif spec.type == "gradient_to_parameter":
            t = spec.gradient_to_parameter.arg
            t.name = replace_table[t.name]
        elif spec.type == "gradient_to_user_input":
            g = spec.gradient_to_user_input
            g.arg.name = replace_table[g.arg.name]
            g.user_input_name = replace_table[g.user_input_name]
        elif spec.type == "user_input_mutation":
            u = spec.user_input_mutation
            u.arg.name = replace_table[u.arg.name]
            u.user_input_name = replace_table[u.user_input_name]
        elif spec.type == "token":
            tok = spec.token.arg
            tok.name = replace_table[tok.name]
        else:
            raise AssertionError(f"Unknown output type: {spec}")

    for spec in input_specs:
        replace_input(spec)

    for spec in output_specs:
        replace_output(spec)

    return ExportedProgram(
        graph_module=GraphModule(
            graph=sorted_graph,
            signature=GraphSignature(
                input_specs=list(input_specs),
                output_specs=list(output_specs),
            ),
            module_call_graph=module_call_graph,
        ),
        opset_version=opset_version,
        range_constraints=range_constraints,
        schema_version=ep.schema_version,
        verifiers=ep.verifiers,
        torch_version=ep.torch_version,
    )


class ExtensionHandler:
    """
    Base class for handling extension operators.
    """
    @classmethod
    def namespace(cls) -> str:
        raise NotImplementedError(f"{cls.__class__} namespace() must be implemented")

    @classmethod
    def to_op_name(cls, op) -> str:
        raise NotImplementedError(f"{cls.__class__} op_name() must be implemented")

    @classmethod
    def from_op_name(cls, name: str):
        raise NotImplementedError(f"{cls.__class__} op_name() must be implemented")

    @classmethod
    def op_schema(cls, op) -> torch.FunctionSchema:
        raise NotImplementedError(f"{cls.__class__} op_schema() must be implemented")


def register_extension(
    op_type: type[Any],
    extension_handler: type[ExtensionHandler],
):
    """Register custom de/serialization method for a node with non-standard type."""
    assert issubclass(extension_handler, ExtensionHandler), f"Expected ExtensionHandler, got {extension_handler}."
    assert op_type not in _serialization_registry, f"{op_type} is already registered."
    assert isinstance(op_type, type)  # Maybe a good idea to enforce this first.
    assert not (op_type.__module__.startswith("torch") or op_type.__module__.startswith("builtins"))
    assert extension_handler.namespace() not in _deserialization_registry
    _serialization_registry[op_type] = extension_handler
    _deserialization_registry[extension_handler.namespace()] = extension_handler


def _registered_extension_types():
    return tuple(
        _serialization_registry.keys()
    )


# Registry to store all custom serialization implementations.
# The registry maps a operation to its serialization function (a callable), in their own
# namespace to avoid conflicts.
# Serialization: Op type --> custom handler.
# De-serialization: Namespace --> custom handler.
_serialization_registry: dict[type[Any], type[ExtensionHandler]] = {}
_deserialization_registry: dict[str, type[ExtensionHandler]] = {}<|MERGE_RESOLUTION|>--- conflicted
+++ resolved
@@ -1185,14 +1185,9 @@
         )
 
     def serialize_module_call_graph(
-<<<<<<< HEAD
         self, module_call_graph: List[ep.ModuleCallEntry]
-    ) -> List[ModuleCallEntry]:
+    ) -> list[ModuleCallEntry]:
         log.debug("\n[serialize_module_call_graph]")
-=======
-        self, module_call_graph: list[ep.ModuleCallEntry]
-    ) -> list[ModuleCallEntry]:
->>>>>>> efa88e04
         return [
             ModuleCallEntry(
                 fqn=entry.fqn,
@@ -2484,14 +2479,9 @@
         )
 
     def deserialize_module_call_graph(
-<<<<<<< HEAD
         self, module_call_graph: List[ModuleCallEntry]
-    ) -> List[ep.ModuleCallEntry]:
+    ) -> list[ep.ModuleCallEntry]:
         log.debug("\n[deserialize_module_call_graph]")
-=======
-        self, module_call_graph: list[ModuleCallEntry]
-    ) -> list[ep.ModuleCallEntry]:
->>>>>>> efa88e04
         return [
             ep.ModuleCallEntry(
                 fqn=entry.fqn,
@@ -2516,16 +2506,10 @@
 
     def deserialize_range_constraints(
         self,
-<<<<<<< HEAD
         symbol_name_to_range: Dict[str, symbolic_shapes.ValueRanges],
         symbol_name_to_symbol: Dict[str, sympy.Symbol],
-    ) -> Dict[sympy.Symbol, ValueRanges]:
+    ) -> dict[sympy.Symbol, ValueRanges]:
         log.debug("\n[deserialize_range_constraints]")
-=======
-        symbol_name_to_range: dict[str, symbolic_shapes.ValueRanges],
-        symbol_name_to_symbol: dict[str, sympy.Symbol],
-    ) -> dict[sympy.Symbol, ValueRanges]:
->>>>>>> efa88e04
         range_constraints = {}
         for k, v in symbol_name_to_range.items():
             if symbol := symbol_name_to_symbol.get(k):
