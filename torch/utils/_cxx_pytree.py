--- conflicted
+++ resolved
@@ -15,26 +15,9 @@
 import functools
 import sys
 import types
-<<<<<<< HEAD
-from typing import (
-    Any,
-    Callable,
-    Iterable,
-    List,
-    Mapping,
-    Optional,
-    overload,
-    Tuple,
-    Type,
-    TypeVar,
-    Union,
-)
+from collections.abc import Iterable, Mapping
+from typing import Any, Callable, Optional, overload, TypeVar, Union
 from typing_extensions import deprecated, Self, TypeIs
-=======
-from collections.abc import Iterable
-from typing import Any, Callable, Optional, overload, TypeVar, Union
-from typing_extensions import deprecated, TypeIs
->>>>>>> c13e0d69
 
 import optree
 from optree import (  # noqa: F401  # direct import for type annotations
@@ -265,7 +248,7 @@
 
 
 def treespec_dict(
-    mapping: Union[Mapping[Any, TreeSpec], Iterable[Tuple[Any, TreeSpec]]] = (),
+    mapping: Union[Mapping[Any, TreeSpec], Iterable[tuple[Any, TreeSpec]]] = (),
     /,
     **kwargs: TreeSpec,
 ) -> TreeSpec:
