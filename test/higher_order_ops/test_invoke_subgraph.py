# Owner(s): ["module: higher order operators"]
# flake8: noqa: B950

import unittest

import torch
import torch._dynamo
import torch._functorch
import torch._inductor
import torch._inductor.decomposition
from functorch.compile import aot_function, nop
from torch._dynamo.testing import AotEagerAndRecordGraphs, normalize_gm
from torch._higher_order_ops.invoke_subgraph import mark_compile_region
from torch.testing._internal.common_utils import (
    run_tests,
    skipIfTorchDynamo,
    TEST_WITH_CROSSREF,
    TestCase,
)
from torch.utils.checkpoint import (
    CheckpointPolicy,
    create_selective_checkpoint_contexts,
)


def _get_custom_policy(no_recompute_list=None, must_recompute_list=None):
    def _custom_policy(ctx, func, *args, **kwargs):
        if no_recompute_list is not None and func in no_recompute_list:
            return CheckpointPolicy.MUST_SAVE
        if must_recompute_list is not None and func in must_recompute_list:
            return CheckpointPolicy.MUST_RECOMPUTE
        else:
            return CheckpointPolicy.PREFER_RECOMPUTE

    return _custom_policy


@skipIfTorchDynamo("Not a torch._dynamo test")
class TestInvokeSubgraph(TestCase):
    def test_simple(self):
        def gn(x, y):
            return torch.mul(x, y)

        def fn(x, y):
            return mark_compile_region(gn)(x, y)

        x = torch.randn(8, requires_grad=True)
        y = torch.randn(8, requires_grad=True)
        ref = gn(x, y)

        x_clone = x.clone().detach().requires_grad_(True)
        y_clone = y.clone().detach().requires_grad_(True)
        res = fn(x_clone, y_clone)

        # Run backward
        ref.sum().backward()
        res.sum().backward()

        self.assertEqual(ref, res)
        self.assertEqual(x.grad, x_clone.grad)
        self.assertEqual(y.grad, y_clone.grad)

    def test_aot_function(self):
        def gn(x, y):
            return torch.mul(x, y)

        def fn(x, y):
            return mark_compile_region(gn)(x, y)

        x = torch.randn(8, requires_grad=True)
        y = torch.randn(8, requires_grad=True)
        ref = gn(x, y)

        x_clone = x.clone().detach().requires_grad_(True)
        y_clone = y.clone().detach().requires_grad_(True)
        aot_fn = aot_function(fn, nop)
        res = aot_fn(x_clone, y_clone)

        # Run backward
        ref.sum().backward()
        res.sum().backward()

        self.assertEqual(ref, res)
        self.assertEqual(x.grad, x_clone.grad)
        self.assertEqual(y.grad, y_clone.grad)

    def test_multiple(self):
        n_layers = 2

        @mark_compile_region
        def cos(x):
            return torch.cos(x)

        @mark_compile_region
        def sin(x):
            return torch.sin(x)

        def fn(x):
            a = cos(x)
            b = sin(a)
            return cos(b)

        x = torch.randn(8, requires_grad=True)
        ref = fn(x)
        aot_fn = aot_function(fn, nop)
        res = aot_fn(x)

        self.assertEqual(ref, res)


@skipIfTorchDynamo("Not a torch._dynamo test")
class TestInvokeSubgraphCompile(TestCase):
    def count_unique_get_attr_nodes(self, gm, args, expected):
        subgraph_attr_names = set()
        for node in gm.graph.nodes:
            if node.op == "get_attr":
                subgraph_attr_names.add(node.target)
        self.assertEqual(len(subgraph_attr_names), expected)

    def test_simple(self):
        @mark_compile_region
        def gn(x, y):
            return torch.mul(x, y)

        def fn(x, y):
            return gn(x, y)

        x = torch.randn(8, requires_grad=True)
        y = torch.randn(8, requires_grad=True)
        ref = gn(x, y)

        x_clone = x.clone().detach().requires_grad_(True)
        y_clone = y.clone().detach().requires_grad_(True)
        res = torch.compile(fn, backend="inductor", fullgraph=True)(x_clone, y_clone)

        # Run backward
        ref.sum().backward()
        res.sum().backward()

        self.assertEqual(ref, res)
        self.assertEqual(x.grad, x_clone.grad)
        self.assertEqual(y.grad, y_clone.grad)

    @unittest.skip("FunctionCtx ops is not cacheable right now")
    def test_differing_strides_for_grad_outs(self):
        class CustomOp(torch.autograd.Function):
            @staticmethod
            def forward(ctx, x):
                return torch.sin(x)

            @staticmethod
            def backward(ctx, grad_out):
                a = grad_out.view(12, 5)
                return torch.cos(torch.reshape(a, (3, 4, 5)))

        @mark_compile_region
        def gn(x):
            return CustomOp.apply(x)

        def fn(x):
            a = gn(x)
            # Force stride changes so that backward view causes a failure if
            # contiguous not called.
            b = torch.permute(a, (0, 2, 1))
            return b

        x = torch.randn(3, 4, 5, requires_grad=True)
        ref = torch.permute(gn(x), (0, 2, 1))

        x_clone = x.clone().detach().requires_grad_(True)
        opt_fn = torch.compile(fn, backend="aot_eager")
        res = opt_fn(x_clone)

        # Run backward
        ref.sum().backward()
        res.sum().backward()

        self.assertEqual(ref, res)
        self.assertEqual(x.grad, x_clone.grad)

    def test_diamond(self):
        @mark_compile_region
        def gn(x):
            return torch.sin(x)

        def fn(x):
            a = gn(x)
            b = gn(x)
            return torch.sin(a) + torch.cos(b)

        x = torch.randn(8, requires_grad=True)
        ref = fn(x)

        x_clone = x.clone().detach().requires_grad_(True)
        res = torch.compile(fn, fullgraph=True)(x_clone)

        # Run backward
        ref.sum().backward()
        res.sum().backward()

        self.assertEqual(ref, res)
        self.assertEqual(x.grad, x_clone.grad)

    def test_dropout(self):
        @mark_compile_region
        def gn(x):
            return torch.nn.functional.dropout(torch.sin(x), p=0.5)

        @mark_compile_region
        def hn(x):
            return torch.sin(x)

        def fn(x):
            return gn(x) + hn(x)

        x = torch.randn(8, requires_grad=True)
        # Difficult to check the results here because we random does not match
        # between eager and Triton.
        res = torch.compile(fn, backend="inductor", fullgraph=True)(x)

    def test_symint_from_fwd_to_bwd(self):
        @mark_compile_region
        def gn(x, y):
            a = torch.sum(x, (1,), keepdim=True).view(y.shape[1], y.shape[0])
            return torch.matmul(a, y)

        def fn(x, y):
            return gn(x, y)

        opt_fn = torch.compile(fn, backend="inductor", fullgraph=True)

        x = torch.randn(64, 1, requires_grad=True)
        y = torch.randn(8, 8, requires_grad=True)
        ref = fn(x, y)
        res = opt_fn(x, y)
        self.assertEqual(ref, res)

        x = torch.randn(256, 1, requires_grad=True)
        y = torch.randn(16, 16, requires_grad=True)
        ref = fn(x, y)
        res = opt_fn(x, y)
        self.assertEqual(ref, res)
        res.sum().backward()

        x = torch.randn(16, 1, requires_grad=True)
        y = torch.randn(4, 4, requires_grad=True)
        ref = fn(x, y)
        res = opt_fn(x, y)
        self.assertEqual(ref, res)
        res.sum().backward()

<<<<<<< HEAD
    def test_sdpa(self):
        @mark_compile_region
        def gn(q, k, v):
            return torch.nn.functional.scaled_dot_product_attention(
                q, k, v, attn_mask=None, dropout_p=0.0, is_causal=True
            )

        def fn(q, k, v):
            with torch.nn.attention.sdpa_kernel(
                [torch.nn.attention.SDPBackend.FLASH_ATTENTION]
            ):
                return gn(q, k, v)

        q = torch.randn(
            1, 1, 32, 32, device="cuda", dtype=torch.bfloat16, requires_grad=True
        )
        k = torch.randn(
            1, 1, 32, 32, device="cuda", dtype=torch.bfloat16, requires_grad=True
        )
        v = torch.randn(
            1, 1, 32, 32, device="cuda", dtype=torch.bfloat16, requires_grad=True
        )

        ref = fn(q, k, v)
        opt_fn = torch.compile(fn, backend="inductor", fullgraph=True)
        res = opt_fn(q, k, v)
        res.sum().backward()
        self.assertEqual(ref, res)

        res = opt_fn(q, k, v)
        res.sum().backward()

=======
>>>>>>> 375a27cc
    def test_dedupe(self):
        @mark_compile_region
        def gn(x, y):
            return torch.mul(x, y)

        def fn(x, y):
            a = gn(x, y)
            return gn(a, y)

        x = torch.randn(8, requires_grad=True)
        y = torch.randn(8, requires_grad=True)
        ref = fn(x, y)

        x_clone = x.clone().detach().requires_grad_(True)
        y_clone = y.clone().detach().requires_grad_(True)
        backend = AotEagerAndRecordGraphs()
        res = torch.compile(fn, backend=backend, fullgraph=True)(x_clone, y_clone)

        # Run backward
        ref.sum().backward()
        res.sum().backward()

        self.assertEqual(ref, res)
        self.assertEqual(x.grad, x_clone.grad)
        self.assertEqual(y.grad, y_clone.grad)

        # Check that the Dynamo and AOT graphs have just one subgraph module
        self.assertEqual(len(backend.graphs), 1)
        self.assertEqual(len(backend.fw_graphs), 1)
        self.assertEqual(len(backend.bw_graphs), 1)
        self.count_unique_get_attr_nodes(backend.graphs[0], [], 1)
        self.count_unique_get_attr_nodes(backend.fw_graphs[0], [], 1)
        self.count_unique_get_attr_nodes(backend.bw_graphs[0], [], 1)

        if not TEST_WITH_CROSSREF:
            self.assertExpectedInline(
                normalize_gm(backend.graphs[0].print_readable(print_output=False)),
                """\
class GraphModule(torch.nn.Module):
    def forward(self, L_x_: "f32[8]", L_y_: "f32[8]"):
        l_x_ = L_x_
        l_y_ = L_y_

        invoke_subgraph_0 = self.invoke_subgraph_0
        invoke_subgraph = torch.ops.higher_order.invoke_subgraph(invoke_subgraph_0, 'invoke_subgraph_0', (l_x_, l_y_));  invoke_subgraph_0 = l_x_ = None
        a: "f32[8]" = invoke_subgraph[0];  invoke_subgraph = None

        invoke_subgraph_1 = self.invoke_subgraph_0
        invoke_subgraph_2 = torch.ops.higher_order.invoke_subgraph(invoke_subgraph_1, 'invoke_subgraph_0', (a, l_y_));  invoke_subgraph_1 = a = l_y_ = None
        getitem_1: "f32[8]" = invoke_subgraph_2[0];  invoke_subgraph_2 = None
        return (getitem_1,)

    class invoke_subgraph_0(torch.nn.Module):
        def forward(self, l_x_: "f32[8]", l_y_: "f32[8]"):
            mul: "f32[8]" = torch.mul(l_x_, l_y_);  l_x_ = l_y_ = None
            return (mul,)
""",
            )

        self.assertExpectedInline(
            normalize_gm(backend.fw_graphs[0].print_readable(print_output=False)),
            """\
class GraphModule(torch.nn.Module):
    def forward(self, primals_1: "f32[8]", primals_2: "f32[8]"):
        ___forward_invoke_subgraph_0_post_graph = self.___forward_invoke_subgraph_0_post_graph

        invoke_subgraph = torch.ops.higher_order.invoke_subgraph(___forward_invoke_subgraph_0_post_graph, '___forward_invoke_subgraph_0_post_graph', (primals_1, primals_2));  ___forward_invoke_subgraph_0_post_graph = primals_1 = None
        getitem: "f32[8]" = invoke_subgraph[1]
        getitem_1: "f32[8]" = invoke_subgraph[2]
        getitem_2: "f32[8]" = invoke_subgraph[0];  invoke_subgraph = None

        ___forward_invoke_subgraph_0_post_graph_1 = self.___forward_invoke_subgraph_0_post_graph

        invoke_subgraph_1 = torch.ops.higher_order.invoke_subgraph(___forward_invoke_subgraph_0_post_graph_1, '___forward_invoke_subgraph_0_post_graph', (getitem_2, primals_2));  ___forward_invoke_subgraph_0_post_graph_1 = getitem_2 = primals_2 = None
        getitem_3: "f32[8]" = invoke_subgraph_1[1]
        getitem_4: "f32[8]" = invoke_subgraph_1[2]
        getitem_5: "f32[8]" = invoke_subgraph_1[0];  invoke_subgraph_1 = None
        return (getitem_5, getitem, getitem_1, getitem_3, getitem_4)

    class ___forward_invoke_subgraph_0_post_graph(torch.nn.Module):
        def forward(self, primals_0: "f32[8]", primals_1: "f32[8]"):
            mul: "f32[8]" = torch.ops.aten.mul.Tensor(primals_0, primals_1)
            return (mul, primals_0, primals_1)
""",
        )

    def test_nonlocal_update(self):
        counter = 2

        @mark_compile_region
        def gn(x, y):
            nonlocal counter
            return (torch.mul(x, y) * counter,)

        def fn(x, y):
            nonlocal counter
            counter = 2
            a = gn(x, y)[0]
            counter = 3
            return gn(a, y)[0]

        x = torch.randn(8, requires_grad=True)
        y = torch.randn(8, requires_grad=True)
        ref = fn(x, y)

        x_clone = x.clone().detach().requires_grad_(True)
        y_clone = y.clone().detach().requires_grad_(True)
        res = torch.compile(fn, backend="inductor", fullgraph=True)(x_clone, y_clone)

        # Run backward
        ref.sum().backward()
        res.sum().backward()

        self.assertEqual(ref, res)
        self.assertEqual(x.grad, x_clone.grad)
        self.assertEqual(y.grad, y_clone.grad)

        torch._dynamo.reset()
        backend = AotEagerAndRecordGraphs()
        torch.compile(fn, backend=backend, fullgraph=True)(x_clone, y_clone)

        if not TEST_WITH_CROSSREF:
            self.assertExpectedInline(
                normalize_gm(backend.graphs[0].print_readable(print_output=False)),
                """\
class GraphModule(torch.nn.Module):
    def forward(self, L_x_: "f32[8]", L_y_: "f32[8]"):
        l_x_ = L_x_
        l_y_ = L_y_

        invoke_subgraph_0 = self.invoke_subgraph_0
        invoke_subgraph = torch.ops.higher_order.invoke_subgraph(invoke_subgraph_0, 'invoke_subgraph_0', (l_x_, l_y_));  invoke_subgraph_0 = l_x_ = None
        a: "f32[8]" = invoke_subgraph[0];  invoke_subgraph = None

        invoke_subgraph_1 = self.invoke_subgraph_1
        invoke_subgraph_2 = torch.ops.higher_order.invoke_subgraph(invoke_subgraph_1, 'invoke_subgraph_1', (a, l_y_));  invoke_subgraph_1 = a = l_y_ = None
        getitem_1: "f32[8]" = invoke_subgraph_2[0];  invoke_subgraph_2 = None
        return (getitem_1,)

    class invoke_subgraph_0(torch.nn.Module):
        def forward(self, l_x_: "f32[8]", l_y_: "f32[8]"):
            mul: "f32[8]" = torch.mul(l_x_, l_y_);  l_x_ = l_y_ = None
            child: "f32[8]" = mul * 2;  mul = None
            return (child,)

    class invoke_subgraph_1(torch.nn.Module):
        def forward(self, a: "f32[8]", l_y_: "f32[8]"):
            mul: "f32[8]" = torch.mul(a, l_y_);  a = l_y_ = None
            child: "f32[8]" = mul * 3;  mul = None
            return (child,)
""",
            )

    def test_normalize_gm(self):
        @mark_compile_region
        def gn(x, y):
            # Different graph give different names to intermediate nodes
            for _ in range(5):
                x = x * y
            return x

        def fn(x, y):
            for _ in range(5):
                x = gn(x, y)
            return x

        backend = AotEagerAndRecordGraphs()
        opt_fn = torch.compile(fn, backend=backend, fullgraph=True)

        x = torch.randn(8, requires_grad=True)
        y = torch.randn(8, requires_grad=True)

        opt_fn(x, y)

        if not TEST_WITH_CROSSREF:
            self.assertExpectedInline(
                normalize_gm(backend.graphs[0].print_readable(print_output=False)),
                """\
class GraphModule(torch.nn.Module):
    def forward(self, L_x_: "f32[8]", L_y_: "f32[8]"):
        l_x_ = L_x_
        l_y_ = L_y_

        invoke_subgraph_0 = self.invoke_subgraph_0
        invoke_subgraph = torch.ops.higher_order.invoke_subgraph(invoke_subgraph_0, 'invoke_subgraph_0', (l_x_, l_y_));  invoke_subgraph_0 = l_x_ = None
        x: "f32[8]" = invoke_subgraph[0];  invoke_subgraph = None
        invoke_subgraph_1 = self.invoke_subgraph_0
        invoke_subgraph_2 = torch.ops.higher_order.invoke_subgraph(invoke_subgraph_1, 'invoke_subgraph_0', (x, l_y_));  invoke_subgraph_1 = x = None
        x_1: "f32[8]" = invoke_subgraph_2[0];  invoke_subgraph_2 = None
        invoke_subgraph_3 = self.invoke_subgraph_0
        invoke_subgraph_4 = torch.ops.higher_order.invoke_subgraph(invoke_subgraph_3, 'invoke_subgraph_0', (x_1, l_y_));  invoke_subgraph_3 = x_1 = None
        x_2: "f32[8]" = invoke_subgraph_4[0];  invoke_subgraph_4 = None
        invoke_subgraph_5 = self.invoke_subgraph_0
        invoke_subgraph_6 = torch.ops.higher_order.invoke_subgraph(invoke_subgraph_5, 'invoke_subgraph_0', (x_2, l_y_));  invoke_subgraph_5 = x_2 = None
        x_3: "f32[8]" = invoke_subgraph_6[0];  invoke_subgraph_6 = None
        invoke_subgraph_7 = self.invoke_subgraph_0
        invoke_subgraph_8 = torch.ops.higher_order.invoke_subgraph(invoke_subgraph_7, 'invoke_subgraph_0', (x_3, l_y_));  invoke_subgraph_7 = x_3 = l_y_ = None
        x_4: "f32[8]" = invoke_subgraph_8[0];  invoke_subgraph_8 = None
        return (x_4,)

    class invoke_subgraph_0(torch.nn.Module):
        def forward(self, l_x_: "f32[8]", l_y_: "f32[8]"):
            x: "f32[8]" = l_x_ * l_y_;  l_x_ = None
            x_1: "f32[8]" = x * l_y_;  x = None
            x_2: "f32[8]" = x_1 * l_y_;  x_1 = None
            x_3: "f32[8]" = x_2 * l_y_;  x_2 = None
            x_4: "f32[8]" = x_3 * l_y_;  x_3 = l_y_ = None
            return (x_4,)
""",
            )

    def test_input_mutation(self):
        @mark_compile_region
        def gn(x, y):
            x.add_(1)
            return torch.mul(x, y)

        def fn(x, y):
            return gn(x, y)

        x = torch.randn(8, requires_grad=False)
        y = torch.randn(8, requires_grad=False)

        opt_fn = torch.compile(fn, backend="inductor", fullgraph=True)
        with self.assertRaisesRegex(
            torch._dynamo.exc.Unsupported, "NYI: invoke_subgraph with aliasing"
        ):
            opt_fn(x, y)

    def test_simple_module(self):
        mod = torch.nn.Linear(8, 8)

        @mark_compile_region
        def gn(x):
            return mod(x)

        def fn(x):
            return gn(x)

        opt_fn = torch.compile(fn, backend="inductor", fullgraph=True)
        # requires_grad is False deliberately to force None the joint_graph
        # outputs
        x = torch.randn(8, 8, requires_grad=False)

        ref = mod(x)
        res = opt_fn(x)
        self.assertEqual(ref, res)

        ref.sum().backward()
        res.sum().backward()

    def test_fail_with_direct_invoke_subgraph(self):
        from torch._higher_order_ops import invoke_subgraph

        def gn(x):
            return torch.sin(x)

        def fn(x):
            return invoke_subgraph(gn, None, (x,))

        opt_fn = torch.compile(fn, backend="eager", fullgraph=True)
        x = torch.randn(8, 8, requires_grad=True)

        with self.assertRaisesRegex(
            torch._dynamo.exc.Unsupported, "Directly using invoke_subgraph is not"
        ):
            opt_fn(x)

    def test_input_aliasing(self):
        @mark_compile_region
        def gn(x, y):
            return (x, torch.mul(x, y))

        def fn(x, y):
            outs = gn(x, y)
            return outs[0] * outs[1]

        x = torch.randn(8, requires_grad=False)
        y = torch.randn(8, requires_grad=False)

        opt_fn = torch.compile(fn, backend="inductor", fullgraph=True)
        with self.assertRaisesRegex(
            torch._dynamo.exc.Unsupported, "NYI: invoke_subgraph with aliasing"
        ):
            opt_fn(x, y)

    def test_kwargs_only(self):
        @mark_compile_region
        def gn(x, *, y):
            return x * y

        x = torch.randn(8, requires_grad=False)
        y = torch.randn(8, requires_grad=False)

        def fn(x, y):
            return gn(x, y=y)

        ref = fn(x, y)
        opt_fn = torch.compile(fn, backend="inductor", fullgraph=True)
        res = opt_fn(x, y)
        self.assertEqual(ref, res)

    def test_module_method(self):
        class Mod(torch.nn.Module):
            def __init__(self):
                super().__init__()
                self.linear = torch.nn.Linear(8, 8)

            @mark_compile_region
            def helper(self, x):
                return self.linear(x)

            def forward(self, x):
                return x + self.helper(x) * self.helper(x) + x

        mod = Mod()
        backend = AotEagerAndRecordGraphs()
        opt_mod = torch.compile(mod, backend=backend, fullgraph=True)

        x = torch.randn(8, 8, requires_grad=True)

        ref = mod(x)
        res = opt_mod(x)
        self.assertEqual(ref, res)

        if not TEST_WITH_CROSSREF:
            self.assertExpectedInline(
                normalize_gm(backend.graphs[0].print_readable(print_output=False)),
                """\
class GraphModule(torch.nn.Module):
    def forward(self, L_x_: "f32[8, 8]", L_self_modules_linear_parameters_weight_: "f32[8, 8]", L_self_modules_linear_parameters_bias_: "f32[8]"):
        l_x_ = L_x_
        l_self_modules_linear_parameters_weight_ = L_self_modules_linear_parameters_weight_
        l_self_modules_linear_parameters_bias_ = L_self_modules_linear_parameters_bias_

        invoke_subgraph_0 = self.invoke_subgraph_0
        invoke_subgraph = torch.ops.higher_order.invoke_subgraph(invoke_subgraph_0, 'invoke_subgraph_0', (l_x_, l_self_modules_linear_parameters_weight_, l_self_modules_linear_parameters_bias_));  invoke_subgraph_0 = None
        getitem: "f32[8, 8]" = invoke_subgraph[0];  invoke_subgraph = None
        invoke_subgraph_1 = self.invoke_subgraph_0
        invoke_subgraph_2 = torch.ops.higher_order.invoke_subgraph(invoke_subgraph_1, 'invoke_subgraph_0', (l_x_, l_self_modules_linear_parameters_weight_, l_self_modules_linear_parameters_bias_));  invoke_subgraph_1 = l_self_modules_linear_parameters_weight_ = l_self_modules_linear_parameters_bias_ = None
        getitem_1: "f32[8, 8]" = invoke_subgraph_2[0];  invoke_subgraph_2 = None

        mul: "f32[8, 8]" = getitem * getitem_1;  getitem = getitem_1 = None
        add: "f32[8, 8]" = l_x_ + mul;  mul = None
        add_1: "f32[8, 8]" = add + l_x_;  add = l_x_ = None
        return (add_1,)

    class invoke_subgraph_0(torch.nn.Module):
        def forward(self, l_x_: "f32[8, 8]", l_self_modules_linear_parameters_weight_: "f32[8, 8]", l_self_modules_linear_parameters_bias_: "f32[8]"):
            linear: "f32[8, 8]" = torch._C._nn.linear(l_x_, l_self_modules_linear_parameters_weight_, l_self_modules_linear_parameters_bias_);  l_x_ = l_self_modules_linear_parameters_weight_ = l_self_modules_linear_parameters_bias_ = None
            return (linear,)
""",
            )

    def test_module(self):
        class SubMod(torch.nn.Module):
            def __init__(self):
                super().__init__()

            def forward(self, x):
                return torch.sin(x)

        class Mod(torch.nn.Module):
            def __init__(self):
                super().__init__()
                self.submod = mark_compile_region(SubMod())

            def forward(self, x):
                return x + self.submod(x) * self.submod(x) + x

        mod = Mod()
        backend = AotEagerAndRecordGraphs()
        opt_mod = torch.compile(mod, backend=backend, fullgraph=True)

        x = torch.randn(8, 8, requires_grad=True)

        ref = mod(x)
        res = opt_mod(x)
        self.assertEqual(ref, res)

        if not TEST_WITH_CROSSREF:
            self.assertExpectedInline(
                normalize_gm(backend.graphs[0].print_readable(print_output=False)),
                """\
class GraphModule(torch.nn.Module):
    def forward(self, L_x_: "f32[8, 8]"):
        l_x_ = L_x_

        invoke_subgraph_0 = self.invoke_subgraph_0
        invoke_subgraph = torch.ops.higher_order.invoke_subgraph(invoke_subgraph_0, 'invoke_subgraph_0', (l_x_,));  invoke_subgraph_0 = None
        getitem: "f32[8, 8]" = invoke_subgraph[0];  invoke_subgraph = None
        invoke_subgraph_1 = self.invoke_subgraph_0
        invoke_subgraph_2 = torch.ops.higher_order.invoke_subgraph(invoke_subgraph_1, 'invoke_subgraph_0', (l_x_,));  invoke_subgraph_1 = None
        getitem_1: "f32[8, 8]" = invoke_subgraph_2[0];  invoke_subgraph_2 = None

        mul: "f32[8, 8]" = getitem * getitem_1;  getitem = getitem_1 = None
        add: "f32[8, 8]" = l_x_ + mul;  mul = None
        add_1: "f32[8, 8]" = add + l_x_;  add = l_x_ = None
        return (add_1,)

    class invoke_subgraph_0(torch.nn.Module):
        def forward(self, l_x_: "f32[8, 8]"):
            sin: "f32[8, 8]" = torch.sin(l_x_);  l_x_ = None
            return (sin,)
""",
            )

    def test_dynamic(self):
        @mark_compile_region
        def gn(x):
            return torch.sin(x)

        def fn(x):
            return gn(x)

        x = torch.randn(8, 8, requires_grad=True)
        torch._dynamo.mark_dynamic(x, 0)
        ref = fn(x)
        opt_fn = torch.compile(fn, backend="inductor", fullgraph=True)
        res = opt_fn(x)

    def test_ac(self):
        def fn1(x):
            return torch.cos(x)

        @mark_compile_region
        def fn1_checkpoint(x):
            return torch.utils.checkpoint.checkpoint(fn1, x, use_reentrant=False)

        def fn2(x):
            return torch.sin(x)

        @mark_compile_region
        def fn2_checkpoint(x):
            return torch.utils.checkpoint.checkpoint(fn2, x, use_reentrant=False)

        def fn(x):
            return (
                fn1_checkpoint(x)
                # repeat the same fn1_checkpoint to see that we dedupe
                + fn1_checkpoint(x)
                # Check that a new fn2_checkpoint goes through a different HOP
                + fn2_checkpoint(x)
            )

        x = torch.randn(8, requires_grad=True)
        ref = fn(x)

        x_clone = x.clone().detach().requires_grad_(True)
        backend = AotEagerAndRecordGraphs()
        res = torch.compile(fn, backend=backend, fullgraph=True)(x_clone)

        # Run backward
        ref.sum().backward()
        res.sum().backward()

        self.assertEqual(ref, res)
        self.assertEqual(x.grad, x_clone.grad)

        # Check that the Dynamo and AOT graphs have just one subgraph module
        self.assertEqual(len(backend.graphs), 1)
        self.assertEqual(len(backend.fw_graphs), 1)
        self.assertEqual(len(backend.bw_graphs), 1)
        self.count_unique_get_attr_nodes(backend.graphs[0], [], 2)
        self.count_unique_get_attr_nodes(backend.fw_graphs[0], [], 2)
        self.count_unique_get_attr_nodes(backend.bw_graphs[0], [], 2)

        res = torch.compile(fn, backend="inductor", fullgraph=True)(x_clone)
        self.assertEqual(ref, res)

    def test_selective_ac(self):
        def context_fn_must_recompute_mm():
            must_recompute_list = [
                torch.ops.aten.mm.default,
            ]
            return create_selective_checkpoint_contexts(
                _get_custom_policy(
                    must_recompute_list=must_recompute_list,
                ),
            )

        def gn(x):
            return torch.sigmoid(torch.matmul(x, x))

        @mark_compile_region
        def checkpoint(x):
            return torch.utils.checkpoint.checkpoint(
                gn,
                x,
                use_reentrant=False,
                context_fn=context_fn_must_recompute_mm,
            )

        def fn(x):
            return checkpoint(x)

        x = torch.randn(8, requires_grad=True)
        ref = fn(x)

        x_clone = x.clone().detach().requires_grad_(True)
        backend = AotEagerAndRecordGraphs()
        res = torch.compile(fn, backend=backend, fullgraph=True)(x_clone)
        self.assertEqual(ref, res)


if __name__ == "__main__":
    run_tests()<|MERGE_RESOLUTION|>--- conflicted
+++ resolved
@@ -249,41 +249,6 @@
         self.assertEqual(ref, res)
         res.sum().backward()
 
-<<<<<<< HEAD
-    def test_sdpa(self):
-        @mark_compile_region
-        def gn(q, k, v):
-            return torch.nn.functional.scaled_dot_product_attention(
-                q, k, v, attn_mask=None, dropout_p=0.0, is_causal=True
-            )
-
-        def fn(q, k, v):
-            with torch.nn.attention.sdpa_kernel(
-                [torch.nn.attention.SDPBackend.FLASH_ATTENTION]
-            ):
-                return gn(q, k, v)
-
-        q = torch.randn(
-            1, 1, 32, 32, device="cuda", dtype=torch.bfloat16, requires_grad=True
-        )
-        k = torch.randn(
-            1, 1, 32, 32, device="cuda", dtype=torch.bfloat16, requires_grad=True
-        )
-        v = torch.randn(
-            1, 1, 32, 32, device="cuda", dtype=torch.bfloat16, requires_grad=True
-        )
-
-        ref = fn(q, k, v)
-        opt_fn = torch.compile(fn, backend="inductor", fullgraph=True)
-        res = opt_fn(q, k, v)
-        res.sum().backward()
-        self.assertEqual(ref, res)
-
-        res = opt_fn(q, k, v)
-        res.sum().backward()
-
-=======
->>>>>>> 375a27cc
     def test_dedupe(self):
         @mark_compile_region
         def gn(x, y):
