--- conflicted
+++ resolved
@@ -18,14 +18,9 @@
 #include <ATen/native/ReduceOps.h>
 #include <ATen/native/ReduceOpsUtils.h>
 #include <ATen/native/Resize.h>
-<<<<<<< HEAD
 #include <ATen/native/onednn/Matmul.h>
 #include <ATen/native/onednn/Utils.h>
-=======
-#include <ATen/native/mkldnn/Matmul.h>
-#include <ATen/native/mkldnn/Utils.h>
 #include <ATen/cpu/Utils.h>
->>>>>>> ed388394
 #include <c10/core/GradMode.h>
 #include <c10/util/accumulate.h>
 #include <c10/util/irange.h>
@@ -3549,11 +3544,7 @@
   }
 
   bool dispatched = false;
-<<<<<<< HEAD
-  if (at::globalContext().userEnabledOnednn()) {
-=======
-  if (at::globalContext().userEnabledMkldnn() && at::cpu::is_avx512_vnni_supported()) {
->>>>>>> ed388394
+  if (at::globalContext().userEnabledOnednn() && at::cpu::is_avx512_vnni_supported()) {
     try {
       onednn_matmul_i8i8i32(self, mat2, result);
       dispatched = true;
