"""
Contains utility functions for working with nested python data structures.

A *pytree* is Python nested data structure. It is a tree in the sense that
nodes are Python collections (e.g., list, tuple, dict) and the leaves are
Python values. Furthermore, a pytree should not contain reference cycles.

pytrees are useful for working with nested collections of Tensors. For example,
one can use `tree_map` to map a function over all Tensors inside some nested
collection of Tensors and `tree_leaves` to get a flat list of all Tensors
inside some nested collection. pytrees are helpful for implementing nested
collection support for PyTorch APIs.

This pytree implementation is not very performant due to Python overhead
To improve the performance we can move parts of the implementation to C++.
"""

import dataclasses
import functools
import importlib
import importlib.metadata
import json
import sys
import threading
import types
import warnings
from collections import defaultdict, deque, namedtuple, OrderedDict
from enum import Enum
from typing import (
    Any,
    Callable,
    cast,
    DefaultDict,
    Deque,
    Dict,
    FrozenSet,
    Generic,
    Hashable,
    Iterable,
    List,
    Mapping,
    NamedTuple,
    Optional,
    OrderedDict as GenericOrderedDict,
    overload,
    Protocol,
    Sequence,
    Tuple,
    Type,
    TypeVar,
    Union,
)
from typing_extensions import deprecated, Self


__all__ = [
    "PyTree",
    "Context",
    "FlattenFunc",
    "UnflattenFunc",
    "DumpableContext",
    "ToDumpableContextFn",
    "FromDumpableContextFn",
    "TreeSpec",
    "LeafSpec",
    "keystr",
    "key_get",
    "register_pytree_node",
    "tree_flatten",
    "tree_flatten_with_path",
    "tree_unflatten",
    "tree_iter",
    "tree_leaves",
    "tree_leaves_with_path",
    "tree_structure",
    "tree_map",
    "tree_map_with_path",
    "tree_map_",
    "tree_map_only",
    "tree_map_only_",
    "tree_all",
    "tree_any",
    "tree_all_only",
    "tree_any_only",
    "treespec_dumps",
    "treespec_loads",
    "treespec_pprint",
]


T = TypeVar("T")
S = TypeVar("S")
U = TypeVar("U")
R = TypeVar("R")


DEFAULT_TREESPEC_SERIALIZATION_PROTOCOL = 1
NO_SERIALIZED_TYPE_NAME_FOUND = "NO_SERIALIZED_TYPE_NAME_FOUND"


class KeyEntry(Protocol):
    def __hash__(self) -> int:
        ...

    def __eq__(self, other: object) -> bool:
        ...

    def __str__(self) -> str:
        ...

    def get(self, parent: Any) -> Any:
        ...


class EnumEncoder(json.JSONEncoder):
    def default(self, obj: object) -> str:
        if isinstance(obj, Enum):
            return obj.value  # type: ignore[no-any-return]
        return super().default(obj)  # type: ignore[no-any-return]


Context = Any
PyTree = Any
FlattenFunc = Callable[[PyTree], Tuple[List[Any], Context]]
UnflattenFunc = Callable[[Iterable[Any], Context], PyTree]
DumpableContext = Any  # Any json dumpable text
ToDumpableContextFn = Callable[[Context], DumpableContext]
FromDumpableContextFn = Callable[[DumpableContext], Context]
ToStrFunc = Callable[["TreeSpec", List[str]], str]
MaybeFromStrFunc = Callable[[str], Optional[Tuple[Any, Context, str]]]
KeyPath = Tuple[KeyEntry, ...]
FlattenWithKeysFunc = Callable[[PyTree], Tuple[List[Tuple[KeyEntry, Any]], Any]]


# A NodeDef holds two callables:
# - flatten_fn should take the collection and return a flat list of values.
#   It can also return some context that is used in reconstructing the
#   collection.
# - unflatten_fn should take a flat list of values and some context
#   (returned by flatten_fn). It returns the collection by reconstructing
#   it from the list and the context.
# - flatten_with_keys_fn, which is a callable that takes a
#   pytree and returns a list of (keypath, value) pairs and a context.
class NodeDef(NamedTuple):
    type: Type[Any]
    flatten_fn: FlattenFunc
    unflatten_fn: UnflattenFunc
    flatten_with_keys_fn: Optional[FlattenWithKeysFunc]


_NODE_REGISTRY_LOCK = threading.Lock()
SUPPORTED_NODES: Dict[Type[Any], NodeDef] = {}


# _SerializeNodeDef holds the following:
# - typ: the type of the node (e.g., "Dict", "List", etc)
# - serialized_type_name: the fully qualified name of the type, e.g. "collections.OrderedDict"
# - to_dumpable_context takes a TreeSpec, and returns a serialized string format of the
#   context, and the version number
# - from_dumpable_context takes in a string representation of the context, and the
#   version, and returns the deserialized context
class _SerializeNodeDef(NamedTuple):
    typ: Type[Any]
    serialized_type_name: str
    to_dumpable_context: Optional[ToDumpableContextFn]
    from_dumpable_context: Optional[FromDumpableContextFn]


SUPPORTED_SERIALIZED_TYPES: Dict[Type[Any], _SerializeNodeDef] = {}
SERIALIZED_TYPE_TO_PYTHON_TYPE: Dict[str, Type[Any]] = {}

# NB: we try really hard to not import _cxx_pytree (which depends on optree)
# as much as possible. This is for isolation: a user who is not using C++ pytree
# shouldn't pay for it, and it helps makes things like cpython upgrades easier.
try:
    _optree_version = importlib.metadata.version("optree")
except importlib.metadata.PackageNotFoundError:
    _cxx_pytree_dynamo_traceable = _cxx_pytree_exists = False
else:
    _cxx_pytree_exists = True
    from torch._vendor.packaging.version import Version

    _cxx_pytree_dynamo_traceable = Version(_optree_version) >= Version("0.13.0")
    if not _cxx_pytree_dynamo_traceable:
        warnings.warn(
            "optree is installed but the version is too old to support PyTorch Dynamo in C++ pytree. "
            "C++ pytree support is disabled. "
            "Please consider upgrading optree using `python3 -m pip install --upgrade 'optree>=0.13.0'`.",
            FutureWarning,
        )

    del Version

_cxx_pytree_imported = False
_cxx_pytree_pending_imports: List[Any] = []


def register_pytree_node(
    cls: Type[Any],
    flatten_fn: FlattenFunc,
    unflatten_fn: UnflattenFunc,
    *,
    serialized_type_name: Optional[str] = None,
    to_dumpable_context: Optional[ToDumpableContextFn] = None,
    from_dumpable_context: Optional[FromDumpableContextFn] = None,
    flatten_with_keys_fn: Optional[FlattenWithKeysFunc] = None,
) -> None:
    """Register a container-like type as pytree node.

    Args:
        cls: the type to register
        flatten_fn: A callable that takes a pytree and returns a flattened
            representation of the pytree and additional context to represent the
            flattened pytree.
        unflatten_fn: A callable that takes a flattened version of the pytree,
            additional context, and returns an unflattened pytree.
        serialized_type_name: A keyword argument used to specify the fully qualified
            name used when serializing the tree spec.
        to_dumpable_context: An optional keyword argument to custom specify how
            to convert the context of the pytree to a custom json dumpable
            representation. This is used for json serialization, which is being
            used in torch.export right now.
        from_dumpable_context: An optional keyword argument to custom specify how
            to convert the custom json dumpable representation of the context
            back to the original context. This is used for json deserialization,
            which is being used in torch.export right now.
        flatten_with_keys_fn: An optional keyword argument to specify how to
            access each pytree leaf's keypath when flattening and tree-mapping.
            Like ``flatten_fn``, but in place of a List[leaf], it should return
            a List[(keypath, leaf)].
    """
    with _NODE_REGISTRY_LOCK:
        if cls in SUPPORTED_NODES:
            raise ValueError(f"{cls} is already registered as pytree node.")

    _private_register_pytree_node(
        cls,
        flatten_fn,
        unflatten_fn,
        serialized_type_name=serialized_type_name,
        to_dumpable_context=to_dumpable_context,
        from_dumpable_context=from_dumpable_context,
        flatten_with_keys_fn=flatten_with_keys_fn,
    )

    if not _cxx_pytree_exists:
        return

    if _cxx_pytree_imported:
        from . import _cxx_pytree as cxx

        cxx._private_register_pytree_node(
            cls,
            flatten_fn,
            unflatten_fn,
            serialized_type_name=serialized_type_name,
            to_dumpable_context=to_dumpable_context,
            from_dumpable_context=from_dumpable_context,
        )
    else:
        args = (cls, flatten_fn, unflatten_fn)
        kwargs = {
            "serialized_type_name": serialized_type_name,
            "to_dumpable_context": to_dumpable_context,
            "from_dumpable_context": from_dumpable_context,
        }
        _cxx_pytree_pending_imports.append((args, kwargs))


def _register_namedtuple(
    cls: Type[Any],
    *,
    serialized_type_name: str,
) -> None:
    """
    Registers a namedtuple as a valid pytree node. By default namedtuples are
    valid pytree nodes, but they are not serializable. This API provides the
    argument `serialized_type_name` which allows these namedtuples to be
    serialized.

    Args:
        cls: the dataclass type to register
        serialized_type_name: The serialized name for the dataclass. This is
        required if you want to serialize the pytree TreeSpec containing this
        namedtuple.
    """
    _private_register_pytree_node(
        cls,
        _namedtuple_flatten,
        _namedtuple_unflatten,
        serialized_type_name=serialized_type_name,
        to_dumpable_context=_namedtuple_serialize,
        from_dumpable_context=_namedtuple_deserialize,
        flatten_with_keys_fn=_namedtuple_flatten_with_keys,
    )


@deprecated(
    "`torch.utils._pytree._register_pytree_node` is deprecated. "
    "Please use `torch.utils._pytree.register_pytree_node` instead.",
    category=FutureWarning,
)
def _register_pytree_node(
    cls: Type[Any],
    flatten_fn: FlattenFunc,
    unflatten_fn: UnflattenFunc,
    to_str_fn: Optional[ToStrFunc] = None,  # deprecated
    maybe_from_str_fn: Optional[MaybeFromStrFunc] = None,  # deprecated
    *,
    serialized_type_name: Optional[str] = None,
    to_dumpable_context: Optional[ToDumpableContextFn] = None,
    from_dumpable_context: Optional[FromDumpableContextFn] = None,
    flatten_with_keys_fn: Optional[FlattenWithKeysFunc] = None,
) -> None:
    """Register a container-like type as pytree node for the Python pytree only.

    Args:
        cls: the type to register
        flatten_fn: A callable that takes a pytree and returns a flattened
            representation of the pytree and additional context to represent the
            flattened pytree.
        unflatten_fn: A callable that takes a flattened version of the pytree,
            additional context, and returns an unflattened pytree.
        serialized_type_name: A keyword argument used to specify the fully qualified
            name used when serializing the tree spec.
        to_dumpable_context: An optional keyword argument to custom specify how
            to convert the context of the pytree to a custom json dumpable
            representation. This is used for json serialization, which is being
            used in torch.export right now.
        from_dumpable_context: An optional keyword argument to custom specify how
            to convert the custom json dumpable representation of the context
            back to the original context. This is used for json deserialization,
            which is being used in torch.export right now.
        flatten_with_keys_fn: An optional keyword argument to specify how to
            access each pytree leaf's keypath when flattening and tree-mapping.
            Like ``flatten_fn``, but in place of a List[leaf], it should return
            a List[(keypath, leaf)].
    """
    if to_str_fn is not None or maybe_from_str_fn is not None:
        warnings.warn(
            "`to_str_fn` and `maybe_from_str_fn` is deprecated. "
            "Please use `to_dumpable_context` and `from_dumpable_context` instead.",
            FutureWarning,
            stacklevel=2,
        )

    _private_register_pytree_node(
        cls,
        flatten_fn,
        unflatten_fn,
        serialized_type_name=serialized_type_name,
        to_dumpable_context=to_dumpable_context,
        from_dumpable_context=from_dumpable_context,
        flatten_with_keys_fn=flatten_with_keys_fn,
    )


def _private_register_pytree_node(
    cls: Type[Any],
    flatten_fn: FlattenFunc,
    unflatten_fn: UnflattenFunc,
    *,
    serialized_type_name: Optional[str] = None,
    to_dumpable_context: Optional[ToDumpableContextFn] = None,
    from_dumpable_context: Optional[FromDumpableContextFn] = None,
    flatten_with_keys_fn: Optional[FlattenWithKeysFunc] = None,
) -> None:
    """This is an internal function that is used to register a pytree node type
    for the Python pytree only. End-users should use :func:`register_pytree_node`
    instead.
    """
    with _NODE_REGISTRY_LOCK:
        if cls in SUPPORTED_NODES:
            # TODO: change this warning to an error after OSS/internal stabilize
            warnings.warn(
                f"{cls} is already registered as pytree node. "
                "Overwriting the previous registration.",
            )

        node_def = NodeDef(cls, flatten_fn, unflatten_fn, flatten_with_keys_fn)
        SUPPORTED_NODES[cls] = node_def

        if (to_dumpable_context is None) ^ (from_dumpable_context is None):
            raise ValueError(
                f"Both to_dumpable_context and from_dumpable_context for {cls} must "
                "be None or registered."
            )

        if serialized_type_name is None:
            serialized_type_name = NO_SERIALIZED_TYPE_NAME_FOUND

        serialize_node_def = _SerializeNodeDef(
            cls,
            serialized_type_name,
            to_dumpable_context,
            from_dumpable_context,
        )
        SUPPORTED_SERIALIZED_TYPES[cls] = serialize_node_def
        SERIALIZED_TYPE_TO_PYTHON_TYPE[serialized_type_name] = cls


@dataclasses.dataclass(frozen=True)
class SequenceKey(Generic[T]):
    idx: int

    def __str__(self) -> str:
        return f"[{self.idx!r}]"

    def get(self, sequence: Sequence[T]) -> T:
        return sequence[self.idx]


K = TypeVar("K", bound=Hashable)


@dataclasses.dataclass(frozen=True)
class MappingKey(Generic[K, T]):
    key: K

    def __str__(self) -> str:
        return f"[{self.key!r}]"

    def get(self, mapping: Mapping[K, T]) -> T:
        return mapping[self.key]


@dataclasses.dataclass(frozen=True)
class GetAttrKey:
    name: str

    def __str__(self) -> str:
        return f".{self.name}"

    def get(self, obj: Any) -> Any:
        return getattr(obj, self.name)


def _tuple_flatten(d: Tuple[Any, ...]) -> Tuple[List[Any], Context]:
    return list(d), None


def _tuple_flatten_with_keys(
    d: Tuple[Any, ...]
) -> Tuple[List[Tuple[KeyEntry, Any]], Context]:
    values, context = _tuple_flatten(d)
    return [(SequenceKey(i), v) for i, v in enumerate(values)], context


def _tuple_unflatten(values: Iterable[Any], context: Context) -> Tuple[Any, ...]:
    return tuple(values)


def _list_flatten(d: List[Any]) -> Tuple[List[Any], Context]:
    return d, None


def _list_flatten_with_keys(d: List[Any]) -> Tuple[List[Tuple[KeyEntry, Any]], Context]:
    values, context = _list_flatten(d)
    return [(SequenceKey(i), v) for i, v in enumerate(values)], context


def _list_unflatten(values: Iterable[Any], context: Context) -> List[Any]:
    return list(values)


def _dict_flatten(d: Dict[Any, Any]) -> Tuple[List[Any], Context]:
    return list(d.values()), list(d.keys())


def _dict_flatten_with_keys(
    d: Dict[Any, Any]
) -> Tuple[List[Tuple[KeyEntry, Any]], Context]:
    values, context = _dict_flatten(d)
    return [(MappingKey(k), v) for k, v in zip(context, values)], context


def _dict_unflatten(values: Iterable[Any], context: Context) -> Dict[Any, Any]:
    return dict(zip(context, values))


def _namedtuple_flatten(d: NamedTuple) -> Tuple[List[Any], Context]:
    return list(d), type(d)


def _namedtuple_flatten_with_keys(
    d: NamedTuple,
) -> Tuple[List[Tuple[KeyEntry, Any]], Context]:
    values, context = _namedtuple_flatten(d)
    return (
        [(GetAttrKey(field), v) for field, v in zip(context._fields, values)],
        context,
    )


def _namedtuple_unflatten(values: Iterable[Any], context: Context) -> NamedTuple:
    return cast(NamedTuple, context(*values))


def _namedtuple_serialize(context: Context) -> DumpableContext:
    if context not in SUPPORTED_SERIALIZED_TYPES:
        raise NotImplementedError(
            f"Can't serialize TreeSpec of namedtuple class {context} because we "
            "didn't register a serializated_type_name. Please register using "
            "`_register_namedtuple`."
        )

    serialize_node_def = SUPPORTED_SERIALIZED_TYPES[context]
    serialized_type_name = serialize_node_def.serialized_type_name

    if serialized_type_name == NO_SERIALIZED_TYPE_NAME_FOUND:
        raise NotImplementedError(
            f"Can't serialize TreeSpec of namedtuple class {context} because we "
            "couldn't find a serializated_type_name. Please register using "
            "`_register_namedtuple`."
        )
    return serialized_type_name


def _namedtuple_deserialize(dumpable_context: DumpableContext) -> Context:
    if dumpable_context not in SERIALIZED_TYPE_TO_PYTHON_TYPE:
        raise NotImplementedError(
            f"Can't deserialize TreeSpec of namedtuple class {dumpable_context} "
            "because we couldn't find a serializated name."
        )

    typ = SERIALIZED_TYPE_TO_PYTHON_TYPE[dumpable_context]
    return typ


def _ordereddict_flatten(d: GenericOrderedDict[Any, Any]) -> Tuple[List[Any], Context]:
    return list(d.values()), list(d.keys())


def _ordereddict_flatten_with_keys(
    d: GenericOrderedDict[Any, Any]
) -> Tuple[List[Tuple[KeyEntry, Any]], Context]:
    values, context = _ordereddict_flatten(d)
    return [(MappingKey(k), v) for k, v in zip(context, values)], context


def _ordereddict_unflatten(
    values: Iterable[Any],
    context: Context,
) -> GenericOrderedDict[Any, Any]:
    return OrderedDict((key, value) for key, value in zip(context, values))


_odict_flatten = _ordereddict_flatten
_odict_unflatten = _ordereddict_unflatten


def _defaultdict_flatten(d: DefaultDict[Any, Any]) -> Tuple[List[Any], Context]:
    values, dict_context = _dict_flatten(d)
    return values, [d.default_factory, dict_context]


def _defaultdict_flatten_with_keys(
    d: DefaultDict[Any, Any]
) -> Tuple[List[Tuple[KeyEntry, Any]], Context]:
    values, context = _defaultdict_flatten(d)
    _, dict_context = context
    return [(MappingKey(k), v) for k, v in zip(dict_context, values)], context


def _defaultdict_unflatten(
    values: Iterable[Any],
    context: Context,
) -> DefaultDict[Any, Any]:
    default_factory, dict_context = context
    return defaultdict(default_factory, _dict_unflatten(values, dict_context))


def _defaultdict_serialize(context: Context) -> DumpableContext:
    default_factory, dict_context = context
    json_defaultdict = {
        "default_factory_module": default_factory.__module__,
        "default_factory_name": default_factory.__qualname__,
        "dict_context": dict_context,
    }
    return json_defaultdict


def _defaultdict_deserialize(dumpable_context: DumpableContext) -> Context:
    assert isinstance(dumpable_context, dict)
    assert set(dumpable_context) == {
        "default_factory_module",
        "default_factory_name",
        "dict_context",
    }

    default_factory_module = dumpable_context["default_factory_module"]
    default_factory_name = dumpable_context["default_factory_name"]
    assert isinstance(default_factory_module, str)
    assert isinstance(default_factory_name, str)
    module = importlib.import_module(default_factory_module)
    default_factory = getattr(module, default_factory_name)

    dict_context = dumpable_context["dict_context"]
    return [default_factory, dict_context]


def _deque_flatten(d: Deque[Any]) -> Tuple[List[Any], Context]:
    return list(d), d.maxlen


def _deque_flatten_with_keys(
    d: Deque[Any],
) -> Tuple[List[Tuple[KeyEntry, Any]], Context]:
    values, context = _deque_flatten(d)
    return [(SequenceKey(i), v) for i, v in enumerate(values)], context


def _deque_unflatten(values: Iterable[Any], context: Context) -> Deque[Any]:
    return deque(values, maxlen=context)


_private_register_pytree_node(
    tuple,
    _tuple_flatten,
    _tuple_unflatten,
    serialized_type_name="builtins.tuple",
    flatten_with_keys_fn=_tuple_flatten_with_keys,
)
_private_register_pytree_node(
    list,
    _list_flatten,
    _list_unflatten,
    serialized_type_name="builtins.list",
    flatten_with_keys_fn=_list_flatten_with_keys,
)
_private_register_pytree_node(
    dict,
    _dict_flatten,
    _dict_unflatten,
    serialized_type_name="builtins.dict",
    flatten_with_keys_fn=_dict_flatten_with_keys,
)
_private_register_pytree_node(
    namedtuple,  # type: ignore[arg-type]
    _namedtuple_flatten,
    _namedtuple_unflatten,
    serialized_type_name="collections.namedtuple",
    to_dumpable_context=_namedtuple_serialize,
    from_dumpable_context=_namedtuple_deserialize,
    flatten_with_keys_fn=_namedtuple_flatten_with_keys,
)
_private_register_pytree_node(
    OrderedDict,
    _ordereddict_flatten,
    _ordereddict_unflatten,
    serialized_type_name="collections.OrderedDict",
    flatten_with_keys_fn=_ordereddict_flatten_with_keys,
)
_private_register_pytree_node(
    defaultdict,
    _defaultdict_flatten,
    _defaultdict_unflatten,
    serialized_type_name="collections.defaultdict",
    to_dumpable_context=_defaultdict_serialize,
    from_dumpable_context=_defaultdict_deserialize,
    flatten_with_keys_fn=_defaultdict_flatten_with_keys,
)
_private_register_pytree_node(
    deque,
    _deque_flatten,
    _deque_unflatten,
    serialized_type_name="collections.deque",
    flatten_with_keys_fn=_deque_flatten_with_keys,
)


STANDARD_DICT_TYPES: FrozenSet[type] = frozenset(
    {dict, OrderedDict, defaultdict},
)
BUILTIN_TYPES: FrozenSet[type] = frozenset(
    {tuple, list, dict, namedtuple, OrderedDict, defaultdict, deque},  # type: ignore[arg-type]
)


# h/t https://stackoverflow.com/questions/2166818/how-to-check-if-an-object-is-an-instance-of-a-namedtuple
def _is_namedtuple_instance(tree: Any) -> bool:
    typ = type(tree)
    bases = typ.__bases__
    if len(bases) != 1 or bases[0] != tuple:
        return False
    fields = getattr(typ, "_fields", None)
    if not isinstance(fields, tuple):
        return False
    return all(type(entry) == str for entry in fields)


def _get_node_type(tree: Any) -> Any:
    if _is_namedtuple_instance(tree):
        return namedtuple
    return type(tree)


# A leaf is defined as anything that is not a Node.
def _is_leaf(tree: PyTree, is_leaf: Optional[Callable[[PyTree], bool]] = None) -> bool:
    return (is_leaf is not None and is_leaf(tree)) or _get_node_type(
        tree
    ) not in SUPPORTED_NODES


# A TreeSpec represents the structure of a pytree. It holds:
# "type": the type of root Node of the pytree
# context: some context that is useful in unflattening the pytree
# children_specs: specs for each child of the root Node
# num_leaves: the number of leaves
@dataclasses.dataclass(init=True, frozen=True, eq=True, repr=False)
class TreeSpec:
    type: Any
    _context: Context
    _children: List[Self]

    num_nodes: int = dataclasses.field(init=False)
    num_leaves: int = dataclasses.field(init=False)
    num_children: int = dataclasses.field(init=False)

    def __post_init__(self) -> None:
        if self.type is None:
            assert self._context is None
            assert len(self._children) == 0
            num_nodes = 1
            num_leaves = 1
            num_children = 0
        else:
            num_nodes = sum((spec.num_nodes for spec in self._children), start=1)
            num_leaves = sum(spec.num_leaves for spec in self._children)
            num_children = len(self._children)
        object.__setattr__(self, "num_nodes", num_nodes)
        object.__setattr__(self, "num_leaves", num_leaves)
        object.__setattr__(self, "num_children", num_children)

    def __repr__(self, indent: int = 0) -> str:
        repr_prefix: str = f"TreeSpec({self.type.__name__}, {self._context}, ["
        children_specs_str: str = ""
        if self.num_children > 0:
            indent += 2
            children_specs_str += self._children[0].__repr__(indent)
            children_specs_str += "," if self.num_children > 1 else ""
            children_specs_str += ",".join(
                [
                    "\n" + " " * indent + child.__repr__(indent)
                    for child in self._children[1:]
                ]
            )
        repr_suffix: str = f"{children_specs_str}])"
        return repr_prefix + repr_suffix

    @property
    def context(self) -> Context:
        return self._context

    @property
    @deprecated(
        "`treespec.children_specs` is deprecated. "
        "Use `treespec.children()` or `treespec.child(index)` instead.",
        category=FutureWarning,
    )
    def children_specs(self) -> List[Self]:
        return self._children

    def is_leaf(self) -> bool:
        return self.num_nodes == 1 and self.num_leaves == 1

<<<<<<< HEAD
    def children(self) -> List[Self]:
        return self._children.copy()

    def child(self, index: int) -> Self:
        return self._children[index]

    def _flatten_up_to_helper(self, tree: PyTree, subtrees: List[PyTree]) -> None:
        if self.is_leaf():
            subtrees.append(tree)
            return

        node_type = _get_node_type(tree)
        if self.type not in BUILTIN_TYPES:
            # Always require custom node types to match exactly
            if node_type != self.type:
                raise ValueError(
                    f"Type mismatch; "
                    f"expected {self.type!r}, but got {node_type!r}.",
                )
            flatten_fn = SUPPORTED_NODES[node_type].flatten_fn
            child_pytrees, context = flatten_fn(tree)
            if len(child_pytrees) != self.num_children:
                raise ValueError(
                    f"Node arity mismatch; "
                    f"expected {self.num_children}, but got {len(child_pytrees)}.",
                )
            if context != self._context:
                raise ValueError(
                    f"Node context mismatch for custom node type {self.type!r}.",
                )
        else:
            # For builtin dictionary types, we allow some flexibility
            # Otherwise, we require exact matches
            both_standard_dict = (
                self.type in STANDARD_DICT_TYPES and node_type in STANDARD_DICT_TYPES
            )
            if node_type != self.type and not both_standard_dict:
                raise ValueError(
                    f"Node type mismatch; "
                    f"expected {self.type!r}, but got {node_type!r}.",
                )
            if len(tree) != self.num_children:
                raise ValueError(
                    f"Node arity mismatch; "
                    f"expected {self.num_children}, but got {len(tree)}.",
                )

            if both_standard_dict:  # dictionary types are compatible with each other
                dict_context = (
                    self._context
                    if self.type is not defaultdict
                    # ignore mismatch of `default_factory` for defaultdict
                    else self._context[1]
                )
                expected_keys = dict_context
                got_key_set = set(tree)
                expected_key_set = set(expected_keys)
                if got_key_set != expected_key_set:
                    missing_keys = expected_key_set.difference(got_key_set)
                    extra_keys = got_key_set.difference(expected_key_set)
                    message = ""
                    if missing_keys:
                        message += f"; missing key(s): {missing_keys}"
                    if extra_keys:
                        message += f"; extra key(s): {extra_keys}"
                    raise ValueError(f"Node keys mismatch{message}.")
                child_pytrees = [tree[key] for key in expected_keys]
            else:
                flatten_fn = SUPPORTED_NODES[node_type].flatten_fn
                child_pytrees, context = flatten_fn(tree)
                if (
                    context != self._context
                    and self.type is not deque  # ignore mismatch of `maxlen` for deque
                ):
                    raise ValueError(
                        f"Node context mismatch for node type {self.type!r}; "
                        f"expected {self._context!r}, but got {context!r}.",  # namedtuple type mismatch
                    )

        for child_pytree, child_spec in zip(child_pytrees, self._children):
            child_spec._flatten_up_to_helper(child_pytree, subtrees)
=======
    def flatten_up_to(self, tree: PyTree) -> List[PyTree]:
        def helper(treespec: TreeSpec, tree: PyTree, subtrees: List[PyTree]) -> None:
            if treespec.is_leaf():
                subtrees.append(tree)
                return

            node_type = _get_node_type(tree)
            if treespec.type not in BUILTIN_TYPES:
                # Always require custom node types to match exactly
                if node_type != treespec.type:
                    raise ValueError(
                        f"Type mismatch; "
                        f"expected {treespec.type!r}, but got {node_type!r}.",
                    )
                flatten_fn = SUPPORTED_NODES[node_type].flatten_fn
                children, context = flatten_fn(tree)
                if len(children) != treespec.num_children:
                    raise ValueError(
                        f"Node arity mismatch; "
                        f"expected {treespec.num_children}, but got {len(children)}.",
                    )
                if context != treespec.context:
                    raise ValueError(
                        f"Node context mismatch for custom node type {treespec.type!r}.",
                    )
            else:
                # For builtin dictionary types, we allow some flexibility
                # Otherwise, we require exact matches
                both_standard_dict = (
                    treespec.type in STANDARD_DICT_TYPES
                    and node_type in STANDARD_DICT_TYPES
                )
                if not both_standard_dict and node_type != treespec.type:
                    raise ValueError(
                        f"Node type mismatch; "
                        f"expected {treespec.type!r}, but got {node_type!r}.",
                    )
                if len(tree) != treespec.num_children:
                    raise ValueError(
                        f"Node arity mismatch; "
                        f"expected {treespec.num_children}, but got {len(tree)}.",
                    )

                if both_standard_dict:
                    # dictionary types are compatible with each other
                    dict_context = (
                        treespec.context
                        if treespec.type is not defaultdict
                        # ignore mismatch of `default_factory` for defaultdict
                        else treespec.context[1]
                    )
                    expected_keys = dict_context
                    got_key_set = set(tree)
                    expected_key_set = set(expected_keys)
                    if got_key_set != expected_key_set:
                        missing_keys = expected_key_set.difference(got_key_set)
                        extra_keys = got_key_set.difference(expected_key_set)
                        message = ""
                        if missing_keys:
                            message += f"; missing key(s): {missing_keys}"
                        if extra_keys:
                            message += f"; extra key(s): {extra_keys}"
                        raise ValueError(f"Node keys mismatch{message}.")
                    children = [tree[key] for key in expected_keys]
                else:
                    # node_type is treespec.type
                    flatten_fn = SUPPORTED_NODES[node_type].flatten_fn
                    children, context = flatten_fn(tree)
                    if (
                        node_type is not deque  # ignore mismatch of `maxlen` for deque
                    ) and context != treespec.context:
                        raise ValueError(
                            f"Node context mismatch for node type {treespec.type!r}; "
                            f"expected {treespec.context!r}, but got {context!r}.",  # namedtuple type mismatch
                        )

            for subtree, subspec in zip(children, treespec.children_specs):
                helper(subspec, subtree, subtrees)
>>>>>>> c69658c8

        subtrees: List[PyTree] = []
        helper(self, tree, subtrees)
        return subtrees

    def unflatten(self, leaves: Iterable[Any]) -> PyTree:
        if not isinstance(leaves, (list, tuple)):
            leaves = list(leaves)
        if len(leaves) != self.num_leaves:
            raise ValueError(
                f"treespec.unflatten(leaves): `leaves` has length {len(leaves)} "
                f"but the spec refers to a pytree that holds {self.num_leaves} "
                f"items ({self}).",
            )
        if self.is_leaf():
            return leaves[0]

        unflatten_fn = SUPPORTED_NODES[self.type].unflatten_fn

        # Recursively unflatten the children
        start = 0
        end = 0
        child_pytrees = []
        for child_spec in self._children:
            end += child_spec.num_leaves
            child_pytrees.append(child_spec.unflatten(leaves[start:end]))
            start = end

        return unflatten_fn(child_pytrees, self._context)


@deprecated(
    "`isinstance(treespec, LeafSpec)` is deprecated, "
    "use `isinstance(treespec, TreeSpec)` and `treespec.is_leaf()` instead.",
    category=FutureWarning,
)
class LeafSpec(TreeSpec):
    def __init__(self) -> None:
        super().__init__(None, None, [])

    def __repr__(self, indent: int = 0) -> str:
        return "*"


# All leaves are equivalent, so represent with a single object to save on
# object construction time
with warnings.catch_warnings():
    warnings.filterwarnings(
        "ignore", category=FutureWarning, module=__name__, append=False
    )
    _LEAF_SPEC = LeafSpec()


def treespec_leaf() -> LeafSpec:
    """Make a treespec representing a leaf node."""
    return _LEAF_SPEC


def treespec_tuple(iterable: Iterable[TreeSpec] = (), /) -> TreeSpec:
    """Make a tuple treespec from an iterable of child treespecs."""
    children = list(iterable)
    if any(not isinstance(child, TreeSpec) for child in children):
        raise ValueError(f"Expected a tuple of TreeSpecs, got: {children!r}.")
    return TreeSpec(tuple, None, children)


def treespec_dict(
    mapping: Union[Mapping[Any, TreeSpec], Iterable[Tuple[Any, TreeSpec]]] = (),
    /,
    **kwargs: TreeSpec,
) -> TreeSpec:
    """Make a dict treespec from a dict of child treespecs."""
    dct = dict(mapping, **kwargs)
    if any(not isinstance(child, TreeSpec) for child in dct.values()):
        raise ValueError(f"Expected a dictionary of TreeSpecs, got: {dct!r}.")
    return TreeSpec(dict, list(dct.keys()), list(dct.values()))


def tree_flatten(
    tree: PyTree,
    is_leaf: Optional[Callable[[PyTree], bool]] = None,
) -> Tuple[List[Any], TreeSpec]:
    """Flattens a pytree into a list of values and a TreeSpec that can be used
    to reconstruct the pytree.
    """

    def helper(node: PyTree, leaves: List[Any]) -> TreeSpec:
        if _is_leaf(node, is_leaf=is_leaf):
            leaves.append(node)
            return _LEAF_SPEC

        node_type = _get_node_type(node)
        flatten_fn = SUPPORTED_NODES[node_type].flatten_fn
        children, context = flatten_fn(node)

        # Recursively flatten the children
        subspecs = [helper(child, leaves) for child in children]
        return TreeSpec(node_type, context, subspecs)

    leaves: List[Any] = []
    treespec = helper(tree, leaves)
    return leaves, treespec


def tree_unflatten(leaves: Iterable[Any], treespec: TreeSpec) -> PyTree:
    """Given a list of values and a TreeSpec, builds a pytree.
    This is the inverse operation of `tree_flatten`.
    """
    if not isinstance(treespec, TreeSpec):
        raise TypeError(
            f"tree_unflatten(leaves, treespec): Expected `treespec` to be "
            f"instance of TreeSpec but got item of type {type(treespec)}.",
        )
    return treespec.unflatten(leaves)


def tree_iter(
    tree: PyTree,
    is_leaf: Optional[Callable[[PyTree], bool]] = None,
) -> Iterable[Any]:
    """Get an iterator over the leaves of a pytree."""
    if _is_leaf(tree, is_leaf=is_leaf):
        yield tree
    else:
        node_type = _get_node_type(tree)
        flatten_fn = SUPPORTED_NODES[node_type].flatten_fn
        child_pytrees, _ = flatten_fn(tree)

        # Recursively flatten the children
        for child in child_pytrees:
            yield from tree_iter(child, is_leaf=is_leaf)


def tree_leaves(
    tree: PyTree,
    is_leaf: Optional[Callable[[PyTree], bool]] = None,
) -> List[Any]:
    """Get a list of leaves of a pytree."""
    return list(tree_iter(tree, is_leaf=is_leaf))


def tree_structure(
    tree: PyTree,
    is_leaf: Optional[Callable[[PyTree], bool]] = None,
) -> TreeSpec:
    """Get the TreeSpec for a pytree."""
    return tree_flatten(tree, is_leaf=is_leaf)[1]


def tree_map(
    func: Callable[..., Any],
    tree: PyTree,
    *rests: PyTree,
    is_leaf: Optional[Callable[[PyTree], bool]] = None,
) -> PyTree:
    """Map a multi-input function over pytree args to produce a new pytree.

    See also :func:`tree_map_`.

    >>> tree_map(lambda x: x + 1, {'x': 7, 'y': (42, 64)})
    {'x': 8, 'y': (43, 65)}
    >>> tree_map(lambda x: x is None, {'x': 7, 'y': (42, 64), 'z': None})
    {'x': False, 'y': (False, False), 'z': True}

    If multiple inputs are given, the structure of the tree is taken from the first input;
    subsequent inputs need only have ``tree`` as a prefix:

    >>> tree_map(lambda x, y: [x] + y, [5, 6], [[7, 9], [1, 2]])
    [[5, 7, 9], [6, 1, 2]]

    Args:
        func (callable): A function that takes ``1 + len(rests)`` arguments, to be applied at the
            corresponding leaves of the pytrees.
        tree (pytree): A pytree to be mapped over, with each leaf providing the first positional
            argument to function ``func``.
        rests (tuple of pytree): A tuple of pytrees, each of which has the same structure as
            ``tree`` or has ``tree`` as a prefix.
        is_leaf (callable, optional): An extra leaf predicate function that will be called at each
            flattening step. The function should have a single argument with signature
            ``is_leaf(node) -> bool``. If it returns :data:`True`, the whole subtree being treated
            as a leaf. Otherwise, the default pytree registry will be used to determine a node is a
            leaf or not. If the function is not specified, the default pytree registry will be used.

    Returns:
        A new pytree with the same structure as ``tree`` but with the value at each leaf given by
        ``func(x, *xs)`` where ``x`` is the value at the corresponding leaf in ``tree`` and ``xs``
        is the tuple of values at corresponding nodes in ``rests``.
    """
    leaves, treespec = tree_flatten(tree, is_leaf=is_leaf)
    flat_args = [leaves] + [treespec.flatten_up_to(r) for r in rests]
    return treespec.unflatten(map(func, *flat_args))


def tree_map_(
    func: Callable[..., Any],
    tree: PyTree,
    *rests: PyTree,
    is_leaf: Optional[Callable[[PyTree], bool]] = None,
) -> PyTree:
    """Like :func:`tree_map`, but do an inplace call on each leaf and return the original tree.

    See also :func:`tree_map`.

    Args:
        func (callable): A function that takes ``1 + len(rests)`` arguments, to be applied at the
            corresponding leaves of the pytrees.
        tree (pytree): A pytree to be mapped over, with each leaf providing the first positional
            argument to function ``func``.
        rests (tuple of pytree): A tuple of pytrees, each of which has the same structure as
            ``tree`` or has ``tree`` as a prefix.
        is_leaf (callable, optional): An extra leaf predicate function that will be called at each
            flattening step. The function should have a single argument with signature
            ``is_leaf(node) -> bool``. If it returns :data:`True`, the whole subtree being treated
            as a leaf. Otherwise, the default pytree registry will be used to determine a node is a
            leaf or not. If the function is not specified, the default pytree registry will be used.

    Returns:
        The original ``tree`` with the value at each leaf is given by the side-effect of function
        ``func(x, *xs)`` (not the return value) where ``x`` is the value at the corresponding leaf
        in ``tree`` and ``xs`` is the tuple of values at values at corresponding nodes in ``rests``.
    """
    leaves, treespec = tree_flatten(tree, is_leaf=is_leaf)
    flat_args = [leaves] + [treespec.flatten_up_to(r) for r in rests]
    deque(map(func, *flat_args), maxlen=0)  # consume and exhaust the iterable
    return tree


Type2 = Tuple[Type[T], Type[S]]
Type3 = Tuple[Type[T], Type[S], Type[U]]
if sys.version_info >= (3, 10):
    TypeAny = Union[Type[Any], Tuple[Type[Any], ...], types.UnionType]
else:
    TypeAny = Union[Type[Any], Tuple[Type[Any], ...]]

Fn2 = Callable[[Union[T, S]], R]
Fn3 = Callable[[Union[T, S, U]], R]
Fn = Callable[[T], R]
FnAny = Callable[[Any], R]

MapOnlyFn = Callable[[T], Callable[[Any], Any]]


# These specializations help with type inference on the lambda passed to this
# function
@overload
def map_only(__type_or_types_or_pred: Type2[T, S]) -> MapOnlyFn[Fn2[T, S, Any]]:
    ...


@overload
def map_only(__type_or_types_or_pred: Type3[T, S, U]) -> MapOnlyFn[Fn3[T, S, U, Any]]:
    ...


@overload
def map_only(__type_or_types_or_pred: Type[T]) -> MapOnlyFn[Fn[T, Any]]:
    ...


# This specialization is needed for the implementations below that call
@overload
def map_only(__type_or_types_or_pred: TypeAny) -> MapOnlyFn[FnAny[Any]]:
    ...


@overload
def map_only(__type_or_types_or_pred: Callable[[Any], bool]) -> MapOnlyFn[FnAny[Any]]:
    ...


def map_only(
    __type_or_types_or_pred: Union[TypeAny, Callable[[Any], bool]]
) -> MapOnlyFn[FnAny[Any]]:
    """
    Suppose you are writing a tree_map over tensors, leaving everything
    else unchanged.  Ordinarily you would have to write:

        def go(t):
            if isinstance(t, Tensor):
                return ...
            else:
                return t

    With this function, you only need to write:

        @map_only(Tensor)
        def go(t):
            return ...

    You can also directly use 'tree_map_only'
    """
    if isinstance(__type_or_types_or_pred, (type, tuple)) or (
        sys.version_info >= (3, 10)
        and isinstance(__type_or_types_or_pred, types.UnionType)
    ):

        def pred(x: Any) -> bool:
            return isinstance(x, __type_or_types_or_pred)  # type: ignore[arg-type]

    elif callable(__type_or_types_or_pred):
        pred = __type_or_types_or_pred  # type: ignore[assignment]
    else:
        raise TypeError("Argument must be a type, a tuple of types, or a callable.")

    def wrapper(func: Callable[[T], Any]) -> Callable[[Any], Any]:
        @functools.wraps(func)
        def wrapped(x: T) -> Any:
            if pred(x):
                return func(x)
            return x

        return wrapped

    return wrapper


@overload
def tree_map_only(
    __type_or_types_or_pred: Type[T],
    func: Fn[T, Any],
    tree: PyTree,
    is_leaf: Optional[Callable[[PyTree], bool]] = None,
) -> PyTree:
    ...


@overload
def tree_map_only(
    __type_or_types_or_pred: Type2[T, S],
    func: Fn2[T, S, Any],
    tree: PyTree,
    is_leaf: Optional[Callable[[PyTree], bool]] = None,
) -> PyTree:
    ...


@overload
def tree_map_only(
    __type_or_types_or_pred: Type3[T, S, U],
    func: Fn3[T, S, U, Any],
    tree: PyTree,
    is_leaf: Optional[Callable[[PyTree], bool]] = None,
) -> PyTree:
    ...


@overload
def tree_map_only(
    __type_or_types_or_pred: Callable[[Any], bool],
    func: FnAny[Any],
    tree: PyTree,
    is_leaf: Optional[Callable[[PyTree], bool]] = None,
) -> PyTree:
    ...


def tree_map_only(
    __type_or_types_or_pred: Union[TypeAny, Callable[[Any], bool]],
    func: FnAny[Any],
    tree: PyTree,
    is_leaf: Optional[Callable[[PyTree], bool]] = None,
) -> PyTree:
    return tree_map(map_only(__type_or_types_or_pred)(func), tree, is_leaf=is_leaf)


@overload
def tree_map_only_(
    __type_or_types_or_pred: Type[T],
    func: Fn[T, Any],
    tree: PyTree,
    is_leaf: Optional[Callable[[PyTree], bool]] = None,
) -> PyTree:
    ...


@overload
def tree_map_only_(
    __type_or_types_or_pred: Type2[T, S],
    func: Fn2[T, S, Any],
    tree: PyTree,
    is_leaf: Optional[Callable[[PyTree], bool]] = None,
) -> PyTree:
    ...


@overload
def tree_map_only_(
    __type_or_types_or_pred: Type3[T, S, U],
    func: Fn3[T, S, U, Any],
    tree: PyTree,
    is_leaf: Optional[Callable[[PyTree], bool]] = None,
) -> PyTree:
    ...


@overload
def tree_map_only_(
    __type_or_types_or_pred: Callable[[Any], bool],
    func: FnAny[Any],
    tree: PyTree,
    is_leaf: Optional[Callable[[PyTree], bool]] = None,
) -> PyTree:
    ...


def tree_map_only_(
    __type_or_types_or_pred: Union[TypeAny, Callable[[Any], bool]],
    func: FnAny[Any],
    tree: PyTree,
    is_leaf: Optional[Callable[[PyTree], bool]] = None,
) -> PyTree:
    return tree_map_(map_only(__type_or_types_or_pred)(func), tree, is_leaf=is_leaf)


def tree_all(
    pred: Callable[[Any], bool],
    tree: PyTree,
    is_leaf: Optional[Callable[[PyTree], bool]] = None,
) -> bool:
    flat_args = tree_iter(tree, is_leaf=is_leaf)
    return all(map(pred, flat_args))


def tree_any(
    pred: Callable[[Any], bool],
    tree: PyTree,
    is_leaf: Optional[Callable[[PyTree], bool]] = None,
) -> bool:
    flat_args = tree_iter(tree, is_leaf=is_leaf)
    return any(map(pred, flat_args))


@overload
def tree_all_only(
    __type_or_types: Type[T],
    pred: Fn[T, bool],
    tree: PyTree,
    is_leaf: Optional[Callable[[PyTree], bool]] = None,
) -> bool:
    ...


@overload
def tree_all_only(
    __type_or_types: Type2[T, S],
    pred: Fn2[T, S, bool],
    tree: PyTree,
    is_leaf: Optional[Callable[[PyTree], bool]] = None,
) -> bool:
    ...


@overload
def tree_all_only(
    __type_or_types: Type3[T, S, U],
    pred: Fn3[T, S, U, bool],
    tree: PyTree,
    is_leaf: Optional[Callable[[PyTree], bool]] = None,
) -> bool:
    ...


def tree_all_only(
    __type_or_types: TypeAny,
    pred: FnAny[bool],
    tree: PyTree,
    is_leaf: Optional[Callable[[PyTree], bool]] = None,
) -> bool:
    flat_args = tree_iter(tree, is_leaf=is_leaf)
    return all(pred(x) for x in flat_args if isinstance(x, __type_or_types))


@overload
def tree_any_only(
    __type_or_types: Type[T],
    pred: Fn[T, bool],
    tree: PyTree,
    is_leaf: Optional[Callable[[PyTree], bool]] = None,
) -> bool:
    ...


@overload
def tree_any_only(
    __type_or_types: Type2[T, S],
    pred: Fn2[T, S, bool],
    tree: PyTree,
    is_leaf: Optional[Callable[[PyTree], bool]] = None,
) -> bool:
    ...


@overload
def tree_any_only(
    __type_or_types: Type3[T, S, U],
    pred: Fn3[T, S, U, bool],
    tree: PyTree,
    is_leaf: Optional[Callable[[PyTree], bool]] = None,
) -> bool:
    ...


def tree_any_only(
    __type_or_types: TypeAny,
    pred: FnAny[bool],
    tree: PyTree,
    is_leaf: Optional[Callable[[PyTree], bool]] = None,
) -> bool:
    flat_args = tree_iter(tree, is_leaf=is_leaf)
    return any(pred(x) for x in flat_args if isinstance(x, __type_or_types))


# Broadcasts a pytree to the provided TreeSpec and returns the flattened
# values. If this is not possible, then this function returns None.
#
# For example, given pytree=0 and spec=TreeSpec(list, None, [LeafSpec(), LeafSpec()]),
# would return [0, 0]. This is useful for part of the vmap implementation:
# a user can pass in vmap(fn, in_dims)(*inputs). `in_dims` should be
# broadcastable to the tree structure of `inputs` and we use
# _broadcast_to_and_flatten to check this.
def _broadcast_to_and_flatten(
    tree: PyTree,
    treespec: TreeSpec,
    is_leaf: Optional[Callable[[PyTree], bool]] = None,
) -> Optional[List[Any]]:
    assert isinstance(treespec, TreeSpec)

    if _is_leaf(tree, is_leaf=is_leaf):
        return [tree] * treespec.num_leaves
    if treespec.is_leaf():
        return None
    node_type = _get_node_type(tree)
    if node_type != treespec.type:
        return None

    flatten_fn = SUPPORTED_NODES[node_type].flatten_fn
    child_pytrees, context = flatten_fn(tree)

    # Check if the Node is different from the spec
    if len(child_pytrees) != treespec.num_children or context != treespec._context:
        return None

    # Recursively flatten the children
    result: List[Any] = []
    for child, child_spec in zip(child_pytrees, treespec._children):
        flat = _broadcast_to_and_flatten(child, child_spec, is_leaf=is_leaf)
        if flat is not None:
            result += flat
        else:
            return None

    return result


@dataclasses.dataclass
class _TreeSpecSchema:
    """
    _TreeSpecSchema is the schema used to serialize the TreeSpec
    It contains the following fields:
    - type: A string name of the type. null for the case of a LeafSpec.
    - context: Any format which is json dumpable
    - children_spec: A list of children serialized specs.
    """

    type: Optional[str]
    context: DumpableContext
    children_spec: List["_TreeSpecSchema"]


class _ProtocolFn(NamedTuple):
    treespec_to_json: Callable[[TreeSpec], DumpableContext]
    json_to_treespec: Callable[[DumpableContext], TreeSpec]


_SUPPORTED_PROTOCOLS: Dict[int, _ProtocolFn] = {}


def _treespec_to_json(treespec: TreeSpec) -> _TreeSpecSchema:
    if treespec.is_leaf():
        return _TreeSpecSchema(None, None, [])

    if treespec.type not in SUPPORTED_SERIALIZED_TYPES:
        raise NotImplementedError(
            f"Serializing {treespec.type} in pytree is not registered.",
        )

    serialize_node_def = SUPPORTED_SERIALIZED_TYPES[treespec.type]

    serialized_type_name = serialize_node_def.serialized_type_name

    if serialized_type_name == NO_SERIALIZED_TYPE_NAME_FOUND:
        raise NotImplementedError(
            f"No registered serialization name for {treespec.type} found. "
            "Please update your _register_pytree_node call with a `serialized_type_name` kwarg."
        )

    if serialize_node_def.to_dumpable_context is None:
        try:
<<<<<<< HEAD
            serialized_context = json.dumps(treespec._context)
=======
            serialized_context = json.dumps(treespec.context, cls=EnumEncoder)
>>>>>>> c69658c8
        except TypeError as e:
            raise TypeError(
                "Unable to serialize context. "
                "Please make the context json dump-able, or register a "
                "custom serializer using _register_pytree_node."
            ) from e
    else:
        serialized_context = serialize_node_def.to_dumpable_context(treespec._context)

    child_schemas = [_treespec_to_json(child) for child in treespec._children]

    return _TreeSpecSchema(serialized_type_name, serialized_context, child_schemas)


def _json_to_treespec(json_schema: DumpableContext) -> TreeSpec:
    if (
        json_schema["type"] is None
        and json_schema["context"] is None
        and len(json_schema["children_spec"]) == 0
    ):
        return _LEAF_SPEC

    if json_schema["type"] not in SERIALIZED_TYPE_TO_PYTHON_TYPE:
        raise NotImplementedError(
            f'Deserializing {json_schema["type"]} in pytree is not registered.',
        )

    typ = SERIALIZED_TYPE_TO_PYTHON_TYPE[json_schema["type"]]
    serialize_node_def = SUPPORTED_SERIALIZED_TYPES[typ]

    if serialize_node_def.from_dumpable_context is None:
        try:
            context = json.loads(json_schema["context"])
        except TypeError as ex:
            raise TypeError(
                "Unable to deserialize context. "
                "Please make the context json load-able, or register a "
                "custom serializer using _register_pytree_node.",
            ) from ex
    else:
        context = serialize_node_def.from_dumpable_context(json_schema["context"])

    children_specs = [
        _json_to_treespec(child_string) for child_string in json_schema["children_spec"]
    ]

    return TreeSpec(typ, context, children_specs)


_SUPPORTED_PROTOCOLS[1] = _ProtocolFn(_treespec_to_json, _json_to_treespec)


def treespec_dumps(treespec: TreeSpec, protocol: Optional[int] = None) -> str:
    if not isinstance(treespec, TreeSpec):
        raise TypeError(
            f"treespec_dumps(treespec, protocol): Expected `treespec` to be instance of "
            f"TreeSpec but got item of type {type(treespec)}.",
        )

    if protocol is None:
        protocol = DEFAULT_TREESPEC_SERIALIZATION_PROTOCOL

    if protocol in _SUPPORTED_PROTOCOLS:
        json_spec = _SUPPORTED_PROTOCOLS[protocol].treespec_to_json(treespec)
    else:
        raise ValueError(
            f"Unknown protocol {protocol}. "
            f"Available protocols: {list(_SUPPORTED_PROTOCOLS.keys())}",
        )

    str_spec = json.dumps((protocol, dataclasses.asdict(json_spec)))
    return str_spec


def treespec_loads(serialized: str) -> TreeSpec:
    protocol, json_schema = json.loads(serialized)

    if protocol in _SUPPORTED_PROTOCOLS:
        return _SUPPORTED_PROTOCOLS[protocol].json_to_treespec(json_schema)
    raise ValueError(
        f"Unknown protocol {protocol}. "
        f"Available protocols: {list(_SUPPORTED_PROTOCOLS.keys())}",
    )


class _DummyLeaf:
    def __repr__(self) -> str:
        return "*"


def treespec_pprint(treespec: TreeSpec) -> str:
    dummy_tree = tree_unflatten(
        [_DummyLeaf() for _ in range(treespec.num_leaves)],
        treespec,
    )
    return repr(dummy_tree)


# TODO(angelayi): remove this function after OSS/internal stabilize
@deprecated(
    "`pytree_to_str` is deprecated. Please use `treespec_dumps` instead.",
    category=FutureWarning,
)
def pytree_to_str(treespec: TreeSpec) -> str:
    return treespec_dumps(treespec)


# TODO(angelayi): remove this function after OSS/internal stabilize
@deprecated(
    "`str_to_pytree` is deprecated. Please use `treespec_loads` instead.",
    category=FutureWarning,
)
def str_to_pytree(json: str) -> TreeSpec:
    return treespec_loads(json)


def arg_tree_leaves(*args: PyTree, **kwargs: PyTree) -> List[Any]:
    """Get a flat list of arguments to this function

    A slightly faster version of tree_leaves((args, kwargs))
    """
    leaves: List[Any] = []
    for a in args:
        leaves.extend(tree_iter(a))
    for a in kwargs.values():
        leaves.extend(tree_iter(a))
    return leaves


def tree_flatten_with_path(
    tree: PyTree,
    is_leaf: Optional[Callable[[PyTree], bool]] = None,
) -> Tuple[List[Tuple[KeyPath, Any]], TreeSpec]:
    """Flattens a pytree like :func:`tree_flatten`, but also returns each leaf's key path.

    Args:
        tree: a pytree to flatten. If it contains a custom type, that type must be
            registered with an appropriate `tree_flatten_with_path_fn` when registered
            with :func:`register_pytree_node`.
        is_leaf: An extra leaf predicate function that will be called at each
            flattening step. The function should have a single argument with signature
            ``is_leaf(node) -> bool``. If it returns :data:`True`, the whole subtree being treated
            as a leaf. Otherwise, the default pytree registry will be used to determine a node is a
            leaf or not. If the function is not specified, the default pytree registry will be used.
    Returns:
        A tuple where the first element is a list of (key path, leaf) pairs, and the
        second element is a :class:`TreeSpec` representing the structure of the flattened
        tree.
    """
    _, treespec = tree_flatten(tree, is_leaf)
    return list(_generate_key_paths((), tree, is_leaf)), treespec


def tree_leaves_with_path(
    tree: PyTree,
    is_leaf: Optional[Callable[[PyTree], bool]] = None,
) -> List[Tuple[KeyPath, Any]]:
    """Gets the leaves of a pytree like ``tree_leaves`` and returns each leaf's key path.

    Args:
        tree: a pytree. If it contains a custom type, that type must be
            registered with an appropriate `tree_flatten_with_path_fn` when registered
            with :func:`register_pytree_node`.
        is_leaf: An extra leaf predicate function that will be called at each
            flattening step. The function should have a single argument with signature
            ``is_leaf(node) -> bool``. If it returns :data:`True`, the whole subtree being treated
            as a leaf. Otherwise, the default pytree registry will be used to determine a node is a
            leaf or not. If the function is not specified, the default pytree registry will be used.
    Returns:
        A list of (key path, leaf) pairs.
    """
    return list(_generate_key_paths((), tree, is_leaf))


def _generate_key_paths(
    key_path: KeyPath,
    tree: PyTree,
    is_leaf: Optional[Callable[[PyTree], bool]] = None,
) -> Iterable[Tuple[KeyPath, Any]]:
    if is_leaf and is_leaf(tree):
        yield key_path, tree
        return

    node_type = _get_node_type(tree)
    handler = SUPPORTED_NODES.get(node_type)
    if not handler:
        # This is a leaf
        yield key_path, tree
        return

    flatten_with_keys = handler.flatten_with_keys_fn
    if flatten_with_keys:
        key_children, _ = flatten_with_keys(tree)
        for k, c in key_children:
            yield from _generate_key_paths((*key_path, k), c, is_leaf)
    else:
        # We registered this pytree but didn't add a flatten_with_keys_fn, complain.
        raise ValueError(
            f"Did not find a flatten_with_keys_fn for type: {node_type}. "
            "Please pass a flatten_with_keys_fn argument to register_pytree_node."
        )


def tree_map_with_path(
    func: Callable[..., Any],
    tree: PyTree,
    *rests: PyTree,
    is_leaf: Optional[Callable[[PyTree], bool]] = None,
) -> PyTree:
    """Like :func:`tree_map`, but the provided callable takes an additional key path argument.

    Args:
        func: A function that takes ``2 + len(rests)`` arguments, to be applied at the
            corresponding leaves of the pytrees. The first positional argument
            to ``func`` is the key path of the leaf in question. The second
            positional argument is the value of the leaf.
        tree: A pytree to be mapped over, with each leaf providing the first positional
            argument to function ``func``.
        rests: A tuple of pytrees, each of which has the same structure as
            ``tree`` or has ``tree`` as a prefix.
        is_leaf: An extra leaf predicate function that will be called at each
            flattening step. The function should have a single argument with signature
            ``is_leaf(node) -> bool``. If it returns :data:`True`, the whole subtree being treated
            as a leaf. Otherwise, the default pytree registry will be used to determine a node is a
            leaf or not. If the function is not specified, the default pytree registry will be used.

    Returns
        A new pytree with the same structure as ``tree`` but with the value at each leaf given by
        ``func(keypath, x, *xs)`` where ``keypath`` is the key path at the
        corresponding leaf in ``tree``, ``x`` is the value at that leaf, and
        ``xs`` is the tuple of values at corresponding nodes in ``rests``.
    """
    keypath_leaves, treespec = tree_flatten_with_path(tree, is_leaf)
    keypath_leaves = list(zip(*keypath_leaves))
    all_keypath_leaves = keypath_leaves + [treespec.flatten_up_to(r) for r in rests]
    return treespec.unflatten(func(*xs) for xs in zip(*all_keypath_leaves))


def keystr(kp: KeyPath) -> str:
    """Given a key path, return a pretty-printed representation."""
    return "".join([str(k) for k in kp])


def key_get(obj: Any, kp: KeyPath) -> Any:
    """Given an object and a key path, return the value at the key path."""
    for k in kp:
        obj = k.get(obj)
    return obj<|MERGE_RESOLUTION|>--- conflicted
+++ resolved
@@ -764,89 +764,12 @@
     def is_leaf(self) -> bool:
         return self.num_nodes == 1 and self.num_leaves == 1
 
-<<<<<<< HEAD
     def children(self) -> List[Self]:
         return self._children.copy()
 
     def child(self, index: int) -> Self:
         return self._children[index]
 
-    def _flatten_up_to_helper(self, tree: PyTree, subtrees: List[PyTree]) -> None:
-        if self.is_leaf():
-            subtrees.append(tree)
-            return
-
-        node_type = _get_node_type(tree)
-        if self.type not in BUILTIN_TYPES:
-            # Always require custom node types to match exactly
-            if node_type != self.type:
-                raise ValueError(
-                    f"Type mismatch; "
-                    f"expected {self.type!r}, but got {node_type!r}.",
-                )
-            flatten_fn = SUPPORTED_NODES[node_type].flatten_fn
-            child_pytrees, context = flatten_fn(tree)
-            if len(child_pytrees) != self.num_children:
-                raise ValueError(
-                    f"Node arity mismatch; "
-                    f"expected {self.num_children}, but got {len(child_pytrees)}.",
-                )
-            if context != self._context:
-                raise ValueError(
-                    f"Node context mismatch for custom node type {self.type!r}.",
-                )
-        else:
-            # For builtin dictionary types, we allow some flexibility
-            # Otherwise, we require exact matches
-            both_standard_dict = (
-                self.type in STANDARD_DICT_TYPES and node_type in STANDARD_DICT_TYPES
-            )
-            if node_type != self.type and not both_standard_dict:
-                raise ValueError(
-                    f"Node type mismatch; "
-                    f"expected {self.type!r}, but got {node_type!r}.",
-                )
-            if len(tree) != self.num_children:
-                raise ValueError(
-                    f"Node arity mismatch; "
-                    f"expected {self.num_children}, but got {len(tree)}.",
-                )
-
-            if both_standard_dict:  # dictionary types are compatible with each other
-                dict_context = (
-                    self._context
-                    if self.type is not defaultdict
-                    # ignore mismatch of `default_factory` for defaultdict
-                    else self._context[1]
-                )
-                expected_keys = dict_context
-                got_key_set = set(tree)
-                expected_key_set = set(expected_keys)
-                if got_key_set != expected_key_set:
-                    missing_keys = expected_key_set.difference(got_key_set)
-                    extra_keys = got_key_set.difference(expected_key_set)
-                    message = ""
-                    if missing_keys:
-                        message += f"; missing key(s): {missing_keys}"
-                    if extra_keys:
-                        message += f"; extra key(s): {extra_keys}"
-                    raise ValueError(f"Node keys mismatch{message}.")
-                child_pytrees = [tree[key] for key in expected_keys]
-            else:
-                flatten_fn = SUPPORTED_NODES[node_type].flatten_fn
-                child_pytrees, context = flatten_fn(tree)
-                if (
-                    context != self._context
-                    and self.type is not deque  # ignore mismatch of `maxlen` for deque
-                ):
-                    raise ValueError(
-                        f"Node context mismatch for node type {self.type!r}; "
-                        f"expected {self._context!r}, but got {context!r}.",  # namedtuple type mismatch
-                    )
-
-        for child_pytree, child_spec in zip(child_pytrees, self._children):
-            child_spec._flatten_up_to_helper(child_pytree, subtrees)
-=======
     def flatten_up_to(self, tree: PyTree) -> List[PyTree]:
         def helper(treespec: TreeSpec, tree: PyTree, subtrees: List[PyTree]) -> None:
             if treespec.is_leaf():
@@ -868,7 +791,7 @@
                         f"Node arity mismatch; "
                         f"expected {treespec.num_children}, but got {len(children)}.",
                     )
-                if context != treespec.context:
+                if context != treespec._context:
                     raise ValueError(
                         f"Node context mismatch for custom node type {treespec.type!r}.",
                     )
@@ -893,10 +816,10 @@
                 if both_standard_dict:
                     # dictionary types are compatible with each other
                     dict_context = (
-                        treespec.context
+                        treespec._context
                         if treespec.type is not defaultdict
                         # ignore mismatch of `default_factory` for defaultdict
-                        else treespec.context[1]
+                        else treespec._context[1]
                     )
                     expected_keys = dict_context
                     got_key_set = set(tree)
@@ -917,15 +840,14 @@
                     children, context = flatten_fn(tree)
                     if (
                         node_type is not deque  # ignore mismatch of `maxlen` for deque
-                    ) and context != treespec.context:
+                    ) and context != treespec._context:
                         raise ValueError(
                             f"Node context mismatch for node type {treespec.type!r}; "
-                            f"expected {treespec.context!r}, but got {context!r}.",  # namedtuple type mismatch
+                            f"expected {treespec._context!r}, but got {context!r}.",  # namedtuple type mismatch
                         )
 
             for subtree, subspec in zip(children, treespec.children_specs):
                 helper(subspec, subtree, subtrees)
->>>>>>> c69658c8
 
         subtrees: List[PyTree] = []
         helper(self, tree, subtrees)
@@ -1524,11 +1446,7 @@
 
     if serialize_node_def.to_dumpable_context is None:
         try:
-<<<<<<< HEAD
-            serialized_context = json.dumps(treespec._context)
-=======
-            serialized_context = json.dumps(treespec.context, cls=EnumEncoder)
->>>>>>> c69658c8
+            serialized_context = json.dumps(treespec._context, cls=EnumEncoder)
         except TypeError as e:
             raise TypeError(
                 "Unable to serialize context. "
