# Owner(s): ["module: mps"]
import importlib
import os
import sys

import torch
from torch.testing import make_tensor
from torch.testing._internal.common_dtype import get_all_dtypes
from torch.testing._internal.common_utils import (
    instantiate_parametrized_tests,
    MACOS_VERSION,
    parametrize,
)


MPS_UNSUPPORTED_TYPES = [torch.double, torch.cdouble] + (
    [torch.bfloat16] if MACOS_VERSION < 14.0 else []
)
MPS_DTYPES = [t for t in get_all_dtypes() if t not in MPS_UNSUPPORTED_TYPES]

importlib.import_module("filelock")

pytorch_test_dir = os.path.dirname(os.path.dirname(os.path.realpath(__file__)))
sys.path.append(pytorch_test_dir)

from inductor.test_torchinductor import (  # @manual=fbcode//caffe2/test/inductor:test_inductor-library
    check_model_gpu,
    CommonTemplate,
    TestCase,
)


# TODO: Remove this file.
# This tests basic MPS compile functionality


class MPSBasicTests(TestCase):
    common = check_model_gpu
    device = "mps"

    test_add_const_int = CommonTemplate.test_add_const_int
    test_add_inplace_permuted_mps = CommonTemplate.test_add_inplace_permuted
    test_max_min = CommonTemplate.test_max_min
    test_views6 = CommonTemplate.test_views6
    test_addmm = CommonTemplate.test_addmm
<<<<<<< HEAD
    test_view_as_complex = CommonTemplate.test_view_as_complex
=======
    test_signbit = CommonTemplate.test_signbit
>>>>>>> a6586507

    @parametrize("dtype", MPS_DTYPES)
    def test_add(self, dtype):
        self.common(
            lambda a, b: a + b,
            (
                make_tensor(1024, device="mps", dtype=dtype),
                make_tensor(1024, dtype=dtype, device="mps"),
            ),
        )

    def test_acos(self):
        self.common(lambda x: x.acos(), (torch.rand(1024),))

    def test_sliced_input(self):
        self.common(
            lambda x: x[:, ::2].sin() + x[:, 1::2].cos(), (torch.rand(32, 1024),)
        )

    def test_where(self):
        def foo(x):
            rc = x.abs().sqrt()
            rc[x < 0] = -5
            return rc

        self.common(foo, (torch.rand(1024),))

    @parametrize("dtype", MPS_DTYPES)
    def test_cast(self, dtype):
        self.common(lambda a: a.to(dtype), (torch.rand(1024),))

    def test_broadcast(self):
        self.common(torch.add, (torch.rand(32, 1024), torch.rand(1024)))

    def test_inplace(self):
        def inc_(x):
            x += 1
            return x

        self.common(inc_, (torch.rand(1024),))


instantiate_parametrized_tests(MPSBasicTests)

if __name__ == "__main__":
    from torch._dynamo.test_case import run_tests

    if torch.backends.mps.is_available():
        run_tests(needs="filelock")<|MERGE_RESOLUTION|>--- conflicted
+++ resolved
@@ -43,11 +43,8 @@
     test_max_min = CommonTemplate.test_max_min
     test_views6 = CommonTemplate.test_views6
     test_addmm = CommonTemplate.test_addmm
-<<<<<<< HEAD
+    test_signbit = CommonTemplate.test_signbit
     test_view_as_complex = CommonTemplate.test_view_as_complex
-=======
-    test_signbit = CommonTemplate.test_signbit
->>>>>>> a6586507
 
     @parametrize("dtype", MPS_DTYPES)
     def test_add(self, dtype):
