"""
Python polyfills for common builtins.
"""

# NOTE: 1. Please do not import any submodule in the directory here to avoid circular imports.
#       2. While adding a new polyfill module, also add it to POLYFILLED_MODULE_NAMES in loader.py.
#          Add it in the TYPE_CHECKING block below as well.

# mypy: allow-untyped-defs

from collections.abc import MutableMapping, Sequence
from itertools import repeat as _repeat
<<<<<<< HEAD
from typing import Any, Callable, List, MutableMapping, Sequence, TYPE_CHECKING
=======
from typing import Any, Callable, List, TYPE_CHECKING
>>>>>>> 7e6280ac

import torch


if TYPE_CHECKING:
    # Load by torch._dynamo.polyfills.loader
    # See also the POLYFILLED_MODULE_NAMES in torch/_dynamo/polyfills/loader.py
    # Put the submodules here to avoid circular imports
    from . import (
        builtins as builtins,
        functools as functools,
        itertools as itertools,
        operator as operator,
        os as os,
        pytree as pytree,
        sys as sys,
    )

from torch.overrides import BaseTorchFunctionMode


# These classes handle support for TorchFunctionModes across
# graph breaks
# Today the TorchFunctionMode enter (for the classes we support)
# simply pushes the mode onto the stack. Since after this occurs
# the stack is mutated, and we replay these mutations, we don't need
# any cleanup logic to be run once the graph break occurs, we simply replay
# these mutations to ensure at the graph break the torch function mode stack is correct
#  and reconstruct the torch function mode stack normally
# when we compile the resume function on the other side of the break.
# However, to ensure we exit properly
# in the resume function, we need to re-enter the contexts as we do other contexts.
# These contexts do nothing on enter, but provide the correct exit logic to ensure
# the stack state is correct.
class NoEnterTorchFunctionMode(BaseTorchFunctionMode):
    def __enter__(self):
        pass


def index(iterator, item, start=0, end=None):
    from itertools import islice

    for i, elem in islice(enumerate(iterator), start, end):
        if item == elem:
            return i
    # This will not run in dynamo
    raise ValueError(f"{item} is not in {type(iterator)}")


def repeat(item, count):
    for _ in range(count):
        yield item


def radians(x):
    import math

    return math.pi / 180.0 * x


def accumulate_grad(x, new_grad):
    new_grad = torch.clone(new_grad)
    if x.grad is None:
        x.grad = new_grad
    else:
        x.grad.add_(new_grad)


def list_cmp(op: Callable[[Any, Any], bool], left: Sequence[Any], right: Sequence[Any]):
    """emulate `(1,2,3) > (1,2)` etc"""
    for a, b in zip(left, right):
        if a != b:
            return op(a, b)
    return op(len(left), len(right))


def set_isdisjoint(set1, set2):
    for x in set1:
        if x in set2:
            return False
    return True


def set_intersection(set1, set2):
    intersection_set = set()
    for x in set1:
        if x in set2:
            intersection_set.add(x)
    return intersection_set


def set_union(set1, set2):
    union_set = set1.copy()
    set_update(union_set, set2)
    return union_set


def set_update(set1, set2):
    for x in set2:
        if x not in set1:
            set1.add(x)
    return set1


def set_difference(set1, set2):
    difference_set = set()
    for x in set1:
        if x not in set2:
            difference_set.add(x)
    return difference_set


def getattr_and_trace(*args, **kwargs):
    wrapper_obj = args[0]
    attr_name = args[1]
    fn = getattr(wrapper_obj, attr_name)
    return fn(*args[2:], **kwargs)


def mapping_get(obj, key, value=None):
    try:
        return obj.__getitem__(key)
    except KeyError:
        return value


def instantiate_user_defined_class_object(cls, /, *args, **kwargs):
    obj = cls.__new__(cls, *args, **kwargs)

    # Only call __init__ if the object is an instance of the class
    # Reference: https://github.com/python/cpython/blob/3.12/Objects/typeobject.c#L1670-L1673
    if isinstance(obj, cls):
        obj.__init__(*args, **kwargs)
    return obj


# Used with something like dict(obj)
def construct_dict(cls, /, *args, **kwargs):
    dst = cls.__new__(cls)

    if args:
        src = args[0]

        # Ensure that the overridden __iter__ method is invoked
        if isinstance(src, (dict, MutableMapping)):
            for key in src:
                # This will inline the __getitem__ of the src object
                dst[key] = src[key]
        else:
            # likely a sequence like tuple of pairs
            for key, value in src:
                dst[key] = value

    if kwargs:
        for key in kwargs:
            dst[key] = kwargs[key]

    return dst


def foreach_map_fn(*args):
    op = args[0]
    new_args: list[Any] = []
    at_least_one_list = False
    for arg in args[1:]:
        if not isinstance(arg, (list, tuple)):
            new_args.append(_repeat(arg))
        else:
            at_least_one_list = True
            new_args.append(arg)

    # Just apply op once to args if there are no lists
    if not at_least_one_list:
        return op(*args[1:])

    out = []
    for unpacked in zip(*new_args):
        out.append(op(*unpacked))

    return out


def foreach_lerp_inplace(self, end, weight):
    # decompose foreach lerp into constituent ops, prevents a graph break due to
    # converting a value to a scalar when arg[2] is a single tensor
    result = torch._foreach_sub(end, self)
    result = torch._foreach_mul(result, weight)
    return torch._foreach_add_(self, result)


def foreach_pow_scalar(scalar, exps):
    return torch._foreach_pow([scalar for _ in exps], exps)


def addcmul_inplace(self, tensor1, tensor2, value):
    return self.add_(tensor1 * tensor2 * value)


def predicate(obj: Any) -> bool:
    # This will cause the rest of dynamo to handle the if statement correctly, so we don't have to rewrite it here.
    # We can't just use bool() here since we can't trace into that in general.
    if obj:
        return True
    return False


def object_eq(self, other):
    # Mirrors CPython implementation:
    # https://github.com/python/cpython/blob/a1c52d1265c65bcf0d9edf87e143843ad54f9b8f/Objects/typeobject.c#L6228-L6233
    return self is other


def object_ne(self, other):
    # Mirrors CPython implementation:
    # https://github.com/python/cpython/blob/a1c52d1265c65bcf0d9edf87e143843ad54f9b8f/Objects/typeobject.c#L6235-L6255
    # Using `==` is important because `self` might have a user-defined `__eq__`.
    return not (self == other)<|MERGE_RESOLUTION|>--- conflicted
+++ resolved
@@ -10,11 +10,7 @@
 
 from collections.abc import MutableMapping, Sequence
 from itertools import repeat as _repeat
-<<<<<<< HEAD
-from typing import Any, Callable, List, MutableMapping, Sequence, TYPE_CHECKING
-=======
 from typing import Any, Callable, List, TYPE_CHECKING
->>>>>>> 7e6280ac
 
 import torch
 
