--- conflicted
+++ resolved
@@ -441,13 +441,9 @@
     idx_d = tl.arange(0, V_HEAD_DIM)[None, :]
     # TODO idx_d = tl.arange(0, BLOCK_DMODEL_ROUNDED)[None, :]
 
-<<<<<<< HEAD
-    mask = (idx_m < Q_LEN) & (idx_d < BLOCK_DMODEL)
-    # TODO generalize and add proper mask support
-=======
     mask = idx_m < Q_LEN
-
->>>>>>> 50c8f5c8
+    # mask = (idx_m < Q_LEN) & (idx_d < BLOCK_DMODEL)
+
     {{store_output(("idx_zq", "idx_hq", "idx_m", "idx_d"), "acc", "mask")}}
 
     if OUTPUT_LOGSUMEXP:
