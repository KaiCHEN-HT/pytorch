--- conflicted
+++ resolved
@@ -120,13 +120,8 @@
     yaml_values.pop("ir_gen", {})
 
     assert len(yaml_values.keys()) == 0, (
-<<<<<<< HEAD
-        f"{backend_yaml_path} contains unexpected keys: {', '.join(yaml_values.keys())}. \
-Only the following keys are supported: {', '.join(valid_keys)}"
-=======
         f"{backend_yaml_path} contains unexpected keys: {', '.join(yaml_values.keys())}. "
         f"Only the following keys are supported: {', '.join(valid_keys)}"
->>>>>>> dcf8d138
     )
 
     def create_backend_index(
