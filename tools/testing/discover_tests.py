--- conflicted
+++ resolved
@@ -6,15 +6,10 @@
 from pathlib import Path
 
 
-
 CPP_TEST_PREFIX = "cpp"
 CPP_TEST_PATH = "build/bin"
 CPP_TESTS_DIR = os.path.abspath(os.getenv("CPP_TESTS_DIR", default=CPP_TEST_PATH))
-<<<<<<< HEAD
-REPO_ROOT = Path(__file__).absolute().parents[2]
-=======
 REPO_ROOT = Path(__file__).resolve().parents[2]
->>>>>>> 999eec8d
 
 
 def parse_test_module(test: str) -> str:
@@ -48,7 +43,7 @@
     ]
 
     cpp_tests_dir = (
-        str(base_dir.parent / CPP_TEST_PATH) if cpp_tests_dir is None else cpp_tests_dir
+        f"{base_dir.parent}/{CPP_TEST_PATH}" if cpp_tests_dir is None else cpp_tests_dir
     )
     # CPP test files are located under pytorch/build/bin. Unlike Python test, C++ tests
     # are just binaries and could have any name, i.e. basic or atest
