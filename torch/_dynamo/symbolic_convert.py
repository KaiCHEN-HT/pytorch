# mypy: allow-untyped-defs
import collections
import collections.abc
import contextlib
import copy
import dataclasses
import dis
import functools
import importlib
import inspect
import itertools
import linecache
import logging
import operator
import re
import sys
import threading
import traceback
import types
import typing
import weakref
from typing import Any, Callable, cast, Dict, List, Optional, Set, Tuple, Type, Union
from unittest.mock import patch

import torch
import torch._logging
from torch._dynamo.exc import TensorifyScalarRestartAnalysis
from torch._guards import tracing, TracingContext
from torch.utils._functools import cache_method

from . import config, exc, logging as torchdynamo_logging, trace_rules, variables
from .bytecode_analysis import (
    get_indexof,
    JUMP_OPNAMES,
    livevars_analysis,
    propagate_line_nums,
)
from .bytecode_transformation import (
    cleaned_instructions,
    create_call_function,
    create_instruction,
    create_jump_absolute,
    create_swap,
    get_code_keys,
    Instruction,
    is_generator,
    unique_id,
)
from .code_context import code_context
from .codegen import PyCodegen
from .exc import ArgsMismatchError, BackendCompilerFailed, unimplemented, Unsupported
from .funcname_cache import get_funcname
from .guards import GuardBuilder, install_guard
from .output_graph import GraphCompileReason, OutputGraph
from .replay_record import DummyModule, ExecutionRecorder
from .resume_execution import ContinueExecutionCache, ReenterWith
from .source import (
    AttrSource,
    DictGetItemSource,
    GlobalSource,
    GlobalWeakRefSource,
    LocalCellSource,
    LocalSource,
    Source,
)
from .trace_rules import is_builtin_constant, is_forbidden
from .utils import (
    counters,
    get_fake_value,
    get_instruction_source_311,
    graph_break_dup_warning_checker,
    istype,
    LazyString,
    proxy_args_kwargs,
)
from .variables.base import MutableLocal, typestr, VariableTracker
from .variables.builder import FrameStateSizeEntry, wrap_fx_proxy
from .variables.builtin import BuiltinVariable
from .variables.constant import ConstantVariable
from .variables.ctx_manager import (
    ContextWrappingVariable,
    GenericContextWrappingVariable,
    WithExitFunctionVariable,
)
from .variables.dicts import ConstDictVariable, SetVariable
from .variables.functions import (
    BaseUserFunctionVariable,
    FunctionDecoratedByContextlibContextManagerVariable,
    NestedUserFunctionVariable,
    SkipFunctionVariable,
    UserFunctionVariable,
    UserMethodVariable,
)
from .variables.iter import MAX_ITERATOR_LIMIT
from .variables.lazy import LazyVariableTracker
from .variables.lists import (
    BaseListVariable,
    ListIteratorVariable,
    ListVariable,
    SliceVariable,
    TupleVariable,
)
from .variables.misc import (
    CellVariable,
    ExceptionVariable,
    GetAttrVariable,
    NullVariable,
    PythonModuleVariable,
    UnknownVariable,
)
from .variables.nn_module import NNModuleVariable, UnspecializedNNModuleVariable
from .variables.tensor import supported_comparison_ops, SymNodeVariable, TensorVariable
from .variables.torch_function import (
    SymbolicTorchFunctionState,
    TorchFunctionModeVariable,
)
from .variables.user_defined import (
    RemovableHandleVariable,
    UserDefinedClassVariable,
    UserDefinedObjectVariable,
)


log = logging.getLogger(__name__)
graph_break_log = torch._logging.getArtifactLogger(__name__, "graph_breaks")
trace_call_log = torch._logging.getArtifactLogger(__name__, "trace_call")
trace_source_log = torch._logging.getArtifactLogger(__name__, "trace_source")
trace_bytecode_log = torch._logging.getArtifactLogger(__name__, "trace_bytecode")
tls = threading.local()
compare_op_handlers: Dict[str, Any] = {
    k: BuiltinVariable(v).call_function for k, v in supported_comparison_ops.items()
}
handle_contains = BuiltinVariable(operator.contains).call_function
handle_not = BuiltinVariable(operator.not_).call_function
compare_op_handlers["in"] = lambda tx, args, _: handle_contains(
    tx, [*reversed(args)], {}
)
compare_op_handlers["not in"] = lambda tx, args, _: handle_not(
    tx, [handle_contains(tx, [*reversed(args)], {})], {}
)


PT2_ISSUE_TRACKER_URL = "https://github.com/pytorch/pytorch/issues/new?&labels=oncall%3A+pt2&projects=&template=pt2-bug-report.yml"


@functools.cache
def _import_module(name: str) -> types.ModuleType:
    """
    Import the named module and cache the result. importlib.import_module()
    seems to do some filesystem checking to validate the name so not caching
    this can be slow.
    """
    return importlib.import_module(name)


@dataclasses.dataclass
class SpeculationEntry:
    filename: str
    lineno: int
    instruction_pointer: int
    inst: Instruction  # for debugging only
    failed: bool = False
    reason: Optional[GraphCompileReason] = None

    def fail_and_restart_analysis(self):
        """
        Start tracing of the current frame over again, and don't take this branch.
        """
        self.failed = True
        if self.reason is not None:
            restart_reason = self.reason.reason
        else:
            restart_reason = "Unknown fail_and_restart_analysis"
        raise exc.SpeculationRestartAnalysis(restart_reason=restart_reason)


@dataclasses.dataclass
class SpeculationLog:
    """
    SpeculationLog replaces the prior copy_graphstate/restore_graphstate
    checkpointing.  Rather than saving/restoring state, we restart the
    dynamo conversion process over from the beginning -- but when we
    hit the start of the speculation that failed, we instead generate
    a graph break.
    """

    entries: List[SpeculationEntry] = dataclasses.field(default_factory=list)
    index: int = 0

    def restart(self):
        self.index = 0

    def clear(self):
        self.entries.clear()
        self.index = 0

    def next(
        self, filename: str, lineno: int, instruction_pointer, inst
    ) -> SpeculationEntry:
        """
        Lookup or create a SpeculationEntry() that is shared across
        RestartAnalysis calls.  Args are used only for debug checks.
        """
        if len(self.entries) == self.index:
            self.entries.append(
                SpeculationEntry(filename, lineno, instruction_pointer, inst)
            )
        entry = self.entries[self.index]
        prev_entry_msg = ""
        if self.index != 0:
            prev_entry = self.entries[self.index - 1]
            prev_entry_msg = (
                f"Previous instruction: {prev_entry.filename}:{prev_entry.lineno}"
                f"({prev_entry.inst.opname} @ {prev_entry.instruction_pointer})\n"
            )
        assert (
            entry.instruction_pointer == instruction_pointer
            and entry.filename == filename
            and entry.lineno == lineno
        ), f"""
SpeculationLog diverged at index {self.index} (log had {len(self.entries)} entries):
- Expected: {entry.filename}:{entry.lineno} ({entry.inst.opname} at ip={entry.instruction_pointer})
- Actual: {filename}:{lineno} ({inst.opname} at ip={instruction_pointer})
{prev_entry_msg}
There are two usual reasons why this may have occured:
- When Dynamo analysis restarted, the second run took a different path than
  the first.  If this occurred, the previous instruction is the critical instruction that
  behaved differently.
- Speculation entries are only added under certain conditions (as seen in
  step()), e.g., there must exist operators in the graph; those conditions may
  have changed on restart.

If this divergence was intentional, clear the speculation log before restarting (do NOT
do this for graph breaks, you will infinite loop).

Otherwise, please submit a bug report, ideally including the contents of TORCH_LOGS=+dynamo
"""
        self.index += 1
        return entry


@dataclasses.dataclass
class LocalState:
    automatic_dynamic: Dict[str, FrameStateSizeEntry] = dataclasses.field(
        default_factory=dict
    )


# Mutable box that is shared across restarts
@dataclasses.dataclass
class DistributedState:
    compile_pg: Any
    local_state: LocalState
    all_states: Optional[List[LocalState]] = None


class TensorifyState:
    # These are the set of string symfloats names (eg. "zf0") that we collect
    # from the tensorify_python_scalars.py joint fx pass to inform us about
    # which float inputs we should specialize when we restart analysis.
    force_specializations: Set[str] = set()

    @classmethod
    def specialize(cls, index: str) -> None:
        cls.force_specializations.add(index)

    @classmethod
    def should_specialize(cls, index: str) -> bool:
        return index in cls.force_specializations

    @classmethod
    def clear(cls) -> None:
        cls.force_specializations.clear()

    @classmethod
    def empty(cls) -> bool:
        return len(cls.force_specializations) == 0


@functools.lru_cache(None)
def _step_logger():
    return torchdynamo_logging.get_step_logger(log)


@dataclasses.dataclass
class BlockStackEntry:
    # Current instruction that pushes something to block_stack
    inst: Instruction
    target: Instruction
    stack_index: Optional[int] = None
    with_context: Optional[
        Union[ContextWrappingVariable, GenericContextWrappingVariable]
    ] = None

    def can_restore(self):
        return self.with_context is not None

    def resume_fn(self):
        assert self.stack_index is not None
        if (
            self.with_context
            and hasattr(self.with_context, "target_values")
            and self.with_context.target_values
        ):
            return ReenterWith(self.stack_index, tuple(self.with_context.target_values))
        else:
            return ReenterWith(self.stack_index)

    def exit(self, tx, is_graph_break):
        assert self.with_context is not None
        if (
            is_graph_break and self.with_context.exit_on_graph_break()
        ) or not is_graph_break:
            return self.with_context.exit(tx)


class ReturnValueOp(Exception):
    pass


class YieldValueOp(Exception):
    """
    Signal to the symbolic tracer to stop and return control flow to the
    caller
    """


def stack_op(fn: typing.Callable[..., object]):
    nargs = len(inspect.signature(fn).parameters)
    fn_var = BuiltinVariable(fn)

    @functools.wraps(fn)
    def impl(self: "InstructionTranslator", inst: Instruction):
        self.push(fn_var.call_function(self, self.popn(nargs), {}))

    return impl


def _detect_and_normalize_assert_statement(
    self: "InstructionTranslatorBase",
    truth_fn: typing.Callable[[object], bool],
    push: bool,
):
    # Detect if this jump instruction is assert and normalize the assert
    # by pushing dummy error message when nothing is given.
    #
    # Python 3.9 assertion is in following format:
    # 18 POP_JUMP_IF_TRUE       28
    # 20 LOAD_ASSERTION_ERROR
    # 22 LOAD_CONST               3 ('Assert message') -> optional instruction
    # 24 CALL_FUNCTION            1                    -> optional instruction
    # 26 RAISE_VARARGS
    #
    # Python 3.8 assertion is in following format:
    # 18 POP_JUMP_IF_TRUE       28
    # 20 LOAD_GLOBAL              0 (Assertion type)
    # 22 LOAD_CONST               3 ('Assert message') -> optional instruction
    # 24 CALL_FUNCTION            1                    -> optional instruction
    # 26 RAISE_VARARGS            1

    if (truth_fn is not operator.truth) or push:
        return False

    assert isinstance(self.instruction_pointer, int)
    current_instruction_pointer = self.instruction_pointer
    inst = self.instructions[current_instruction_pointer]
    # Detect LOAD_ASSERTION_ERROR or LOAD_GLOBAL 0
    if sys.version_info < (3, 9):
        if inst.opname != "LOAD_GLOBAL" or inst.argval != "AssertionError":
            return False
    else:
        if inst.opname != "LOAD_ASSERTION_ERROR":
            return False

    current_instruction_pointer += 1

    # Use dummy error message if its hard to extract
    error_msg = "assertion error"

    inst = self.instructions[current_instruction_pointer]
    # DETECT RAISE_VARARGS or LOAD CONST
    if inst.opname == "LOAD_CONST":
        if not isinstance(inst.argval, str):
            return False
        error_msg = inst.argval

        # if it is LOAD_CONSTANT, it must be followed by CALL_FUNCTION
        # (PRECALL for Python 3.11, CALL for Python 3.12+)
        current_instruction_pointer += 1
        inst = self.instructions[current_instruction_pointer]
        if inst.opname not in ("CALL_FUNCTION", "PRECALL", "CALL"):
            return False

        # for Python 3.11, PRECALL should be followed by CALL, then RAISE_VARARGS
        # for Python != 3.11, CALL_FUNCTION/CALL should be followed by RAISE_VARARGS
        current_instruction_pointer += 1
        if inst.opname == "PRECALL":
            current_instruction_pointer += 1
        inst = self.instructions[current_instruction_pointer]

    if inst.opname != "RAISE_VARARGS":
        return False

    self.push(ConstantVariable.create(error_msg))

    return True


explain = False


def log_graph_break(code_options, reason="", exc_info=False, user_stack=None):
    if user_stack is None:
        user_stack = torch._guards.TracingContext.extract_stack()

    # TODO: Also report the traceback from the parent frame
    try:
        frame_loc = (user_stack[-1].filename, user_stack[-1].lineno)
    except IndexError:
        # first instruction
        frame_loc = (
            code_options["co_filename"],
            code_options["co_firstlineno"],
        )

    user_stack_formatted = "".join(traceback.format_list(user_stack))
    user_stack_trace = (
        "Graph break in user code at %s:%s\nReason: %s\nUser code traceback:\n%s"  # noqa: UP031
        % (
            frame_loc[0],
            frame_loc[1],
            reason,
            user_stack_formatted,
        )
    )
    torch._logging.trace_structured(
        "artifact",
        metadata_fn=lambda: {
            "name": "dynamo_graph_break_reason",
            "encoding": "string",
        },
        payload_fn=lambda: f"{user_stack_trace}\n{traceback.format_exc() if exc_info else ''}",
    )

    # torch._dynamo.explain() formats this a little nicer, and presents a slightly
    # more actionable user code pointer
    if (
        graph_break_log.isEnabledFor(logging.DEBUG)
        and not explain
        and graph_break_dup_warning_checker.add(frame_loc)
    ):
        # This log line MUST contain the string "Graph break in user code",
        # This log line is exercised from
        #   python test/dynamo/test_exc.py -k test_graph_break_log
        graph_break_log.debug(
            user_stack_trace,
        )
    else:
        # This log line MUST not contain the string "Graph break in user code",
        # exercised by
        #   python test/dynamo/test_misc.py -k test_duplicate_graph_break_log
        graph_break_log.debug(
            "Graph break (details suppressed) in user code at %s:%s\nReason: %s",
            frame_loc[0],
            frame_loc[1],
            reason,
        )


def generic_jump(truth_fn: typing.Callable[[object], bool], push: bool):
    def jump_graph_break(self, inst, value, extra_msg=""):
        log_graph_break(self.code_options, reason="Data-dependent jump")
        if not self.should_compile_partial_graph():
            unimplemented("should_compile_partial_graph=False")
        # compile a partial subgraph prefix then jump into user code
        if self.maybe_has_backedge():
            msg = (
                "Skipping frame because there is a graph break in a for/while loop\n"
                f"{self.frame_summary()}"
            )
            log.info(msg)
            raise exc.SkipFrame(msg)

        self.push(value)
        log.debug("generic_jump triggered compile")
        self.output.compile_subgraph(
            self,
            reason=GraphCompileReason(
                f"generic_jump {typestr(value)}{extra_msg}", [self.frame_summary()]
            ),
        )
        self.pop()

        if_next = self.create_call_resume_at(self.next_instruction)
        if push:
            self.push(value)
        if_jump = self.create_call_resume_at(inst.target)

        if sys.version_info >= (3, 13):
            # 3.13 requires stack[-1] to be bool type
            self.output.add_output_instructions([create_instruction("TO_BOOL")])

        self.output.add_output_instructions(
            [create_instruction(inst.opname, target=if_jump[0])] + if_next + if_jump
        )

    def inner(self: "InstructionTranslatorBase", inst: Instruction):
        value: VariableTracker = self.pop()
        if (
            config.rewrite_assert_with_torch_assert
            and _detect_and_normalize_assert_statement(self, truth_fn, push)
        ):
            error_msg: VariableTracker = self.pop()
            # Skip over things like `assert True`
            if value.is_python_constant():
                if bool(value.as_python_constant()):
                    return self.jump(inst)
                else:
                    jump_graph_break(self, inst, value)

            # TODO maybe should respect DtoH sync intention of users later??
            # Manually insert torch._assert_async instead of python assert and jump over
            # assert related instructions as we don't need them anymore.

            # if we see Tensor as assert statement, no need to call scalar_tensor
            if isinstance(value, TensorVariable):
                self.output.create_proxy(
                    "call_function",
                    torch._assert_async,
                    *proxy_args_kwargs((value, error_msg), {}),
                )
                self.jump(inst)
                return

            if isinstance(value, SymNodeVariable):
                # if the assertion is normal shape expression.
                # just install guard and bail out.
                sym_expr = value.sym_num
                if not isinstance(sym_expr, torch.SymBool):
                    sym_expr = sym_expr != 0

                result = torch.fx.experimental.symbolic_shapes.expect_true(sym_expr)
                if not result:
                    unimplemented(
                        "Assertion failed on symbolic shapes. Did you make sure eager mode succeeds?"
                    )
                self.jump(inst)
                return

            scalar_to_tensor_proxy = self.output.create_proxy(
                "call_function", torch.scalar_tensor, *proxy_args_kwargs((value,), {})
            )

            scalar_to_tensor = wrap_fx_proxy(
                self,
                scalar_to_tensor_proxy,
                example_value=get_fake_value(scalar_to_tensor_proxy.node, self),
            )

            self.output.create_proxy(
                "call_function",
                torch._assert_async,
                *proxy_args_kwargs((scalar_to_tensor, error_msg), {}),
            )
            self.jump(inst)
            return

        if value.is_python_constant():
            if truth_fn(value.as_python_constant()):
                if push:
                    self.push(value)
                self.jump(inst)
        elif (
            isinstance(value, (TensorVariable)) and self.should_compile_partial_graph()
        ):
            jump_graph_break(self, inst, value)
        elif isinstance(value, NNModuleVariable):
            # Equivalent of "self.nn_module is not None"
            mod = self.output.get_submodule(value.module_key)
            if truth_fn(mod):
                if push:
                    self.push(value)
                self.jump(inst)
        elif isinstance(value, UnspecializedNNModuleVariable):
            mod = value.value
            if truth_fn(mod):
                if push:
                    self.push(value)
                self.jump(inst)
        elif isinstance(value, UserDefinedObjectVariable):
            try:
                x = value.var_getattr(self, "__bool__")  # type: ignore[arg-type]
            except exc.ObservedAttributeError:
                exc.handle_observed_exception(self)
                # if __bool__ is missing, trying __len__ to infer a truth value.
                try:
                    x = value.var_getattr(self, "__len__")  # type: ignore[arg-type]
                except exc.ObservedAttributeError:
                    exc.handle_observed_exception(self)
                    x = None

            # __bool__ or __len__ is function
            if isinstance(x, UserMethodVariable):
                result = x.call_function(self, [], {})  # type: ignore[arg-type, assignment]
                if isinstance(result, ConstantVariable) and isinstance(
                    result.value, (bool, int)
                ):
                    if truth_fn(result.value):
                        if push:
                            self.push(value)
                        self.jump(inst)
                elif isinstance(result, SymNodeVariable):
                    if result.evaluate_expr():
                        if push:
                            self.push(value)
                        self.jump(inst)
                else:
                    unimplemented(
                        "generic_jump on UserDefined with __bool__ returning non-constant"
                    )
            # __bool__ or __len__ is non-function or not existed in the user defined object
            else:
                if truth_fn(True):
                    if push:
                        self.push(value)
                    self.jump(inst)
        elif not isinstance(value, TensorVariable) and value.has_unpack_var_sequence(
            self
        ):
            if truth_fn(len(value.unpack_var_sequence(self))):
                if push:
                    self.push(value)
                self.jump(inst)
        elif isinstance(value, SymNodeVariable):
            try:
                eval_result = value.evaluate_expr(self.output)
            except exc.UserError as e:
                if self.should_compile_partial_graph():
                    return jump_graph_break(self, inst, value, extra_msg=f"\n{e}")
                raise
            if truth_fn(eval_result):
                if push:
                    self.push(value)
                self.jump(inst)
        elif isinstance(value, variables.BackwardHookVariable):
            if truth_fn(True):
                if push:
                    self.push(value)
                self.jump(inst)
        else:
            from .source import is_constant_source

            if value.source is not None and is_constant_source(value.source):
                if truth_fn(value.get_real_value()):  # type: ignore[attr-defined]
                    if push:
                        self.push(value)
                    self.jump(inst)
            else:
                raise exc.UserError(
                    exc.UserErrorType.DYNAMIC_CONTROL_FLOW,
                    "Dynamic control flow is not supported at the moment. Please use "
                    "torch.cond to explicitly capture the control flow.",
                    case_name="cond_operands",
                )

    return inner


def break_graph_if_unsupported(*, push):
    def decorator(inner_fn):
        @functools.wraps(inner_fn)
        def wrapper(self: "InstructionTranslatorBase", inst: Instruction):
            speculation = self.speculate()
            if speculation.failed:
                assert speculation.reason is not None
                return handle_graph_break(self, inst, speculation.reason)
            try:
                return inner_fn(self, inst)
            except Unsupported as excp:
                if self.generic_context_manager_depth > 0:
                    # We don't support graph break under GenericContextWrappingVariable,
                    # If there is, we roll back to the checkpoint and fall back.
                    excp.remove_from_stats()
                    unimplemented("Graph break under GenericContextWrappingVariable")

                if isinstance(excp, exc.UncapturedHigherOrderOpError):
                    raise

                if not self.should_compile_partial_graph():
                    raise

                log_graph_break(
                    self.code_options,
                    exc_info=True,
                    reason=f"Unsupported: {excp}",
                    user_stack=excp.real_stack,
                )

                if self.maybe_has_backedge():
                    msg = (
                        "Skipping frame because there is a graph break in a for/while loop\n"
                        f"{self.frame_summary()}"
                    )
                    log.info(msg)
                    raise exc.SkipFrame(msg) from excp

                excp.remove_from_stats()
                excp.add_to_stats("graph_break")
                speculation.reason = GraphCompileReason(excp.msg, excp.real_stack)
            speculation.fail_and_restart_analysis()

        def handle_graph_break(
            self: "InstructionTranslatorBase",
            inst: Instruction,
            reason: GraphCompileReason,
        ):
            self.output.compile_subgraph(self, reason=reason)
            cg = PyCodegen(self)
            cleanup: List[Instruction] = []
            # Reconstruct the context variable CLASS in the block stack
            for b in self.block_stack:
                # Don't exit any modes we have entered,
                # output bytecode will mutate the tf mode stack accordingly
                if isinstance(b.with_context, TorchFunctionModeVariable):
                    cg.extend_output(
                        b.resume_fn().try_except_torch_function_mode(
                            cg.code_options, cleanup
                        )
                    )
                    continue
                assert b.with_context is not None
                assert isinstance(b.with_context, (ContextWrappingVariable))
                b.with_context.reconstruct_type(cg)
                cg.extend_output(b.resume_fn().try_finally(cg.code_options, cleanup))
            self.output.add_output_instructions(cg.get_instructions())
            del cg

            if sys.version_info >= (3, 11) and inst.opname == "CALL":
                kw_names = (
                    self.kw_names.as_python_constant()
                    if self.kw_names is not None
                    else ()
                )
                if len(kw_names) > 0:
                    # KW_NAMES no longer used in 3.13
                    assert sys.version_info < (3, 13)
                    self.output.add_output_instructions(
                        [create_instruction("KW_NAMES", argval=kw_names)]
                    )
                self.output.add_output_instructions(
                    create_call_function(inst.arg, False)
                )
            else:
                # copy instruction, but without exception table data
                assert inst.target is None
                inst_copy = copy.copy(inst)
                inst_copy.exn_tab_entry = None
                self.output.add_output_instructions([inst_copy])

            self.output.add_output_instructions(cleanup)

            if (
                sys.version_info >= (3, 11)
                and sys.version_info < (3, 12)
                and inst.opname == "CALL"
            ):
                # stack effect for PRECALL + CALL is split between the two instructions
                stack_effect = dis.stack_effect(
                    dis.opmap["PRECALL"], inst.arg
                ) + dis.stack_effect(dis.opmap["CALL"], inst.arg)
            else:
                stack_effect = dis.stack_effect(inst.opcode, inst.arg)
            self.popn(push - stack_effect)

            for _ in range(push):
                self.push(UnknownVariable())
            self.output.add_output_instructions(
                self.create_call_resume_at(self.next_instruction)
            )

        return wrapper

    return decorator


class BytecodeDistpatchTableMeta(type):
    """Installs a `cls.dispatch_table` on every subclass to speed up calls to self.OPCODE()"""

    def __init__(cls, name, bases, dct) -> None:
        super().__init__(name, bases, dct)

        def _missing(opname, *args):
            unimplemented(f"missing: {opname}")

        dispatch_table = {
            op: getattr(cls, opname, functools.partial(_missing, opname))
            for opname, op in dis.opmap.items()
        }
        cls.dispatch_table = [dispatch_table.get(i) for i in range(2**8)]


class InstructionTranslatorBase(
    metaclass=BytecodeDistpatchTableMeta,
):
    output: OutputGraph
    symbolic_locals: Dict[str, VariableTracker]
    symbolic_globals: Dict[str, VariableTracker]
    symbolic_torch_function_state: SymbolicTorchFunctionState
    stack: List[VariableTracker]
    instruction_pointer: Optional[int]
    current_instruction: Instruction
    block_stack: List[BlockStackEntry]
    lineno: int
    kw_names: Optional[ConstantVariable]
    accept_prefix_inst: bool
    prefix_insts: List[Instruction]
    inline_depth: int
    inconsistent_side_effects: bool
    current_speculation: Optional[SpeculationEntry]
    dispatch_table: List[Any]
    exn_vt_stack: List[VariableTracker]
    exec_recorder: Optional[ExecutionRecorder]
    strict_checks_fn: Optional[Callable[[VariableTracker], bool]]

    def mark_inconsistent_side_effects(self):
        """
        InstructionTranslator has encountered instructions which may cause
        dynamo to see a different version of history from eager
        See: https://github.com/pytorch/pytorch/issues/110765
        """
        self.inconsistent_side_effects = True

    def maybe_has_backedge(self):
        # This function employs a heuristic. It does not reliably detect a backedge.
        # The heuristic is straightforward: starting from the current instruction and
        # continuing to the end, if any jump instruction targets an instruction before
        # the current one, there might be a backedge.

        # Python 3.12 introduced changes to bytecode that group common paths in
        # blockstacks (with or try...else) and allow for early returns. Consequently,
        # there can be multiple RETURN_VALUE instructions. Another heuristic is to
        # halt detection upon encountering the first RETURN_VALUE or RETURN_CONST.

        # These heuristics can result in both false positives and negatives, but
        # in either case, the Dynamo code remains valid. For false positives
        # (where an edge is incorrectly marked as a backedge), Dynamo will
        # perform a SkipFrame instead of potentially applying optimizations. For
        # false negatives (where an edge that should be marked as a backedge
        # isn't), multiple graphs may be generated if there's a break in the
        # graph during a for loop. In general, its better to have fewer false
        # negatives so that Dynamo does not skip the whole frame.

        cur_offset = self.current_instruction.offset
        assert self.instruction_pointer is not None
        for inst in self.instructions[self.instruction_pointer :]:
            if inst.opname in ("RETURN_VALUE", "RETURN_CONST"):
                return False
            if inst.opname in JUMP_OPNAMES:
                jump_offset = inst.argval
                if jump_offset < cur_offset:
                    return True
        return False

    def cellvars(self):
        if not hasattr(self, "_cellvars"):
            self._cellvars = tuple(self.code_options["co_cellvars"] or [])
            # An inlined function might depend on the cellvar of the parent
            # function. So, recursively obtain parent cellvars.
            if isinstance(self, InliningInstructionTranslator):
                self._cellvars += self.parent.cellvars()
        return self._cellvars

    def freevars(self):
        if not hasattr(self, "_freevars"):
            self._freevars = tuple(self.code_options["co_freevars"] or [])
            # An inlined function might depend on the freevar of the parent
            # function. So, recursively obtain parent freevars.
            if isinstance(self, InliningInstructionTranslator):
                self._freevars += self.parent.freevars()
        return self._freevars

    def cell_and_freevars(self):
        if not hasattr(self, "_cell_and_freevars"):
            self._cell_and_freevars = self.cellvars() + self.freevars()
        return self._cell_and_freevars

    def prune_dead_locals(self):
        # Only keep the locals that must remain on the stack.
        reads = livevars_analysis(self.instructions, self.current_instruction)
        self.symbolic_locals = {
            k: v for k, v in self.symbolic_locals.items() if k in reads
        }
        # "Garbage collect the heap".
        self.output.side_effects.prune_dead_object_new(self)

    def call_function(
        self,
        fn: VariableTracker,
        args: List[VariableTracker],
        kwargs: Dict[str, VariableTracker],
    ):
        assert isinstance(fn, VariableTracker)
        assert isinstance(args, list)
        assert isinstance(kwargs, dict)
        assert all(
            isinstance(x, VariableTracker)
            for x in itertools.chain(args, kwargs.values())
        )
        inner_fn = None
        if hasattr(fn, "value"):
            inner_fn = fn.value
        if hasattr(fn, "fn"):
            inner_fn = fn.fn
        if inner_fn and callable(inner_fn) and is_forbidden(inner_fn):
            raise AssertionError(f"Attempt to trace forbidden callable {inner_fn}")
        self.push(fn.call_function(self, args, kwargs))  # type: ignore[arg-type]

    def inline_user_function_return(self, fn, args, kwargs):
        """
        A call to some user defined function by inlining it.
        """
        return InliningInstructionTranslator.inline_call(self, fn, args, kwargs)

    def get_line_of_code_header(self, lineno=None):
        if lineno is None:
            lineno = self.lineno
        inline_depth_str = (
            f" (inline depth: {self.inline_depth})" if self.inline_depth > 0 else ""
        )
        funcname = get_funcname(self.f_code.co_filename, lineno)
        funcname_str = "" if funcname is None else f" ({funcname})"
        return f"{self.f_code.co_filename}:{lineno} in {self.f_code.co_name}{funcname_str}{inline_depth_str}"

    def get_log_starts_line_log_str(self):
        log_str = f"TRACE starts_line {self.get_line_of_code_header()}\n"
        line = linecache.getline(self.f_code.co_filename, self.lineno).rstrip()
        log_str += f"    {line}"
        return log_str

    def starts_line(self, lineno):
        if self.lineno == lineno:
            return
        self.lineno = lineno
        TracingContext.set_current_loc(
            self.f_code.co_filename, lineno, self.f_code.co_name
        )
        from torch._logging.structured import dump_file

        dump_file(self.f_code.co_filename)
        if trace_source_log.isEnabledFor(logging.DEBUG):
            trace_source_log.debug("%s", LazyString(self.get_log_starts_line_log_str))

    def step(self):
        """Process exactly one instruction, return False we should exit"""
        ip = self.instruction_pointer
        if ip is None:
            return False
        self.current_instruction = inst = self.instructions[ip]
        self.instruction_pointer = ip + 1

        if inst.starts_line:
            self.starts_line(inst.starts_line)

        if (
            not self.stack
            and self.should_compile_partial_graph()
            and self.is_non_empty_graph()
        ):
            self.current_speculation = self.speculate()
            if self.current_speculation.failed:
                return self.step_graph_break(inst)

        if trace_bytecode_log.isEnabledFor(logging.DEBUG):
            trace_bytecode_log.debug(
                "TRACE %s %s %s", inst.opname, inst.argval, self.stack
            )

        self.update_block_stack(inst)

        try:
            self.dispatch_table[inst.opcode](self, inst)
            return not self.output.should_exit
        except TensorifyScalarRestartAnalysis:
            raise
        except exc.ObservedException as e:
            self.exception_handler(e)
            return True
        except (ReturnValueOp, YieldValueOp):
            return False
        except Unsupported:
            if self.current_speculation is None:
                log.debug("empty checkpoint")
                raise
            log.debug("step triggered compile", exc_info=True)

        self.current_speculation.fail_and_restart_analysis()

    if sys.version_info >= (3, 11):

        def update_block_stack(self, inst):
            # 3.11+ no longer uses a block stack, but we still keep track of one
            # so that we know which contexts are currently active.
            # For our purposes, all exception table entries with the same target
            # are considered to be part of the same "block".
            # NOTE: we only keep track of with blocks that are not contained in try blocks.
            # This is because we will not create continuation functions on graph breaks in try blocks,
            # but we may for with blocks. We do not push blocks here since
            # with blocks are pushed when handling BEFORE_WITH.
            entry = inst.exn_tab_entry
            if entry:
                # Detect when we have exited the top with block.
                # The with blocks on the block stack are not enclosed in try
                # blocks, so a with block's cleanup code should be in the
                # previous with block (if any).
                if (
                    len(self.block_stack) >= 2
                    and entry.target is not self.block_stack[-1].target
                    and entry.target is self.block_stack[-2].target
                ):
                    # exit the current block
                    self.block_stack.pop()
            else:
                # no longer in any block
                # It is possible for NOPs to be between two instructions
                # in the same block, but the NOPs are not covered by an
                # exception table entry. In this case, assume that we
                # are still in the same block.
                # In 3.12+, JUMP_BACKWARD might also not be covered by
                # an exception table entry, so we also assume that we
                # are still in the same block. It is probably safe to do
                # this in 3.11, even though we haven't encountered this case before.
                if self.block_stack and inst.opname not in ("NOP", "JUMP_BACKWARD"):
                    # If we really escape from a block and the current
                    # instruction is not in another block, then there
                    # should be no other nested blocks that we are in.
                    assert len(self.block_stack) == 1
                    self.block_stack.pop()

    else:

        def update_block_stack(self, inst):
            pass

    @property
    def next_instruction(self):
        return self.instructions[self.instruction_pointer]  # type: ignore[index]

    def step_graph_break(self, continue_inst):
        # generate code from checkpoint
        assert not self.output.output_instructions
        assert self.current_speculation is not None
        self.output.compile_subgraph(
            self,
            partial_convert=True,
            reason=GraphCompileReason("step_unsupported", [self.frame_summary()]),
        )
        self.output.add_output_instructions(
            [create_jump_absolute(continue_inst)] + self.instructions
        )

    def run_ctx_mgr(self):
        # NB: Don't push the top level frame summary; set_current_loc will
        # take care of it.  However, DO make sure we attach real_stack to
        # exceptions
        return TracingContext.current_frame(None)

    def run(self):
        with self.run_ctx_mgr():
            try:
                self.output.push_tx(self)
                while self.step():
                    pass
            except TensorifyScalarRestartAnalysis:
                raise
            except BackendCompilerFailed:
                raise
            except Exception as e:
                if self.exec_recorder:
                    e.exec_record = self.exec_recorder.get_record()  # type: ignore[attr-defined]
                raise
            finally:
                self.output.pop_tx()
                # Cleanup the outputGraph to delete the held tensors. We perform the
                # cleanup only for InstructionTranslator and not
                # InliningInstructionTranslator. The InliningInstructionTranslator
                # mutates the output object and is restored to original state if
                # there was an exception.
                if isinstance(self, InstructionTranslator):
                    self.output.cleanup()

    def push(self, val: Optional[VariableTracker]):
        assert val is None or isinstance(
            val, VariableTracker
        ), f"push expects VariableTracker, got {typestr(val)}"
        self.stack.append(val)  # type: ignore[arg-type]

    def push_many(self, vals: List[VariableTracker]):
        for val in vals:
            self.push(val)

    def pop(self) -> VariableTracker:
        return self.stack.pop()

    def popn(self, n: int) -> List[VariableTracker]:
        return [*reversed([self.pop() for _ in range(n)])]

    def LOAD_FAST(self, inst):
        name = inst.argval
        if self.exec_recorder and name in self.f_locals:
            self.exec_recorder.add_local_var(name, self.f_locals[name])

        try:
            self.push(self.symbolic_locals[name].unwrap())
        except KeyError:
            if name.startswith("."):
                try:
                    # This happens in dict/list comprehensions
                    new_name = name.replace(".", "implicit")
                    self.push(self.symbolic_locals[new_name])
                except KeyError:
                    unimplemented("undefined LOAD_FAST (implicit)")
            else:
                unimplemented("undefined LOAD_FAST")

        # for continuation functions
        if name.startswith("___stack"):
            self.symbolic_locals.pop(name)

    def LOAD_DEREF(self, inst):
        assert inst.argval in self.cell_and_freevars()
        cell = self.symbolic_locals[inst.argval]
        contents_var = self.output.side_effects.load_cell(cell)
        self.push(contents_var)

        if self.exec_recorder and inst.argval in self.f_locals:
            self.exec_recorder.add_local_var(inst.argval, self.f_locals[inst.argval])

    def STORE_FAST(self, inst):
        name = inst.argval
        loaded_vt = self.pop()
        loaded_vt.set_name_hint(name)
        self.symbolic_locals[name] = loaded_vt

    def DELETE_FAST(self, inst):
        del self.symbolic_locals[inst.argval]

    def STORE_DEREF(self, inst):  # type: ignore[override]
        assert inst.argval in self.cell_and_freevars()
        cell = self.symbolic_locals[inst.argval]
        val = self.pop()
        self.output.side_effects.store_cell(cell, val)

        assert isinstance(cell, CellVariable)  # tame mypy
        if cell.local_name is not None:
            val.set_name_hint(cell.local_name)  # type: ignore[attr-defined]

    LOAD_CLOSURE = LOAD_FAST

    def _load_const(self, inst):
        i = inst.arg
        if i is None:
            return ConstantVariable.create(value=inst.argval)
        val = self._constants_cache[i]
        if not val:
            self._constants_cache[i] = val = ConstantVariable.create(value=inst.argval)
        return val

    def LOAD_CONST(self, inst):
        self.push(self._load_const(inst))

    def _load_global(self, inst):
        name = inst.argval

        if self.exec_recorder:
            if name in self.f_globals:
                self.exec_recorder.add_global_var(name, self.f_globals[name])
            else:
                assert name in self.f_builtins
                self.exec_recorder.builtins[name] = self.f_builtins[name]

        if name in self.symbolic_globals:
            variable = self.output.side_effects[self.symbolic_globals[name]]
            self.push(self.output.side_effects.load_global(variable, name))
            return

        try:
            value = self.f_globals[name]
        except KeyError:
            return self.load_builtin(inst)

        self.push(VariableTracker.build(self, value, GlobalSource(name)))

    @functools.cached_property
    def nn_modules_globals_vt(self):
        module_name = "torch.nn.modules.module"
        module_source = self.import_source(module_name)
        fglobals_value = _import_module(module_name)
        return VariableTracker.build(self, fglobals_value, module_source)

    def LOAD_GLOBAL(self, inst):
        if sys.version_info >= (3, 11) and sys.version_info < (3, 13) and inst.arg % 2:
            self.PUSH_NULL(inst)
        self._load_global(inst)
        if sys.version_info >= (3, 13) and inst.arg % 2:
            self.PUSH_NULL(inst)

    def STORE_GLOBAL(self, inst):
        value = self.pop()
        name = inst.argval
        source = GlobalSource(name)
        if name not in self.symbolic_globals:
            self.symbolic_globals[name] = object()  # type: ignore[assignment]  # sentinel object
        variable = self.output.side_effects.track_global_existing(
            source, self.symbolic_globals[name]
        )
        if isinstance(value, RemovableHandleVariable):
            unimplemented("Storing handles in globals - NYI")
        self.output.side_effects.store_global(variable, name, value)

    # Cache note: This cache only exists for the duration of this
    # InstructionTranslator - so it should be safe to do.
    @cache_method
    def import_source(self, module_name):
        """Create an alias to a module for use in guards"""
        if "torch_package" in module_name:
            value = torch.package.package_importer._package_imported_modules[
                module_name
            ]
            alias = (
                module_name.replace(">", "_").replace("<", "_").replace(".", "_dot_")
            )
        else:
            value = _import_module(module_name)
            alias = f"__import_{module_name.replace('.', '_dot_')}"
        f_globals = self.output.global_scope
        assert alias not in f_globals or f_globals[alias] is value
        f_globals[alias] = value
        self.output.update_co_names(alias)
        return GlobalSource(alias)

    def resolve_name(self, name, package, level):
        """
        Copied from the Cpython implementation of __import__
        Resolve a relative module name to an absolute one.
        https://github.com/python/cpython/blob/5a094f0255eea1db58fb2cf14c200971e64ec36e/Lib/importlib/_bootstrap.py#L902
        """
        bits = package.rsplit(".", level - 1)
        if len(bits) < level:
            raise ImportError("attempted relative import beyond top-level package")
        base = bits[0]
        return f"{base}.{name}" if name else base

    def calc_package(self):
        """
        Copied from the Cpython implementation of __import__
        https://github.com/python/cpython/blob/5a094f0255eea1db58fb2cf14c200971e64ec36e/Lib/importlib/_bootstrap.py#L1090
        """
        package = self.f_globals.get("__package__")
        spec = self.f_globals.get("__spec__")
        if package is not None:
            if spec is not None and package != spec.parent:
                log.warning(
                    "__package__ != __spec__.parent (%r != %r)",
                    package,
                    spec.parent,
                    stacklevel=3,
                )
            return package
        elif spec is not None:
            return spec.parent
        else:
            log.warning(
                "can't resolve package from __spec__ or __package__, "
                "falling back on __name__ and __path__",
                stacklevel=3,
            )
            package = self.f_globals["__name__"]
            if "__path__" not in self.f_globals:
                package = package.rpartition(".")[0]
        return package

    def IMPORT_NAME(self, inst):
        level, fromlist = self.popn(2)
        level = level.as_python_constant()
        fromlist = fromlist.as_python_constant()
        module_name = inst.argval

        # Are we replaying? if so, load recorded module
        recorded_name = (
            f"{ExecutionRecorder.LOCAL_MOD_PREFIX}_{level}_{fromlist}_{module_name}"
        )
        if recorded_name in self.f_globals:
            value = self.f_globals[recorded_name]
            source = GlobalSource(recorded_name)
        else:
            try:
                value = __import__(
                    module_name,
                    fromlist=fromlist,
                    level=level,
                    globals=self.f_globals,
                )
            except ImportError:
                unimplemented("import a module that does not exist")

            if level != 0:
                pkg = self.calc_package()
                module_name = self.resolve_name(module_name, pkg, level)

            # For __import__, when the name variable is of the form package.module,
            # normally, the top-level package (the name up till the first dot) is
            # returned, not the module named by module_name. However, when a
            # non-empty fromlist argument is given, the module named by name is
            # returned. Therefore, we set the source correctly here.
            if not fromlist:
                top_level_module_name = module_name.partition(".")[0]
                source = self.import_source(top_level_module_name)
            else:
                source = self.import_source(module_name)

        if self.exec_recorder:
            self.exec_recorder.add_local_mod(recorded_name, value)

        if istype(value, (types.ModuleType, DummyModule)):
            self.push(PythonModuleVariable(value, source=source))
        else:
            unimplemented(f"IMPORT_NAME {typestr(value)}")

    def IMPORT_FROM(self, inst):
        self.DUP_TOP(inst)
        self._load_attr(inst)

    def load_builtin_from_argval(self, argval):
        if argval not in self.f_builtins:
            raise NameError(f"name '{argval}' is not defined")
        val = self.f_builtins[argval]

        if callable(val):
            builtins_source = GlobalSource(
                self.output.name_of_builtins_dict_key_in_fglobals
            )
            var_source = DictGetItemSource(builtins_source, argval)
            self.push(VariableTracker.build(self, val, var_source))
        else:
            assert is_builtin_constant(val)
            self.push(ConstantVariable.create(value=val))

    def load_builtin(self, inst):
        self.load_builtin_from_argval(inst.argval)

    def jump(self, inst):
        self.instruction_pointer = self.indexof[inst.target]

    JUMP_FORWARD = jump
    JUMP_ABSOLUTE = jump

    POP_JUMP_IF_FALSE = generic_jump(operator.not_, False)
    POP_JUMP_IF_TRUE = generic_jump(operator.truth, False)
    JUMP_IF_FALSE_OR_POP = generic_jump(operator.not_, True)
    JUMP_IF_TRUE_OR_POP = generic_jump(operator.truth, True)

    def SETUP_LOOP(self, inst):
        # only exists in python<=3.7
        self.block_stack.append(BlockStackEntry(inst, inst.target))

    def SETUP_EXCEPT(self, inst):
        # only exists in python<=3.7
        self.block_stack.append(BlockStackEntry(inst, inst.target))

    def POP_BLOCK(self, inst):
        self.block_stack.pop()

    def SETUP_WITH(self, inst):
        self.setup_or_before_with(inst)

    def SETUP_FINALLY(self, inst):
        self.block_stack.append(BlockStackEntry(inst, inst.target))

    def BEGIN_FINALLY(self, inst):
        self.push(None)

    def WITH_CLEANUP_START(self, inst):
        exit, exc = self.popn(2)
        assert exc is None
        self.push(exc)
        self.push(exit.call_function(self, [ConstantVariable.create(None)] * 3, {}))

    def WITH_CLEANUP_FINISH(self, inst):
        self.popn(2)
        self.push(None)

    def CALL_FINALLY(self, inst):
        """
        pushes the address of the next instruction onto the stack and increments
        bytecode counter by delta
        """
        # Python 3.8 only
        addr = self.indexof[self.next_instruction]
        self.push(ConstantVariable.create(addr))
        self.jump(inst)

    def END_FINALLY(self, inst):
        # Python 3.8 only
        # https://docs.python.org/3.8/library/dis.html#opcode-END_FINALLY
        tos = self.pop()
        if isinstance(tos, ConstantVariable):
            self.instruction_pointer = tos.as_python_constant()
        else:
            pass

    def POP_FINALLY(self, inst):
        # Python 3.8 only
        preserve_tos = inst.argval
        if preserve_tos:
            tos = self.pop()
        _ = self.pop()
        if preserve_tos:
            self.push(tos)  # type: ignore[possibly-undefined]

    def FOR_ITER(self, inst):
        it = self.pop().realize()
        try:
            val = it.next_variable(self)
            self.push(it)
            self.push(val)
        except (StopIteration, exc.ObservedUserStopIteration) as e:
            if isinstance(e, exc.ObservedUserStopIteration):
                exc.handle_observed_exception(self)

            # leave iterator upon exhaustion in 3.12
            if sys.version_info >= (3, 12):
                # CPython 3.12 actually jumps to the instruction after the END_FOR
                # and performs the action of END_FOR as part of FOR_ITER. We jump
                # to the END_FOR and run it, so we need to make sure 2 values are
                # on the stack for it to pop.
                self.push(it)
                self.push(ConstantVariable.create(None))
            self.jump(inst)

    def _raise_exception_variable(self, inst):
        val = self.pop()
        # User can raise exception in 2 ways
        #   1) raise exception type - raise NotImplementedError
        #   2) raise execption instance - raise NotImplemetedError("foo")

        # 1) when user raises exception type
        if isinstance(val, variables.BuiltinVariable):
            # Create the instance of the exception type
            # https://github.com/python/cpython/blob/3.11/Python/ceval.c#L6547-L6549
            val = val.call_function(self, [], {})  # type: ignore[arg-type]

        # Save the exception in a global data structure
        self.exn_vt_stack.append(val)

        # 2) when user raises exception instance
        if isinstance(val, variables.ExceptionVariable):
            if observed_exception_type := exc.observed_exception_map.get(val.exc_type):
                raise observed_exception_type(f"raised exception {val}")
            raise exc.ObservedException(f"raised exception {val}")
        unimplemented(f"raise {exc}")

    def RAISE_VARARGS(self, inst):
        if inst.arg == 0:
            unimplemented("re-raise")
        elif inst.arg == 1:
            self._raise_exception_variable(inst)
        else:
            # Support raise .. from None ... Dynamo does not track __cause__ and other attributes of exception. So we
            # ignore `from None` part.
            from_vt = self.pop()
            if isinstance(from_vt, ConstantVariable) and from_vt.value is None:
                self._raise_exception_variable(inst)
            unimplemented("raise ... from ...")

    def RERAISE(self, inst):
        if sys.version_info >= (3, 11):
            # RERAISE is currently supported in a narrow case of `raise ... from None`
            self._raise_exception_variable(inst)
        unimplemented("RERAISE")

    def exception_handler(self, raised_exception):
        if sys.version_info >= (3, 11):
            exn_tab_entry = self.current_instruction.exn_tab_entry
            if exn_tab_entry:
                # Implementation is based on https://github.com/python/cpython/blob/3.11/Objects/exception_handling_notes.txt

                # 1) pop values from the stack until it matches the stack depth
                # for the handler
                while len(self.stack) > exn_tab_entry.depth:
                    self.pop()

                # 2) if 'lasti' is true, then push the offset that the exception was raised at
                if exn_tab_entry.lasti:
                    self.push(
                        variables.ConstantVariable(self.current_instruction.offset)
                    )

                # 3) push the exception to the stack
                assert len(self.exn_vt_stack)
                self.push(self.exn_vt_stack[-1])

                # 4) jump to the handler
                self.jump(exn_tab_entry)
            else:
                # No handler found. Bubble the exception to the parent
                # instruction translater. We use special exception for this.
                self.stack.clear()
                if type(self) is InstructionTranslator:
                    raise Unsupported("Observed exception")
                raise raised_exception
        else:
            if len(self.block_stack):
                # base implementation - https://github.com/python/cpython/blob/3.10/Python/ceval.c#L4455

                assert len(self.exn_vt_stack)
                exception_var = self.exn_vt_stack[-1]

                block_stack_entry = self.block_stack.pop()

                while block_stack_entry.inst.opname == "EXCEPT_HANDLER":
                    # TODO(anijain2305) - This is not tested .. unable to create a testcase
                    # https://github.com/python/cpython/blob/3.10/Python/ceval.c#L1456
                    self.popn(3)
                    if len(self.block_stack) == 0:
                        # No handler found in this frame. Bubble the exception to the parent
                        # instruction translater.
                        self.stack.clear()
                        if type(self) is InstructionTranslator:
                            raise Unsupported("Observed exception")
                        raise raised_exception
                    block_stack_entry = self.block_stack.pop()

                if block_stack_entry.inst.opname != "SETUP_FINALLY":
                    unimplemented(
                        "exception is raised when top of the block stack "
                        "is not exception handler (e.g. try .. with .. except). "
                        f"Current TOS is {block_stack_entry.inst}"
                    )

                # Push a dummy block stack entry of EXCEPT_HANDLER
                # https://github.com/python/cpython/blob/3.10/Python/ceval.c#L1456
                except_handler_inst = Instruction(1e6, "EXCEPT_HANDLER", None, 0)
                self.block_stack.append(BlockStackEntry(except_handler_inst, None))

                # Push old exception
                if len(self.exn_vt_stack) >= 2:
                    old_exception = self.exn_vt_stack[-2]

                    # Push the old exception on to stack - tb, value, type
                    # Traceback is currently mapped to UnknownVariable
                    self.push(variables.UnknownVariable())
                    self.push(old_exception)
                    self.push(variables.BuiltinVariable(old_exception.exc_type))
                else:
                    # Push empty exception tb, value, type
                    self.push(variables.ConstantVariable(None))
                    self.push(variables.ConstantVariable(None))
                    self.push(variables.ConstantVariable(None))

                # Push new exception - tb, val, type
                # Traceback is currently mapped to UnknownVariable
                self.push(variables.UnknownVariable())
                self.push(exception_var)
                self.push(variables.BuiltinVariable(exception_var.exc_type))

                # Jump to target
                self.jump(block_stack_entry)
            else:
                # No handler found. Bubble the exception to the parent
                # instruction translater. We use special exception for this.
                self.stack.clear()
                if type(self) is InstructionTranslator:
                    raise Unsupported("Observed exception")
                raise raised_exception

    def PUSH_EXC_INFO(self, inst):
        val = self.pop()
        assert len(self.exn_vt_stack)
        self.push(self.exn_vt_stack[-1])
        self.push(val)

    def POP_EXCEPT(self, inst):
        if sys.version_info >= (3, 11):
            val = self.pop()
            assert isinstance(val, variables.ExceptionVariable)

            # This exception is handled and therefore we can clear the error indicator
            assert len(self.exn_vt_stack)
            self.exn_vt_stack.pop()
        else:
            assert len(self.block_stack) > 0
            if self.block_stack[-1].inst.opname != "EXCEPT_HANDLER":
                raise AssertionError(
                    "Bug in Dynamo tracing of exception handling."
                    "Top of the block stack is not EXCEPT_HANDLER."
                )
            self.block_stack.pop()

            self.popn(3)

            # This exception is handled and therefore we can clear the error indicator
            assert len(self.exn_vt_stack)
            self.exn_vt_stack.pop()

    def check_if_exc_matches(self):
        assert len(self.stack) >= 2
        expected_exc_types = self.pop()
        if sys.version_info >= (3, 11):
            # CHECK_EXC_MATCH (which is used from 3.11 onwards) does not pop.
            # This is the description from the disassembly doc
            #
            # Performs exception matching for ``except``. Tests whether the ``STACK[-2]``
            # is an exception matching ``STACK[-1]``. Pops ``STACK[-1]`` and pushes the boolean
            # result of the test.
            exc_instance = self.stack[-1]
        else:
            # This is used prior to 3.11 via opcode JUMP_IF_NOT_EXC_MATCH
            # There is no documentation but here is the code pointer that does 2 pops
            # https://github.com/python/cpython/blob/3.10/Python/ceval.c#L3650-L3665
            exc_instance = self.stack.pop()

        # Users can check exception in 2 ways
        # 1) except NotImplementedError --> BuilinVariable
        # 2) except (NotImplemetedError, AttributeError) -> TupleVariable

        if not isinstance(expected_exc_types, (BuiltinVariable, TupleVariable)):
            unimplemented(
                f"except has an unsupported types of objects {expected_exc_types}"
            )

        if sys.version_info >= (3, 11):
            if not isinstance(exc_instance, variables.ExceptionVariable):
                unimplemented(
                    f"except expects to recieve an object of exception type but received {exc_instance}"
                )

        if isinstance(expected_exc_types, TupleVariable):
            expected_types = expected_exc_types.items
        else:
            expected_types = [
                expected_exc_types,
            ]

        for expected_type in expected_types:
            if not isinstance(expected_type, BuiltinVariable):
                unimplemented(
                    f"except has an unsupported types of object {expected_type}"
                )
            if isinstance(exc_instance, variables.ExceptionVariable) and issubclass(
                exc_instance.exc_type, expected_type.fn
            ):
                return True
            elif isinstance(exc_instance, variables.BuiltinVariable) and issubclass(
                exc_instance.fn, expected_type.fn
            ):
                return True

        return False

    def CHECK_EXC_MATCH(self, inst):
        self.push(variables.ConstantVariable(self.check_if_exc_matches()))

    def JUMP_IF_NOT_EXC_MATCH(self, inst):
        if not self.check_if_exc_matches():
            self.jump(inst)

    def COMPARE_OP(self, inst):
        if inst.argval == "exception match":
            self.CHECK_EXC_MATCH(inst)
        else:
            self.push(compare_op_handlers[inst.argval](self, self.popn(2), {}))

    def GET_ITER(self, inst):
        self.call_function(BuiltinVariable(iter), [self.pop()], {})

    @break_graph_if_unsupported(push=1)
    def CALL_FUNCTION(self, inst):
        args = self.popn(inst.argval)
        fn = self.pop()
        self.call_function(fn, args, {})

    @break_graph_if_unsupported(push=1)
    def CALL_FUNCTION_EX(self, inst):
        kwargsvars: VariableTracker
        if inst.argval == 0:
            kwargsvars = ConstDictVariable({})
            argsvars = self.pop()
        elif inst.argval == 1:
            kwargsvars = self.pop()
            argsvars = self.pop()
        else:
            unimplemented("CALL_FUNCTION_EX")

        if sys.version_info >= (3, 13):
            # 3.13 swapped null and callable
            null = self.pop()
            assert isinstance(null, NullVariable)

        fn = self.pop()

        if sys.version_info >= (3, 11) and sys.version_info < (3, 13):
            null = self.pop()
            assert isinstance(null, NullVariable)

        if isinstance(fn, GetAttrVariable) and isinstance(fn.obj, TensorVariable):
            # realize is requires for Python 3.8
            kwargsvars = kwargsvars.realize()
            if fn.name == "view" and isinstance(
                argsvars, (ConstantVariable, TensorVariable)
            ):
                # Hack to handle special case in some bert models.  Converts
                # x.view(*shape) into x.view(shape), which is correct for view()
                # but not generally.  See test_transpose_for_scores().
                argsvars = TupleVariable([argsvars])
            elif (
                fn.name == "random_"
                and isinstance(argsvars, TupleVariable)
                and len(argsvars.items) == 0
                and isinstance(kwargsvars, ConstDictVariable)
                and ConstantVariable.create("from") in kwargsvars
            ):
                # `from`` is python keyword. Adding random_ with `from` in the
                # Fx graph causes syntax error. Even if we convert the kwargs to
                # args, aot_autograd/inductor while lowering generates
                # aten.random.from, again causing syntax errors. Since this
                # usecase is uncommon, graph break.
                unimplemented("random_ op is called with from keyword")
            elif (
                fn.name == "uniform_"
                and isinstance(argsvars, TupleVariable)
                and len(argsvars.items) == 0
                and isinstance(kwargsvars, ConstDictVariable)
                and ConstantVariable.create("from") in kwargsvars
            ):
                # `from`` is python keyword. Adding uniform_ with `from` in the
                # Fx graph causes syntax error. Even if we convert the kwargs to
                # args, aot_autograd/inductor while lowering generates
                # aten.uniform.from, again causing syntax errors. Since this
                # usecase is uncommon, graph break.
                unimplemented("uniform_ op is called with from keyword")

        if not isinstance(
            argsvars, BaseListVariable
        ) and argsvars.has_force_unpack_var_sequence(self):
            argsvars = TupleVariable(argsvars.force_unpack_var_sequence(self))

        # Unpack for cases like fn(**obj) where obj is a map
        if isinstance(kwargsvars, UserDefinedObjectVariable):
            kwargsvars = BuiltinVariable.call_custom_dict(self, dict, kwargsvars)  # type: ignore[arg-type]

        if not isinstance(argsvars, BaseListVariable) or not isinstance(
            kwargsvars, ConstDictVariable
        ):
            unimplemented(f"non-static call {typestr(argsvars)} {typestr(kwargsvars)}")

        # Map to a dictionary of str -> VariableTracker
        kwargsvars = kwargsvars.keys_as_python_constant()
        self.call_function(fn, argsvars.items, kwargsvars)

    @break_graph_if_unsupported(push=1)
    def CALL_FUNCTION_KW(self, inst):
        argnames = self.pop()
        args = self.popn(inst.argval)
        fn = self.pop()
        assert isinstance(argnames, TupleVariable) and argnames.is_python_constant()
        argnames = argnames.as_python_constant()
        args, kwargs_list = args[: -len(argnames)], args[-len(argnames) :]
        kwargs = dict(zip(argnames, kwargs_list))
        assert len(kwargs) == len(argnames)
        self.call_function(fn, args, kwargs)

    def LOAD_METHOD_SUPER(self, inst):
        self.CALL_FUNCTION(dataclasses.replace(inst, argval=2))
        arg = inst.argval[0]
        argval = self.code_options["co_names"][arg]
        if sys.version_info < (3, 11):
            self._load_attr(dataclasses.replace(inst, argval=argval))
        else:
            self.LOAD_METHOD(dataclasses.replace(inst, argval=argval))

    def LOAD_ATTR_SUPER(self, inst):
        self.CALL_FUNCTION(dataclasses.replace(inst, argval=2))
        arg = inst.argval[0]
        argval = self.code_options["co_names"][arg]
        self._load_attr(dataclasses.replace(inst, argval=argval))

    def LOAD_METHOD(self, inst):
        self._load_attr(inst)
        obj = self.pop()
        if sys.version_info >= (3, 13):
            self.push(obj)
            self.PUSH_NULL(inst)
        elif sys.version_info >= (3, 11):
            # always follow the NULL + fn convention, since if obj
            # is actually a method, self is already bound to it, so it
            # doesn't need to be passed in as an arg.
            self.PUSH_NULL(inst)
            self.push(obj)
        else:
            self.push(obj)
            self.push(None)

    def CALL_METHOD(self, inst):
        args = self.popn(inst.argval)
        dummy = self.pop()
        assert dummy is None
        fn = self.pop()
        self.call_function(fn, args, {})

    def _load_attr(self, inst):
        obj = self.pop()
        result = BuiltinVariable(getattr).call_function(
            self, [obj, ConstantVariable.create(inst.argval)], {}  # type: ignore[arg-type]
        )
        self.push(result)

    def LOAD_ATTR(self, inst):
        if sys.version_info >= (3, 12):
            if inst.arg % 2:
                self.LOAD_METHOD(inst)
                return
        self._load_attr(inst)

    def STORE_ATTR(self, inst):
        speculation = self.speculate()
        if speculation.failed:
            return self.store_attr_graph_break(inst)
        val, obj = self.popn(2)

        if isinstance(obj, NNModuleVariable) and not isinstance(val, ConstantVariable):
            # We don't allow side effects during export on non-constant values
            # https://github.com/pytorch/torchdynamo/issues/1475
            assert (
                not self.export
            ), f"Mutating module attribute {inst.argval} during export."

        try:
            BuiltinVariable(setattr).call_function(
                self, [obj, ConstantVariable.create(inst.argval), val], {}  # type: ignore[arg-type]
            )
            return
        except Unsupported as e:
            if not self.should_compile_partial_graph():
                raise
            log.debug("STORE_ATTR triggered compile", exc_info=True)
            e.remove_from_stats()
            e.add_to_stats("graph_break")
        speculation.fail_and_restart_analysis()

    def store_attr_graph_break(self, inst):
        log_graph_break(self.code_options, reason="STORE_ATTR-caused graph break")
        if not self.should_compile_partial_graph():
            unimplemented("should_compile_partial_graph=False")
        self.output.compile_subgraph(
            self, reason=GraphCompileReason("store_attr", [self.frame_summary()])
        )
        self.output.add_output_instructions([copy.copy(inst)])
        self.popn(2)
        self.output.add_output_instructions(
            self.create_call_resume_at(self.next_instruction)
        )

    def DELETE_ATTR(self, inst):
        obj = self.pop()
        BuiltinVariable(delattr).call_function(
            self, [obj, ConstantVariable.create(inst.argval)], {}  # type: ignore[arg-type]
        )

    def create_call_resume_at(self, offset):
        raise AssertionError(
            f"create_call_resume_at not overridden by subclass {type(self)}"
        )

    def should_compile_partial_graph(self) -> bool:
        raise AssertionError(
            f"should_compile_partial_graph not overridden by subclass {type(self)}"
        )

    @break_graph_if_unsupported(push=0)
    def STORE_SUBSCR(self, inst):
        val, obj, key = self.popn(3)
        obj.call_method(self, "__setitem__", [key, val], {})

    def DELETE_SUBSCR(self, inst):
        obj, key = self.popn(2)
        obj.call_method(self, "__delitem__", [key], {})

    def BUILD_TUPLE(self, inst):
        items = self.popn(inst.argval)
        self.push(TupleVariable(items))

    def BUILD_SLICE(self, inst):
        items = self.popn(inst.argval)
        self.push(SliceVariable(items))

    def BUILD_LIST(self, inst):
        items = self.popn(inst.argval)
        self.push(ListVariable(items, mutable_local=MutableLocal()))

    def BUILD_SET(self, inst):
        if config.inject_BUILD_SET_unimplemented_TESTING_ONLY:
            unimplemented("missing: BUILD_SET")
        items = self.popn(inst.argval)
        new_set = SetVariable(items, mutable_local=MutableLocal())
        self.push(new_set)

    def BUILD_LIST_UNPACK(self, inst, cls=ListVariable):
        seqs = self.popn(inst.argval)
        items = []
        for seq in seqs:
            try:
                items.extend(seq.force_unpack_var_sequence(self))
            except NotImplementedError:
                unimplemented(f"BUILD_LIST_UNPACK {seq}")
        self.push(cls(items, mutable_local=MutableLocal()))

    def BUILD_TUPLE_UNPACK(self, inst):
        self.BUILD_LIST_UNPACK(inst, cls=TupleVariable)

    BUILD_TUPLE_UNPACK_WITH_CALL = BUILD_TUPLE_UNPACK

    def BUILD_MAP(self, inst):
        items = self.popn(inst.argval * 2)
        d = dict(zip(items[::2], items[1::2]))
        self.push(ConstDictVariable(d, mutable_local=MutableLocal()))

    def BUILD_MAP_UNPACK(self, inst):
        items = self.popn(inst.argval)
        # ensure everything is a dict
        items = [BuiltinVariable(dict).call_function(self, [x], {}) for x in items]  # type: ignore[arg-type]
        result = {}
        for x in items:
            assert isinstance(x, ConstDictVariable)
            result.update(x.items)
        self.push(
            ConstDictVariable(
                result,
                mutable_local=MutableLocal(),
            )
        )

    BUILD_MAP_UNPACK_WITH_CALL = BUILD_MAP_UNPACK

    def BUILD_CONST_KEY_MAP(self, inst):
        keys = self.pop()
        values = self.popn(inst.argval)
        assert isinstance(keys, TupleVariable)
        assert keys.is_python_constant()

        keys = keys.force_unpack_var_sequence(self)
        assert len(keys) == len(values)

        self.push(
            ConstDictVariable(
                dict(zip(keys, values)),
                mutable_local=MutableLocal(),
            )
        )

    def MAP_ADD(self, inst):
        k, v = self.popn(2)
        assert inst.argval > 0
        obj = self.stack[-inst.arg].realize()
        assert isinstance(obj, ConstDictVariable)
        obj.call_method(self, "__setitem__", (k, v), {})  # type: ignore[arg-type]

    def SET_ADD(self, inst):
        v = self.pop()
        assert inst.argval > 0
        obj = self.stack[-inst.arg]
        assert isinstance(obj, SetVariable)
        assert obj.mutable_local
        return obj.call_method(self, "add", [v], {})

    def SET_UPDATE(self, inst):
        v = self.pop()
        assert inst.argval > 0
        obj = self.stack[-inst.arg]
        assert isinstance(obj, SetVariable)
        assert obj.mutable_local
        obj.call_method(self, "update", [v], {})

    def LIST_APPEND(self, inst):
        v = self.pop()
        assert inst.argval > 0
        obj = self.stack[-inst.arg].realize()
        assert isinstance(obj, ListVariable)
        assert obj.mutable_local
        self.output.side_effects.mutation(obj)
        obj.items.append(v)

    def MAKE_FUNCTION(self, inst):
        flags = inst.arg
        if sys.version_info < (3, 11):
            fn_name = self.pop()
        code = self.pop()
        if sys.version_info >= (3, 11):
            # MAKE_FUNCTION behavior actually changed in 3.11, see
            # https://github.com/python/cpython/pull/93189/
            assert hasattr(code.value, "co_qualname")  # type: ignore[attr-defined]
            fn_name = ConstantVariable.create(value=code.value.co_qualname)  # type: ignore[attr-defined]
        defaults = None
        closure = None
        annotations = None
        kwdefaults = None

        if sys.version_info < (3, 13):
            # in 3.13, this is handled in SET_FUNCTION_ATTRIBUTE
            if flags & 0x08:
                closure = self.pop()
            if flags & 0x04:
                annotations = self.pop()
            if flags & 0x02:
                kwdefaults = self.pop()
            if flags & 0x01:
                defaults = self.pop()

        self.push(
            NestedUserFunctionVariable(
                fn_name,
                code,
                self.f_globals,
                defaults,
                kwdefaults,
                annotations,
                closure,
            )
        )

    def UNPACK_SEQUENCE(self, inst):
        seq = self.pop()
        if isinstance(seq, TensorVariable):
            val = seq.unpack_var_sequence(self, idxes=range(inst.argval))  # type: ignore[arg-type]
        elif isinstance(seq, GetAttrVariable) and isinstance(seq.obj, TensorVariable):
            # x, y = a.shape
            proxy = getattr(seq.obj.as_proxy(), seq.name)
            val = [wrap_fx_proxy(self, proxy[i]) for i in range(inst.argval)]
        elif seq.has_force_unpack_var_sequence(self):
            val = seq.force_unpack_var_sequence(self)
        else:
            unimplemented(f"UNPACK_SEQUENCE {seq}")
        if len(val) != inst.argval:
            unimplemented("UNPACK_SEQUENCE length mismatch")
        for i in reversed(val):
            self.push(i)

    def UNPACK_EX(self, inst):
        assert 0 <= inst.argval <= 0xFFFF
        prefix = inst.argval & 0xFF  # low byte
        suffix = inst.argval >> 8  # high byte
        seq = self.pop()
        if seq.has_force_unpack_var_sequence(self):
            vals = list(seq.force_unpack_var_sequence(self))
            assert len(vals) >= prefix + suffix
            vals_prefix = vals[:prefix]
            vals_list = vals[prefix : len(vals) - suffix]
            vals_suffix = vals[len(vals) - suffix :]
            for item in reversed(vals_suffix):
                self.push(item)
            self.push(TupleVariable(vals_list))
            for item in reversed(vals_prefix):
                self.push(item)
        else:
            unimplemented(f"UNPACK_EX {seq}")

    def NOP(self, inst):
        pass

    def POP_TOP(self, inst):
        self.pop()

    def ROT_TWO(self, inst):
        a = self.pop()
        b = self.pop()
        self.push(a)
        self.push(b)

    def ROT_THREE(self, inst):
        a = self.pop()
        b = self.pop()
        c = self.pop()
        self.push(a)
        self.push(c)
        self.push(b)

    def ROT_FOUR(self, inst):
        a = self.pop()
        b = self.pop()
        c = self.pop()
        d = self.pop()
        self.push(a)
        self.push(d)
        self.push(c)
        self.push(b)

    def DUP_TOP(self, inst):
        a = self.pop()
        self.push(a)
        self.push(a)

    def DUP_TOP_TWO(self, inst):
        a = self.pop()
        b = self.pop()
        self.push(b)
        self.push(a)
        self.push(b)
        self.push(a)

    def _convert_value(self, value, flag):
        if flag == 1:
            return BuiltinVariable(str).call_function(self, [value], {})  # type: ignore[arg-type]
        elif flag == 2:
            return BuiltinVariable(repr).call_function(self, [value], {})  # type: ignore[arg-type]
        elif flag == 3:
            return BuiltinVariable(ascii).call_function(self, [value], {})  # type: ignore[arg-type]
        return value

    def _format_value(self, fmt_spec, flags):
        value = self.pop()
        if isinstance(value, SymNodeVariable):
            from torch._dynamo.variables.lazy import (
                LazySymNodeFormatString,
                LazyVariableTracker,
            )

            value = LazyVariableTracker.create(
                LazySymNodeFormatString(value, fmt_spec), source=value.source
            )
            self.push(value)
            return

        value = self._convert_value(value, flags & 0x03)

        fmt_var = ConstantVariable.create("{:" + fmt_spec.as_python_constant() + "}")

        self.call_function(BuiltinVariable(str.format), [fmt_var, value], {})

    def FORMAT_VALUE(self, inst):
        flags = inst.arg
        if (flags & 0x04) == 0x04:
            fmt_spec = self.pop()
        else:
            fmt_spec = ConstantVariable.create("")

        return self._format_value(fmt_spec, flags)

    def BUILD_STRING(self, inst):
        format_string_parts: List[str] = []
        args: List[VariableTracker] = []
        kwargs: Dict[str, VariableTracker] = {}
        for part in self.popn(inst.arg):
            if isinstance(part, ConstantVariable):
                format_string_parts.append("{}")
                args.append(part)
            elif isinstance(part, variables.StringFormatVariable):
                format_string_parts.append(part.format_string)
                args.extend(part.sym_args)
                if set(kwargs.keys()) & set(part.sym_kwargs.keys()):
                    unimplemented(
                        f"BUILD_STRING key conflict {kwargs} & {part.sym_kwargs}"
                    )
                kwargs.update(part.sym_kwargs)
            else:
                unimplemented(f"BUILD_STRING {part}")
        self.push(
            variables.StringFormatVariable.create(
                "".join(format_string_parts), args, kwargs
            )
        )

    def IS_OP(self, inst):
        assert inst.argval == 0 or inst.argval == 1
        if inst.argval == 0:
            new_argval = "is"
        else:
            new_argval = "is not"
        new_inst = create_instruction("COMPARE_OP", argval=new_argval)
        self.COMPARE_OP(new_inst)

    def CONTAINS_OP(self, inst):
        assert inst.argval == 0 or inst.argval == 1
        left, right = self.popn(2)
        op = inst.argval
        self.push(right.call_method(self, "__contains__", [left], {}))
        if op == 1:
            self.UNARY_NOT(inst)

    def LIST_EXTEND(self, inst):
        v = self.pop()
        assert inst.argval > 0
        obj = self.stack[-inst.arg]
        assert isinstance(obj, ListVariable)
        assert obj.mutable_local
        obj.call_method(self, "extend", [v], {})

    def LIST_TO_TUPLE(self, inst):
        self.push(BuiltinVariable(tuple).call_function(self, [self.pop()], {}))  # type: ignore[arg-type]

    def STOPITERATION_ERROR(self, inst):
        # wrap the generator body in a try: ... except StopIteration: ... which
        # converts the StopIteration into a RuntimeError
        # https://peps.python.org/pep-0479/
        # https://github.com/python/cpython/pull/99006
        # https://github.com/python/cpython/commit/28187141cc34063ef857976ddbca87ba09a882c2
        assert isinstance(inst, ExceptionVariable)
        if inst.exc_type is StopIteration:
            exc.raise_observed_exception(RuntimeError, self)

    def DICT_MERGE(self, inst):
        v = self.pop()
        assert inst.argval > 0
        obj = self.stack[-inst.arg].realize()
        assert isinstance(obj, ConstDictVariable)
        assert obj.mutable_local
        obj.call_method(self, "update", [v], {})

    DICT_UPDATE = DICT_MERGE

    def GEN_START(self, inst):
        self.pop()

    def GET_LEN(self, inst):
        tos = self.stack[-1]
        if tos.is_python_constant():
            self.push(ConstantVariable.create(len(tos.as_python_constant())))
        else:
            self.push(tos.call_method(self, "__len__", [], {}))

    def MATCH_MAPPING(self, inst):
        tos = self.stack[-1]
        assert isinstance(tos, ConstDictVariable)
        if isinstance(tos.items, collections.abc.Mapping):
            self.push(ConstantVariable.create(True))
        else:
            self.push(ConstantVariable.create(False))

    def MATCH_SEQUENCE(self, inst):
        tos = self.stack[-1]
        assert tos.is_python_constant()
        tos_value = tos.as_python_constant()
        if isinstance(tos_value, collections.abc.Sequence) and not isinstance(
            tos_value, (str, bytes, bytearray)
        ):
            self.push(ConstantVariable.create(True))
        else:
            self.push(ConstantVariable.create(False))

    def MATCH_KEYS(self, inst):
        tos = self.stack[-1]
        tos1 = self.stack[-2]
        assert isinstance(tos1, ConstDictVariable)

        if all(k in tos1 for k in tos):  # type: ignore[attr-defined]
            self.push(TupleVariable([tos1.getitem_const(self, k) for k in tos]))  # type: ignore[attr-defined,arg-type]
            if sys.version_info < (3, 11):
                self.push(ConstantVariable.create(True))
        else:
            self.push(ConstantVariable.create(None))
            if sys.version_info < (3, 11):
                self.push(ConstantVariable.create(False))

    def LOAD_ASSERTION_ERROR(self, inst):
        self.load_builtin_from_argval("AssertionError")

    UNARY_POSITIVE = stack_op(operator.pos)
    UNARY_NEGATIVE = stack_op(operator.neg)
    UNARY_NOT = stack_op(operator.not_)
    UNARY_INVERT = stack_op(operator.invert)

    BINARY_POWER = stack_op(operator.pow)
    BINARY_MULTIPLY = stack_op(operator.mul)
    BINARY_MATRIX_MULTIPLY = stack_op(operator.matmul)
    BINARY_FLOOR_DIVIDE = stack_op(operator.floordiv)
    BINARY_TRUE_DIVIDE = stack_op(operator.truediv)
    BINARY_MODULO = stack_op(operator.mod)
    BINARY_REMAINDER = stack_op(operator.mod)
    BINARY_ADD = stack_op(operator.add)
    BINARY_SUBTRACT = stack_op(operator.sub)
    BINARY_SUBSCR = break_graph_if_unsupported(push=1)(stack_op(operator.getitem))
    BINARY_LSHIFT = stack_op(operator.lshift)
    BINARY_RSHIFT = stack_op(operator.rshift)
    BINARY_AND = stack_op(operator.and_)
    BINARY_OR = stack_op(operator.or_)
    BINARY_XOR = stack_op(operator.xor)

    INPLACE_POWER = stack_op(operator.ipow)
    INPLACE_MULTIPLY = stack_op(operator.imul)
    INPLACE_MATRIX_MULTIPLY = stack_op(operator.imatmul)
    INPLACE_FLOOR_DIVIDE = stack_op(operator.ifloordiv)
    INPLACE_TRUE_DIVIDE = stack_op(operator.itruediv)
    INPLACE_MODULO = stack_op(operator.imod)
    INPLACE_REMAINDER = stack_op(operator.imod)
    INPLACE_ADD = stack_op(operator.iadd)
    INPLACE_SUBTRACT = stack_op(operator.isub)
    INPLACE_LSHIFT = stack_op(operator.ilshift)
    INPLACE_RSHIFT = stack_op(operator.irshift)
    INPLACE_AND = stack_op(operator.iand)
    INPLACE_XOR = stack_op(operator.ixor)
    INPLACE_OR = stack_op(operator.ior)

    # 3.11 opcodes
    def RESUME(self, inst):
        if inst.arg == 0:
            self.append_prefix_inst(inst)
            self.accept_prefix_inst = False
        else:
            assert not self.accept_prefix_inst

    if sys.version_info >= (3, 11):

        def BINARY_OP(self, inst):
            return _binary_op_lookup[inst.arg](self, inst)

    def PRECALL(self, inst):
        pass

    def KW_NAMES(self, inst):
        kw_names = self.code_options["co_consts"][inst.arg]
        assert isinstance(kw_names, tuple)
        for name in kw_names:
            assert isinstance(name, str)
        assert self.kw_names is None
        self.kw_names = ConstantVariable.create(value=kw_names)  # type: ignore[assignment]

    def PUSH_NULL(self, inst):
        self.push(NullVariable())

    def _call(self, inst, call_kw=False):
        # see https://docs.python.org/3.11/library/dis.html#opcode-CALL
        # for convention
        if call_kw:
            # TOS is kw_names for CALL_KW instruction
            assert sys.version_info >= (3, 13)
            kw_names = self.pop()
            assert isinstance(kw_names, TupleVariable) and kw_names.is_python_constant()
            kw_names = kw_names.as_python_constant()
        else:
            kw_names = self.kw_names.value if self.kw_names else ()

        contents = self.popn(inst.arg + 2)
        if sys.version_info >= (3, 13):
            # NULL and callable swapped
            fn = contents[0]
            args = [] if isinstance(contents[1], NullVariable) else [contents[1]]
        else:
            if isinstance(contents[0], NullVariable):
                fn = contents[1]
                args = []
            else:
                fn = contents[0]
                args = [contents[1]]

        if kw_names:
            args = args + contents[2 : -len(kw_names)]
            kwargs_list = contents[-len(kw_names) :]
            kwargs = dict(zip(kw_names, kwargs_list))
            assert len(kwargs) == len(kw_names)
        else:
            args = args + contents[2:]
            kwargs = {}

        try:
            # if call_function fails, need to set kw_names to None, otherwise
            # a subsequent call may have self.kw_names set to an old value
            self.call_function(fn, args, kwargs)
        finally:
            self.kw_names = None

    @break_graph_if_unsupported(push=1)
    def CALL(self, inst):
        self._call(inst)

    def COPY(self, inst):
        self.push(self.stack[-inst.arg])

    def SWAP(self, inst):
        self.stack[-1], self.stack[-inst.arg] = self.stack[-inst.arg], self.stack[-1]

    JUMP_BACKWARD = jump
    JUMP_BACKWARD_NO_INTERRUPT = jump

    POP_JUMP_FORWARD_IF_TRUE = generic_jump(operator.truth, False)
    POP_JUMP_BACKWARD_IF_TRUE = generic_jump(operator.truth, False)
    POP_JUMP_FORWARD_IF_FALSE = generic_jump(operator.not_, False)
    POP_JUMP_BACKWARD_IF_FALSE = generic_jump(operator.not_, False)

    def CACHE(self, inst):
        pass

    def BEFORE_WITH(self, inst):
        self.setup_or_before_with(inst)

    def setup_or_before_with(self, inst):
        ctx = self.pop()
        if not isinstance(
            ctx, (ContextWrappingVariable, GenericContextWrappingVariable)
        ):
            unimplemented(f"{inst.opname} {ctx}")

        if (
            isinstance(ctx, GenericContextWrappingVariable)
            and not ctx.supports_graph_breaks()
        ):
            self.generic_context_manager_depth += 1

        # Need this redundant check for mypy
        assert isinstance(
            ctx, (ContextWrappingVariable, GenericContextWrappingVariable)
        )

        exit = WithExitFunctionVariable(
            ctx,
            inst.target,
        )

        if sys.version_info >= (3, 11):
            # See create_call_resume_at for block stack details.
            # Only push a block if the current instruction's block is a
            # with block that is not nested in a try block - that is, the current
            # instruction's block target is the same as the top block's target.
            if inst.exn_tab_entry and (
                not self.block_stack
                or inst.exn_tab_entry.target is not self.block_stack[-1].target
            ):
                target = None
            else:
                target = self.next_instruction.exn_tab_entry.target
        else:
            target = inst.target

        if target:
            if isinstance(self, InstructionTranslator):
                self.block_stack.append(
                    BlockStackEntry(inst, target, len(self.stack), ctx)
                )
            else:
                self.block_stack.append(BlockStackEntry(inst, target))

        self.push(exit)
        self.push(ctx.enter(self))

    def append_prefix_inst(self, inst):
        assert self.accept_prefix_inst
        self.prefix_insts.append(inst)

    def MAKE_CELL(self, inst):
        if sys.version_info >= (3, 12) and not self.accept_prefix_inst:
            # In 3.12+, MAKE_CELL is not longer necessarily a prefix instruction.
            # It can be generated by inlined comprehensions.
            assert isinstance(self.symbolic_locals[inst.argval], NullVariable)
            self.symbolic_locals[
                inst.argval
            ] = self.output.side_effects.track_cell_new()
        else:
            self.append_prefix_inst(inst)

    def COPY_FREE_VARS(self, inst):
        self.append_prefix_inst(inst)

    def RETURN_GENERATOR(self, inst):
        self.append_prefix_inst(inst)

    # 3.12 opcodes
    # BINARY/STORE_SLICE opcodes are broken down into
    # BUILD_SLICE 2 and BINARY/STORE_SUBSCR

    def END_FOR(self, inst):
        if sys.version_info >= (3, 13):
            self.pop()
        else:
            self.popn(2)

    def LOAD_FAST_CHECK(self, inst):
        if isinstance(self.symbolic_locals[inst.argval], NullVariable):
            unimplemented("LOAD_FAST_CHECK on uninitialized variable")
        self.LOAD_FAST(inst)

    def LOAD_FAST_AND_CLEAR(self, inst):
        if inst.argval not in self.symbolic_locals:
            self.push(NullVariable())
        else:
            self.LOAD_FAST(inst)
        self.symbolic_locals[inst.argval] = NullVariable()

    def LOAD_SUPER_ATTR(self, inst):
        self.CALL_FUNCTION(dataclasses.replace(inst, argval=2))
        if inst.arg & 1:
            self.LOAD_METHOD(inst)
        else:
            self._load_attr(inst)

    def CALL_INTRINSIC_1(self, inst):
        if inst.argval == 3:
            # INTRINSIC_STOPITERATION_ERROR
            self.STOPITERATION_ERROR(self.pop())
        elif inst.argval == 5:
            # INTRINSIC_UNARY_POSITIVE
            self.UNARY_POSITIVE(inst)
        elif inst.argval == 6:
            # INTRINSIC_LIST_TO_TUPLE
            self.push(TupleVariable(self.pop().force_unpack_var_sequence(self)))
        else:
            unimplemented(f"missing CALL_INTRINSIC_1 operand {inst.argval}")

    def END_SEND(self, inst):
        tos = self.pop()
        self.pop()
        self.push(tos)

    # 3.13 opcodes
    # fused instructions LOAD_FAST_LOAD_FAST, STORE_FAST_STORE_FAST, STORE_FAST_LOAD_FAST
    # are broken down.
    @break_graph_if_unsupported(push=1)
    def CALL_KW(self, inst):
        self._call(inst, call_kw=True)

    def TO_BOOL(self, inst):
        # TO_BOOL only precedes a conditional jump or UNARY_NOT (see compile.c in CPython)
        # So we can skip this instruction as long as we remember to codegen a TO_BOOL
        # before conditional jumps/UNARY_NOT.
        assert self.next_instruction.opname in (
            "POP_JUMP_IF_TRUE",
            "POP_JUMP_IF_FALSE",
            "UNARY_NOT",
        )

    def SET_FUNCTION_ATTRIBUTE(self, inst):
        flags = inst.arg
        fn = self.pop()
        assert isinstance(fn, NestedUserFunctionVariable)
        attr = self.pop()

        if flags & 0x08:
            fn.closure = attr
        elif flags & 0x04:
            fn.annotations = attr
        elif flags & 0x02:
            fn.kwdefaults = attr
        elif flags & 0x01:
            fn.defaults = attr

        self.push(fn)

    def CONVERT_VALUE(self, inst):
        self.push(self._convert_value(self.pop(), inst.argval))

    def FORMAT_SIMPLE(self, inst):
        self._format_value(ConstantVariable.create(""), 0)

    def FORMAT_WITH_SPEC(self, inst):
        self._format_value(self.pop(), 0)

    def is_non_empty_graph(self):
        if self.output.count_calls() > 1:
            # perf optimization only
            self.is_non_empty_graph = lambda: True  # type: ignore[method-assign]
            return True
        return False

    def format_frame_summary(self, additional_stack_frames=None):
        if additional_stack_frames is None:
            additional_stack_frames = []
        return "".join(
            traceback.format_list(
                [self.frame_summary()] + list(reversed(additional_stack_frames))
            )
        )

    def frame_summary(self):
        return traceback.FrameSummary(
            getattr(self.f_code, "co_filename", "<unknown>"),
            self.lineno,
            getattr(self.f_code, "co_name", "<unknown>"),
            lookup_line=False,
        )

    def is_co_filename_from_nn_modules(self):
        filename = getattr(self.f_code, "co_filename", "<unknown>")
        nn_modules_pattern = re.compile(r".*torch/nn/modules.*")
        return nn_modules_pattern.match(filename) is not None

    def store_global_weakref_by_id(self, prefix, value):
        global_name = self.output.install_global_by_id(prefix, weakref.ref(value))
        install_guard(
            GlobalWeakRefSource(global_name).make_guard(GuardBuilder.WEAKREF_ALIVE)
        )
        return global_name

    @property
    def fake_mode(self):
        return self.output.tracing_context.fake_mode

    @contextlib.contextmanager
    def strict_translation_mode(self, check_fn: Callable[[VariableTracker], bool]):
        """
        Strict mode is enabled on a per-VariableTracker level depending on the return value of check_fn(node).
        """
        prior = self.strict_checks_fn
        self.strict_checks_fn = check_fn
        try:
            yield
        finally:
            self.strict_checks_fn = prior

    def speculate(self) -> SpeculationEntry:
        assert self.instruction_pointer is not None
        assert self.instruction_pointer > 0
        return self.speculation_log.next(
            self.f_code.co_filename,
            self.lineno,
            self.instruction_pointer - 1,
            self.instructions[self.instruction_pointer - 1],
        )

    def __init__(
        self,
        output: OutputGraph,
        instructions: List[Instruction],
        f_locals: Dict[str, Any],
        f_globals: Dict[str, Any],
        f_builtins: Dict[str, Any],
        code_options: Dict[str, Any],
        symbolic_locals: Dict[str, VariableTracker],
        symbolic_globals: Dict[str, VariableTracker],
        symbolic_torch_function_state: SymbolicTorchFunctionState,
        f_code: types.CodeType,
        export: bool,
        inline_depth: int,
        speculation_log: SpeculationLog,
        distributed_state: Optional[DistributedState],
        # This determines whether to use the execution recorder.
        closure: Optional[Tuple[types.CellType]] = None,
    ) -> None:
        super().__init__()
        self.speculation_log = speculation_log
        self.distributed_state = distributed_state

        # Mutable state checkpointed by copy_graphstate()
        self.output = output
        self.symbolic_locals = symbolic_locals
        self.symbolic_globals = symbolic_globals
        self.symbolic_torch_function_state = symbolic_torch_function_state
        self.stack = []
        self.instruction_pointer = 0
        self.current_instruction = create_instruction("NOP")
        self.block_stack = []
        # states before SETUP_WITH for checkpointing and fallback
        self.generic_context_manager_depth = 0
        self.lineno = -1
        self.kw_names = None
        self.accept_prefix_inst = True
        self.prefix_insts = []
        self.exn_vt_stack = []

        # Properties of the input/output code
        self.instructions: List[Instruction] = instructions
        self.indexof: Dict[Instruction, int] = get_indexof(self.instructions)
        self.f_locals: Dict[
            str, Any
        ] = f_locals  # needed for recording accessed locals for replay
        self.f_globals: Dict[str, Any] = f_globals
        self.f_builtins: Dict[str, Any] = f_builtins
        self.code_options: Dict[str, Any] = code_options
        self.f_code: types.CodeType = f_code

        # Execution record for replaying errors
        if closure is not None and config.replay_record_enabled:
            self.exec_recorder = ExecutionRecorder(
                code=f_code, closure=closure, code_options=code_options
            )
        else:
            self.exec_recorder = None
        # Stack of module being parsed, current nn.module is at the end of ordered dict.
        # The first field of tuple is the fully qualified name of current module
        # in original hierarchy.  The second field is the type of current nn.module
        self.nn_module_stack: Dict[str, Tuple[str, Type[Any]]] = {}
        self.num_calls: Dict[str, int] = {}
        # Flag to indicate whether tracing is used for export.
        self.export = export
        self.one_graph = False

        self.current_speculation = None

        self.strict_checks_fn = None

        if sys.version_info >= (3, 10):
            from .resume_execution import (
                CO_ASYNC_GENERATOR,
                CO_COROUTINE,
                CO_GENERATOR,
                CO_ITERABLE_COROUTINE,
            )

            if f_code.co_flags & (
                CO_GENERATOR | CO_COROUTINE | CO_ITERABLE_COROUTINE | CO_ASYNC_GENERATOR
            ):
                self.push(BuiltinVariable(None))

        self.inline_depth = inline_depth
        self.inconsistent_side_effects = False
        self._constants_cache: List[Optional[VariableTracker]] = [None] * len(
            f_code.co_consts
        )
        linecache.lazycache(f_code.co_filename, f_globals)


class InstructionTranslator(InstructionTranslatorBase):
    @staticmethod
    def current_tx() -> "InstructionTranslator":
        return tls.current_tx

    @contextlib.contextmanager
    def set_current_tx(self):
        prior = getattr(tls, "current_tx", None)
        tls.current_tx = self
        try:
            yield
        finally:
            tls.current_tx = prior

    def __init__(
        self,
        instructions: List[Instruction],
        f_code,
        f_locals,
        f_globals,
        f_builtins,
        closure,
        torch_function_mode_stack,
        code_options,
        compiler_fn,
        one_graph,
        export,
        export_constraints,
        frame_state,
        speculation_log: SpeculationLog,
        distributed_state: Optional[DistributedState],
    ) -> None:
        _step_logger()(
            logging.INFO,
            f"torchdynamo start tracing {f_code.co_name} {code_options['co_filename']}:{code_options['co_firstlineno']}",
        )
        super().__init__(
            output=OutputGraph(
                code_options,
                compiler_fn,
                self,
                export,
                export_constraints,
                frame_state,
                local_scope=f_locals,
                global_scope=f_globals,
                f_code=f_code,
                torch_function_mode_stack=torch_function_mode_stack,
            ),
            instructions=instructions,
            f_locals=f_locals,
            f_globals=f_globals,
            f_builtins=f_builtins,
            closure=closure,
            code_options=code_options,
            symbolic_locals={},  # set below
            # A global var is inserted only after a STORE_GLOBAL happens to it
            symbolic_globals={},
            symbolic_torch_function_state=None,  # type: ignore[arg-type] # set below
            f_code=f_code,
            export=export,
            inline_depth=0,
            speculation_log=speculation_log,
            distributed_state=distributed_state,
        )

        self._throw_if_in_functorch()

        # as soon as we create the tracing context we should keep it active, so any calls
        # into dynamo apis can rely on finding it
        with tracing(self.output.tracing_context), self.set_current_tx():
            self.one_graph: bool = one_graph
            self.export = export
            if self.export:
                assert (
                    self.one_graph
                ), "Export without one graph - something has gone wrong."

            self.symbolic_locals = {}
            # Populate `symbolic_locals` with non-cell variables.
            cell_and_freevars: Set[str] = set(self.cell_and_freevars())
            for name, value in f_locals.items():
                if name not in cell_and_freevars:
                    var = LazyVariableTracker.create(
                        value, LocalSource(name, is_input=True)
                    )
                    self.symbolic_locals[name] = var

            # Populate `symbolic_locals` with cells created by this frame,
            # effectively implementing the `MAKE_CELL` instructions.
            side_effects = self.output.side_effects
            for name in self.cellvars():
                if name in f_locals:
                    # This models cells that are also function inputs.
                    value = f_locals[name]
                    # NOTE: cell objects in `f_locals` are already dereferenced,
                    # so we can't easily retrieve the original cell objects.
                    # However, we create a new cell object for the sake of
                    # internal consistency (variable for each existing cell has
                    # an associated python cell object in `SideEffects`).
                    #
                    # But this isn't the original cell object, why is it safe?
                    # That's because
                    #
                    # 1. Dynamo only uses these cell objects for their ids, so that
                    # if we encounter the same cell (if it's captured by some
                    # pre-existing function), we'll reuse the original
                    # `CellVariable` instance we created for the cell object.
                    #
                    # 2. In this case the original cell object should've
                    # never been accessed by anyone else, as Dynamo intercepts
                    # the frame right after its evaluation starts, i.e., right
                    # after these cell objects are created. Thus they cannot be
                    # captured by any pre-existig function.
                    dummy_cell = types.CellType(value)
                    cell_source = LocalCellSource(name)
                    contents_source = LocalSource(
                        name, is_input=True, is_derefed_cell_contents=True
                    )
                    contents_var: VariableTracker = LazyVariableTracker.create(
                        value, contents_source
                    )
                    cell_var = side_effects.track_cell_existing(
                        cell_source, dummy_cell, contents_var
                    )
                else:
                    cell_var = side_effects.track_cell_new()
                cell_var.local_name = name
                self.symbolic_locals[name] = cell_var

            # Populate `symbolic_locals` with cells captured by this frame,
            # effectively implementing the `COPY_FREE_VARS` instruction.
            for name, cell in zip(self.freevars(), closure):
                cell_source = LocalCellSource(name)
                contents_source = LocalSource(name, is_derefed_cell_contents=True)
                try:
                    contents_var = LazyVariableTracker.create(
                        cell.cell_contents, contents_source
                    )
                except ValueError:
                    # Cell has not yet been assigned
                    contents_var = variables.DeletedVariable()
                cell_var = side_effects.track_cell_existing(
                    cell_source, cell, contents_var
                )
                cell_var.local_name = name
                self.symbolic_locals[name] = cell_var

            self.symbolic_torch_function_state = SymbolicTorchFunctionState(
                torch_function_mode_stack
            )

            self.debug_locals: List[Tuple[VariableTracker, List[VariableTracker]]] = []
            if export:
                # export gets confused if we never realize unused inputs
                # in export mode just eagerly realize everything
                self.symbolic_locals = variables.LazyVariableTracker.realize_all(
                    self.symbolic_locals
                )

    def _throw_if_in_functorch(self):
        # Fallback to eager in case of a graph break inside vmap
        eager = torch._dynamo.lookup_backend("eager")
        compiler_fn = inspect.getattr_static(
            self.output.compiler_fn, "compiler_fn", self.output.compiler_fn
        )
        ci = torch._C._functorch.peek_interpreter_stack()
        forbidden_keys = (
            torch._C._functorch.TransformType.Vmap,
            torch._C._functorch.TransformType.Grad,
            torch._C._functorch.TransformType.Jvp,
        )

        if ci is not None and ci.key() in forbidden_keys and compiler_fn is not eager:
            name = ci.key().name.lower()
            msg = (
                "If you are reaching here, it means dynamo failed for one of the following reasons:\n"
                # Calling a torch.compiled function
                f"- Calling torch.func.{name}(compiled_fn) function from eager mode is not supported. "
                f"Ensure that torch.func.{name} is also wrapped within a torch.compile function. "
                "For more information, see PyTorch issue #128711.\n"
                # if it reaches here, it means Dynamo failed to inline a functorch function
                f"- torch.func.{name}(fn) requires the function to be inlined by dynamo"
            )
            unimplemented(msg)

    def get_example_value(self, source: Source):
        if isinstance(source, LocalSource):
            return self.f_locals[source.local_name]
        if isinstance(source, GlobalSource):
            return self.f_globals[source.global_name]
        raise KeyError

    def run(self):
        super().run()

    def should_compile_partial_graph(self):
        if sys.version_info >= (3, 11):
            # Do not compile if current instruction's block is not the top with block
            entry = self.current_instruction.exn_tab_entry
            if entry and (
                not self.block_stack or entry.target is not self.block_stack[-1].target
            ):
                return False
        return (
            all(b.can_restore() for b in self.block_stack)
            and not self.one_graph
            and self.generic_context_manager_depth == 0
        )

    def create_call_resume_at(self, inst):
        self.instruction_pointer = None

        if inst.opname == "RETURN_VALUE":
            return [create_instruction("RETURN_VALUE")]
        elif inst.opname == "RETURN_CONST":
            return [create_instruction("RETURN_CONST", argval=inst.argval)]

        reads = livevars_analysis(self.instructions, inst)
        all_argnames = tuple(
            k
            for k in self.symbolic_locals.keys()
            if k in reads and k not in self.cell_and_freevars()
        )
        # NOTE: do not use isinstance, since it realizes lazy VT's
        argnames = tuple(
            k
            for k in all_argnames
            if not type.__instancecheck__(NullVariable, self.symbolic_locals[k])
        )
        argnames_null = tuple(
            k
            for k in all_argnames
            if type.__instancecheck__(NullVariable, self.symbolic_locals[k])
        )
        if sys.version_info < (3, 12):
            assert len(argnames_null) == 0, "variables should not be NULL in < 3.12"

        cg = PyCodegen(self)

        # Handle inactive context variables.
        # The resume function assumes that context variables are the class, NOT the object.
        # e.g. torch.set_grad_enabled(True) will be reconstructed as torch.set_grad_enabled
        stack_ctx_vars = []
        for i, var in enumerate(self.stack):
            if type.__instancecheck__(ContextWrappingVariable, var):
                ctx = cast(ContextWrappingVariable, var)
                target_values = (
                    () if ctx.target_values is None else tuple(ctx.target_values)
                )
                stack_ctx_vars.append((i, target_values))
                # Replace the current stack var with the context class
                ctx.reconstruct_type(cg)
                cg.extend_output(create_swap(len(self.stack) - i + 1))
                cg.append_output(create_instruction("POP_TOP"))

        argnames_ctx_vars = []
        for name in argnames:
            if type.__instancecheck__(
                ContextWrappingVariable, var := self.symbolic_locals[name]
            ):
                ctx = cast(ContextWrappingVariable, var)
                target_values = (
                    () if ctx.target_values is None else tuple(ctx.target_values)
                )
                argnames_ctx_vars.append((name, target_values))
                # Replace the local with the context class
                ctx.reconstruct_type(cg)
                cg.append_output(create_instruction("STORE_FAST", argval=name))

        # Python does not allow null to be an arg to a function, so
        # we remove nulls from the stack and restore them in the
        # prologue of the resume function

        # sorted list of indices of nulls on the stack
        null_idxes: List[int] = []
        if sys.version_info >= (3, 11):
            # find indices of NullVariables
            for i, var in enumerate(self.stack):
                if type.__instancecheck__(NullVariable, var):
                    null_idxes.append(i)
            # generate bytecode to pop the nulls
            null_cnt = 0
            for i, var in enumerate(reversed(self.stack)):
                if type.__instancecheck__(NullVariable, var):
                    for j in range(2, i + 2 - null_cnt):
                        cg.append_output(create_instruction("SWAP", arg=j))
                    cg.extend_output(cg.pop_null())
                    null_cnt += 1

        # we popped all nulls from the stack at runtime,
        # so we should not count NullVariables
        stack_len = len(self.stack) - len(null_idxes)
        nargs = stack_len + len(argnames)

        name = unique_id(f"__resume_at_{inst.offset}")

        new_code: types.CodeType = ContinueExecutionCache.lookup(
            self.f_code,
            self.lineno,
            inst.offset,
            tuple(b.target.offset for b in self.block_stack),
            stack_len,
            argnames,
            argnames_null,
            tuple(b.resume_fn() for b in self.block_stack),
            tuple(stack_ctx_vars),
            tuple(argnames_ctx_vars),
            tuple(null_idxes),
        )

        # Add original GraphModule context to the resume function to handle
        # the case of a graph break while tracing a GraphModule
        orig_graphmodule_maybe = code_context.get_context(self.f_code).get(
            "orig_graphmodule", lambda: None
        )()
        if orig_graphmodule_maybe is not None:
            code_context.get_context(new_code)["orig_graphmodule"] = weakref.ref(
                orig_graphmodule_maybe
            )

        if new_code.co_freevars:
            # expose code object for debugging purposes
            self.output.install_global_unsafe(name, new_code)
            cg.make_function_with_closure(name, new_code, True, stack_len)
        else:
            # This is safe: we pre-generate a unique name
            self.output.install_global_unsafe(
                name, types.FunctionType(new_code, self.f_globals, name)
            )
            cg.extend_output(cg.load_function_name(name, True, stack_len))

        cg.extend_output([cg.create_load(k) for k in argnames])
        cg.extend_output(create_call_function(nargs, False))
        cg.append_output(create_instruction("RETURN_VALUE"))
        return cg.get_instructions()

    def symbolic_locals_contain_module_class(self):
        for v in self.symbolic_locals.values():
            if isinstance(v, UserDefinedClassVariable) and issubclass(
                v.as_python_constant(), torch.nn.Module
            ):
                return True
        return False

    def _return(self, inst):
        if (
            self.output.count_calls() == 0
            and not self.inconsistent_side_effects
            and not self.symbolic_locals_contain_module_class()
            and not self.export
        ):
            raise exc.SkipFrame("because no content in function call")
        self.instruction_pointer = None
        _step_logger()(
            logging.INFO,
            f"torchdynamo done tracing {self.f_code.co_name} ({inst.opname})",
        )
        log.debug("%s triggered compile", inst.opname)
        self.output.compile_subgraph(
            self,
            reason=GraphCompileReason(
                "return_value", [self.frame_summary()], graph_break=False
            ),
        )
        return_inst = (
            create_instruction("RETURN_VALUE")
            if inst.opname == "RETURN_VALUE"
            else create_instruction("RETURN_CONST", argval=inst.argval)
        )
        self.output.add_output_instructions([return_inst])
        raise ReturnValueOp

    def RETURN_VALUE(self, inst):
        self._return(inst)

    def RETURN_CONST(self, inst):
        self._return(inst)


if sys.version_info >= (3, 11):
    _binary_op_lookup = [
        getattr(
            InstructionTranslator,
            opname[3:] if "INPLACE" in opname else f"BINARY_{opname[3:]}",
        )
        for opname, _ in dis._nb_ops  # type: ignore[attr-defined]
    ]


class InliningInstructionTranslator(InstructionTranslatorBase):
    """Trace and inline a called method"""

    symbolic_result: Optional[VariableTracker]

    @classmethod
    def inline_call(cls, parent, func, args, kwargs):
        with patch.dict(counters, {"unimplemented": counters["inline_call"]}):
            tracer = cls.build_inline_tracer(parent, func, args, kwargs)
            return tracer.inline_call_()

    @staticmethod
    def check_inlineable(func):
        if func.has_self():
            unimplemented("inline with __self__")

        result = trace_rules.check_verbose(func, is_inlined_call=True)
        if result.skipped:
            from torch._dynamo.variables.misc import produce_trampoline_autograd_apply

            # _origin marks this as coming from an internal dynamo known function that is safe to
            # trace through.
            if hasattr(getattr(func, "fn", None), "_origin") and func.fn._origin in [
                produce_trampoline_autograd_apply,
            ]:
                # Known sound
                return trace_rules.SkipResult(
                    False, "allowlist in dynamo known function"
                )
            fn_qualname = func.fn.__qualname__ if hasattr(func, "fn") else ""
            unimplemented(
                f"'inline in skipfiles: {fn_qualname} | {func.get_name()} {func.get_filename()}, {result.reason}'"
            )

        if isinstance(func, UserFunctionVariable) and inspect.getattr_static(
            func.get_function(), "_torchdynamo_disable", False
        ):
            unimplemented(
                f"call torch._dynamo.disable() wrapped function {func.get_function()}"
            )
        else:
            return result

    @staticmethod
    def build_inline_tracer(
        parent,
        func: VariableTracker,
        args: List[VariableTracker],
        kwargs,
        *,
        stop_generator_on_yield: bool = False,
    ):
        if isinstance(func, SkipFunctionVariable):
            unimplemented("inline with functions in skip files")
        assert isinstance(
            func,
            (
                UserFunctionVariable,
                NestedUserFunctionVariable,
                FunctionDecoratedByContextlibContextManagerVariable,
            ),
        )
        result = InliningInstructionTranslator.check_inlineable(func)
        assert result.skipped is False
        try:
            sub_locals = func.bind_args(parent, args, kwargs)
        except TypeError as e:
            # Wrap the general TypeError during bind_args() to the internal ArgsMismatchError with detailed info
            raise ArgsMismatchError(  # noqa: B904
                "{reason}.\n  func = {func}, args = {args}, kwargs = {kwargs}".format(
                    reason=str(e),
                    func=f"'{func.get_name()}' {func.get_filename()}:{func.get_code().co_firstlineno}",
                    args=[arg.python_type() for arg in args],
                    kwargs=kwargs,
                ),
            )

        for v in itertools.chain(sub_locals.values()):
            if not isinstance(v, VariableTracker):
                unimplemented(f"unconverted arg {v}")

        code: types.CodeType = func.get_code()
        if code.co_name in ("__setitem__", "__setattr__") and not (
            args and isinstance(args[0], variables.UserDefinedObjectVariable)
        ):
            unimplemented(f"inline {code.co_name}")

        suffix = ""
        # TODO: mlazos, add support for enabling multiple artifact logs
        # with a single alias
        if torch._logging._internal.log_state.is_artifact_enabled("bytecode"):
            suffix = f"\n{dis.Bytecode(code).dis()}"
        if sys.version_info >= (3, 11):
            cur_inst = parent.current_instruction
            parent_code = parent.f_code
            header = parent.get_line_of_code_header(lineno=cur_inst.positions.lineno)

            def get_trace_call_log_str():
                line = get_instruction_source_311(parent_code, cur_inst).rstrip()
                return f"TRACE inlined call {code.co_name} from {header}\n{line}"

            trace_call_log.debug("%s", LazyString(get_trace_call_log_str))
        log.debug("INLINING %s%s, %s", code, suffix, result.reason)

        # Detect inline GraphModule calls in order to propagate node metadata,
        # by checking if the first argument (self) is a variable tracking a GraphModule.
        if args and isinstance(args[0], NNModuleVariable):
            module = parent.output.get_submodule(args[0].module_key)
            if isinstance(module, torch.fx.GraphModule):
                # The inline call might not actually be a call to `forward`,
                # but it is enough to add a context for `forward` in case it is called.
                code_context.get_context(module.forward.__code__)[
                    "orig_graphmodule"
                ] = weakref.ref(module)

        tracer: InliningInstructionTranslator
        if is_generator(code):
            tracer = InliningGeneratorInstructionTranslator(
                parent,
                code,
                sub_locals,
                parent.symbolic_globals,
                parent.symbolic_torch_function_state,
                func,
                stop_generator_on_yield=stop_generator_on_yield,
            )
        else:
            tracer = InliningInstructionTranslator(
                parent,
                code,
                sub_locals,
                parent.symbolic_globals,
                parent.symbolic_torch_function_state,
                func,
            )
        return tracer

    def inline_call_(self):
        parent = self.parent
        code = self.f_code

        strict_ctx: Any = contextlib.nullcontext()
        if parent.strict_checks_fn:
            strict_ctx = self.strict_translation_mode(parent.strict_checks_fn)
        try:
            with strict_ctx:
                self.run()
        except exc.ObservedException as e:
            msg = f"Observed exception DURING INLING {code} : {e}"
            # TODO(anijain2305) - This works but we should probably have a
            # global/central data structure for the exception stack.
            parent.exn_vt_stack.extend(self.exn_vt_stack)
            log.debug(msg)
            # bubble up the exception to the parent frame.
            raise
        except exc.SkipFrame as e:
            msg = f"SKIPPED INLINING {code}: {e}"
            log.debug(msg)
            raise Unsupported(msg) from e
        except Exception:
            log.debug("FAILED INLINING %s", code)
            raise
        assert self.symbolic_result is not None

        if self.f_globals is parent.f_globals:
            # Merge symbolic_globals back if parent and child are in the same namespace
            parent.symbolic_globals.update(self.symbolic_globals)

        parent.inconsistent_side_effects |= self.inconsistent_side_effects

        log.debug("DONE INLINING %s", code)

        if is_generator(code):
<<<<<<< HEAD
            assert isinstance(tracer, InliningGeneratorInstructionTranslator)
            assert tracer.symbolic_result.as_python_constant() is None
            return ListIteratorVariable(
                tracer.generated_items,
                mutable_local=MutableLocal(),
            )
=======
            assert isinstance(self, InliningGeneratorInstructionTranslator)
            # The first flag tells us if we consume generators lazily or not
            # and the second is if the generator is exhausted.
            # In the future, generators should be lazily consumed and the first
            # flag (stop_generator_on_yield) will not be needed.
            if self.stop_generator_on_yield and self.generator_exhausted:
                # When the generator returns None, we raise StopIteration
                r = self.symbolic_result
                assert r.as_python_constant() is None
                exc.raise_observed_exception(StopIteration, self)
            else:
                return ListIteratorVariable(
                    self.generated_items,
                    mutation_type=ValueMutationNew(),
                )
>>>>>>> fcf9dc3b
        else:
            return self.symbolic_result

    def __init__(
        self,
        parent: InstructionTranslatorBase,
        code: types.CodeType,
        symbolic_locals: Dict[str, VariableTracker],
        symbolic_globals: Dict[str, VariableTracker],
        symbolic_torch_function_state: SymbolicTorchFunctionState,
        funcvar: BaseUserFunctionVariable,
    ) -> None:
        f_globals = funcvar.get_globals()  # type: ignore[attr-defined]
        f_builtins = f_globals["__builtins__"]
        if not isinstance(f_builtins, dict):
            f_builtins = f_builtins.__dict__
        instructions = cleaned_instructions(code)
        propagate_line_nums(instructions)
        super().__init__(
            output=parent.output,
            f_locals={},
            f_globals=f_globals,
            f_builtins=f_builtins,
            symbolic_locals=symbolic_locals,
            symbolic_globals=symbolic_globals,
            symbolic_torch_function_state=symbolic_torch_function_state,
            instructions=instructions,
            code_options={k: getattr(code, k) for k in get_code_keys()},
            f_code=code,
            export=parent.export,
            inline_depth=parent.inline_depth + 1,
            speculation_log=parent.speculation_log,
            distributed_state=parent.distributed_state,
        )
        self.funcvar = funcvar
        self.parent = parent
        self.num_calls = parent.num_calls
        self.symbolic_result = None
        self.nn_module_stack = parent.nn_module_stack.copy()
        self.one_graph = parent.one_graph

    @property
    def fake_mode(self):
        return self.parent.fake_mode

    def run_ctx_mgr(self):
        return TracingContext.current_frame(self.parent.frame_summary())

    def should_compile_partial_graph(self):
        return False  # inlining functions is all-or-nothing

    def create_call_resume_at(self, offset):
        unimplemented("cant resume while inlining")

    def RETURN_VALUE(self, inst):
        self.symbolic_result = self.pop()  # type: ignore[assignment]
        self.instruction_pointer = None
        raise ReturnValueOp

    def RETURN_CONST(self, inst):
        self.symbolic_result = self._load_const(inst)
        self.instruction_pointer = None
        raise ReturnValueOp

    def get_globals_source_and_value(self, name):
        if "__name__" in self.f_globals:
            module_name = self.f_globals["__name__"]
            module_source = self.import_source(module_name)
            if "torch_package" in module_name:
                fglobals_value = torch.package.package_importer._package_imported_modules[module_name]  # type: ignore[assignment]
            else:
                fglobals_value = _import_module(module_name)
            fglobals_vt = VariableTracker.build(self, fglobals_value, module_source)
            global_source = AttrSource(module_source, name)
        else:
            globals_name = self.output.install_global_by_id(
                "___unnamed_scope", self.f_globals
            )
            globals_source = GlobalSource(globals_name)
            fglobals_value = self.f_globals  # type: ignore[assignment]
            fglobals_vt = VariableTracker.build(self, fglobals_value, globals_source)
            global_source = DictGetItemSource(globals_source, name)  # type: ignore[assignment]
        return fglobals_value, fglobals_vt, global_source

    def _load_global(self, inst):
        if self.output.global_scope is self.f_globals:
            # If the global scope matches that of the root frame, use handler in
            # root frame instruction translator, to enforce consistency.
            super()._load_global(inst)
        else:
            name = inst.argval

            _, fglobals_vt, global_source = self.get_globals_source_and_value(name)
            if self.output.side_effects.has_pending_mutation_of_attr(fglobals_vt, name):
                self.push(self.output.side_effects.load_attr(fglobals_vt, name))
            else:
                try:
                    value = self.f_globals[name]
                except KeyError:
                    return self.load_builtin(inst)

                self.push(VariableTracker.build(self, value, global_source))

    def STORE_GLOBAL(self, inst):
        if self.output.global_scope is self.f_globals:
            # If the global scope matches that of the root frame, use handler in
            # root frame instruction translator, to enforce consistency.
            super().STORE_GLOBAL(inst)
        else:
            value = self.pop()
            if isinstance(value, RemovableHandleVariable):
                unimplemented("Storing handles in globals - NYI")
            name = inst.argval
            _fglobals_value, fglobals_vt, _ = self.get_globals_source_and_value(name)
            self.output.side_effects.store_attr(fglobals_vt, name, value)


class InliningGeneratorInstructionTranslator(InliningInstructionTranslator):
    generated_items: List[VariableTracker]
    # Flag wether or not the InlineGenerator should consume the entire iterator
    stop_generator_on_yield: bool

    def __init__(self, *args, stop_generator_on_yield: bool = False, **kwargs) -> None:
        super().__init__(*args, **kwargs)
        self.generated_items = []
        # In the future, generators should run lazily (i.e. when next(...) is called)
        # TODO: Set this to True by default, so that dynamo follows CPython more
        # closely
        self.stop_generator_on_yield = stop_generator_on_yield
        self.generator_exhausted = False

    def YIELD_VALUE(self, inst: Instruction):
        top = self.pop()
        self.generated_items.append(top)
        if len(self.generated_items) > MAX_ITERATOR_LIMIT:
            unimplemented(
                "Too many yield values in generator. Maybe you are inlining an infinite generator. "
                f"If not, please report a bug at {PT2_ISSUE_TRACKER_URL}",
            )
        self.push(ConstantVariable.create(None))
        if self.stop_generator_on_yield:
            self.symbolic_result = top
            # Stop tracing
            raise YieldValueOp

    def GET_YIELD_FROM_ITER(self, inst):
        tos = self.stack[-1]
        if not isinstance(tos, ListIteratorVariable):
            self.pop()
            res = BuiltinVariable(iter).call_function(self, [tos], {})  # type: ignore[arg-type]
            self.push(res)

    def RETURN_VALUE(self, inst):
        self.generator_exhausted = True
        return super().RETURN_VALUE(inst)

    def RETURN_CONST(self, inst):
        self.generator_exhausted = True
        return super().RETURN_CONST(inst)

    def YIELD_FROM(self, inst):
        assert len(self.stack) >= 2
        val = self.pop()
        tos = self.stack[-1]
        if not (isinstance(val, ConstantVariable) and val.value is None):
            # invoke send
            # Unreachable code - if you hit this, you are implementing generator support and have
            # lifted the `unimplemented("generator")` in frame conversion. This codepath handles
            # subgenerator and lines up with this line in Python 3.10
            # https://github.com/python/cpython/blob/3.10/Python/ceval.c#L2599
            unimplemented("Unreachable sub-generator code")

        try:
            val = tos.next_variable(self)
        except (StopIteration, exc.ObservedUserStopIteration) as ex:
            if isinstance(ex, exc.ObservedUserStopIteration):
                exc.handle_observed_exception(self)

            # The iterator is exhausted. Stop the loop and return.
            self.pop()
            self.push(ConstantVariable.create(ex.value))
        else:
            self.push(val)
            # Add the value to yield into generated_items and replace the top of the stack with None
            self.YIELD_VALUE(inst)

            # Repeat the YIELD_FROM instruction in the next eval loop
            assert (
                isinstance(self.instruction_pointer, int)
                and self.instruction_pointer > 0
            )
            self.instruction_pointer -= 1

    def SEND(self, inst):
        assert len(self.stack) >= 2
        val = self.pop()
        tos = self.stack[-1]
        if isinstance(tos, ListIteratorVariable) or (
            isinstance(tos, UserDefinedObjectVariable)
            and isinstance(tos.value, collections.abc.Iterator)
        ):
            if isinstance(val, ConstantVariable) and val.value is None:
                try:
                    val = tos.next_variable(self)
                except (StopIteration, exc.ObservedUserStopIteration) as ex:
                    # To implement SEND, we have to look at the implementation
                    # when the iterator returns StopIteration. This translates to this code
                    # 3.11: https://github.com/python/cpython/blob/3.11/Python/ceval.c#L2613-L2619
                    # 3.12: https://github.com/python/cpython/blob/3.12/Python/bytecodes.c#L863-L866
                    # The implementation is different in 3.11 and 3.12. In 3.12, we rely
                    # on END_SEND to clean up. In 3.11, SEND does the cleanup as well.
                    if sys.version_info < (3, 12):
                        self.pop()  # Python 3.12 uses new opcode END_SEND
                    self.push(ConstantVariable.create(ex.value))
                    self.jump(inst)
                else:
                    self.push(val)
            else:
                # invoke send
                # Unreachable code - if you hit this, you are implementing generator support and have
                # lifted the `unimplemented("generator")` in frame conversion. This codepath handles
                # subgenerator and lines up with this line in Python 3.11
                # https://github.com/python/cpython/blob/3.11/Python/ceval.c#L2597
                unimplemented("Unreachable sub-generator code")
        else:
            unimplemented(f"SEND {typestr(tos)}")<|MERGE_RESOLUTION|>--- conflicted
+++ resolved
@@ -73,7 +73,7 @@
     LazyString,
     proxy_args_kwargs,
 )
-from .variables.base import MutableLocal, typestr, VariableTracker
+from .variables.base import typestr, ValueMutationNew, VariableTracker
 from .variables.builder import FrameStateSizeEntry, wrap_fx_proxy
 from .variables.builtin import BuiltinVariable
 from .variables.constant import ConstantVariable
@@ -244,6 +244,11 @@
     automatic_dynamic: Dict[str, FrameStateSizeEntry] = dataclasses.field(
         default_factory=dict
     )
+
+    def render(self) -> str:
+        return "\n".join(
+            f"{k}: {v.render()}" for k, v in self.automatic_dynamic.items()
+        )
 
 
 # Mutable box that is shared across restarts
@@ -1895,13 +1900,13 @@
 
     def BUILD_LIST(self, inst):
         items = self.popn(inst.argval)
-        self.push(ListVariable(items, mutable_local=MutableLocal()))
+        self.push(ListVariable(items, mutation_type=ValueMutationNew()))
 
     def BUILD_SET(self, inst):
         if config.inject_BUILD_SET_unimplemented_TESTING_ONLY:
             unimplemented("missing: BUILD_SET")
         items = self.popn(inst.argval)
-        new_set = SetVariable(items, mutable_local=MutableLocal())
+        new_set = SetVariable(items, mutation_type=ValueMutationNew())
         self.push(new_set)
 
     def BUILD_LIST_UNPACK(self, inst, cls=ListVariable):
@@ -1912,7 +1917,7 @@
                 items.extend(seq.force_unpack_var_sequence(self))
             except NotImplementedError:
                 unimplemented(f"BUILD_LIST_UNPACK {seq}")
-        self.push(cls(items, mutable_local=MutableLocal()))
+        self.push(cls(items, mutation_type=ValueMutationNew()))
 
     def BUILD_TUPLE_UNPACK(self, inst):
         self.BUILD_LIST_UNPACK(inst, cls=TupleVariable)
@@ -1922,7 +1927,7 @@
     def BUILD_MAP(self, inst):
         items = self.popn(inst.argval * 2)
         d = dict(zip(items[::2], items[1::2]))
-        self.push(ConstDictVariable(d, mutable_local=MutableLocal()))
+        self.push(ConstDictVariable(d, mutation_type=ValueMutationNew()))
 
     def BUILD_MAP_UNPACK(self, inst):
         items = self.popn(inst.argval)
@@ -1935,7 +1940,7 @@
         self.push(
             ConstDictVariable(
                 result,
-                mutable_local=MutableLocal(),
+                mutation_type=ValueMutationNew(),
             )
         )
 
@@ -1953,7 +1958,7 @@
         self.push(
             ConstDictVariable(
                 dict(zip(keys, values)),
-                mutable_local=MutableLocal(),
+                mutation_type=ValueMutationNew(),
             )
         )
 
@@ -1969,7 +1974,7 @@
         assert inst.argval > 0
         obj = self.stack[-inst.arg]
         assert isinstance(obj, SetVariable)
-        assert obj.mutable_local
+        assert obj.is_mutable()
         return obj.call_method(self, "add", [v], {})
 
     def SET_UPDATE(self, inst):
@@ -1977,7 +1982,7 @@
         assert inst.argval > 0
         obj = self.stack[-inst.arg]
         assert isinstance(obj, SetVariable)
-        assert obj.mutable_local
+        assert obj.is_mutable()
         obj.call_method(self, "update", [v], {})
 
     def LIST_APPEND(self, inst):
@@ -1985,7 +1990,7 @@
         assert inst.argval > 0
         obj = self.stack[-inst.arg].realize()
         assert isinstance(obj, ListVariable)
-        assert obj.mutable_local
+        assert obj.is_mutable()
         self.output.side_effects.mutation(obj)
         obj.items.append(v)
 
@@ -2190,7 +2195,7 @@
         assert inst.argval > 0
         obj = self.stack[-inst.arg]
         assert isinstance(obj, ListVariable)
-        assert obj.mutable_local
+        assert obj.is_mutable()
         obj.call_method(self, "extend", [v], {})
 
     def LIST_TO_TUPLE(self, inst):
@@ -2211,7 +2216,7 @@
         assert inst.argval > 0
         obj = self.stack[-inst.arg].realize()
         assert isinstance(obj, ConstDictVariable)
-        assert obj.mutable_local
+        assert obj.is_mutable()
         obj.call_method(self, "update", [v], {})
 
     DICT_UPDATE = DICT_MERGE
@@ -3267,14 +3272,6 @@
         log.debug("DONE INLINING %s", code)
 
         if is_generator(code):
-<<<<<<< HEAD
-            assert isinstance(tracer, InliningGeneratorInstructionTranslator)
-            assert tracer.symbolic_result.as_python_constant() is None
-            return ListIteratorVariable(
-                tracer.generated_items,
-                mutable_local=MutableLocal(),
-            )
-=======
             assert isinstance(self, InliningGeneratorInstructionTranslator)
             # The first flag tells us if we consume generators lazily or not
             # and the second is if the generator is exhausted.
@@ -3290,7 +3287,6 @@
                     self.generated_items,
                     mutation_type=ValueMutationNew(),
                 )
->>>>>>> fcf9dc3b
         else:
             return self.symbolic_result
 
