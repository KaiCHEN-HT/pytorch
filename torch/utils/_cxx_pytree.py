--- conflicted
+++ resolved
@@ -28,11 +28,7 @@
     TypeVar,
     Union,
 )
-<<<<<<< HEAD
 from typing_extensions import deprecated, Self, TypeIs
-=======
-from typing_extensions import deprecated, TypeIs
->>>>>>> c37185c7
 
 import optree
 from optree import (  # noqa: F401  # direct import for type annotations
@@ -87,12 +83,6 @@
     "treespec_dumps",
     "treespec_loads",
     "treespec_pprint",
-    "is_namedtuple",
-    "is_namedtuple_class",
-    "is_namedtuple_instance",
-    "is_structseq",
-    "is_structseq_class",
-    "is_structseq_instance",
 ]
 
 
@@ -287,51 +277,20 @@
     for the C++ pytree only. End-users should use :func:`register_pytree_node`
     instead.
     """
-    optree_flatten_func, optree_unflatten_func = _to_optree_func(
-        flatten_func=flatten_fn,
-        unflatten_func=unflatten_fn,
-        flatten_with_keys_func=flatten_with_keys_fn,
-    )
-    optree.register_pytree_node(
-        cls,
-        optree_flatten_func,  # type: ignore[arg-type]
-        optree_unflatten_func,  # type: ignore[arg-type]
-        namespace="torch",
-    )
-
-
-def _is_pytreespec_instance(obj: Any, /) -> TypeIs[TreeSpec]:
-    return isinstance(obj, TreeSpec)
-
-
-def is_namedtuple(obj: Union[object, type]) -> bool:
-    """Return whether the object is an instance of namedtuple or a subclass of namedtuple."""
-    return optree.is_namedtuple(obj)
-
-
-def is_namedtuple_class(cls: type) -> bool:
-    """Return whether the class is a subclass of namedtuple."""
-    return optree.is_namedtuple_class(cls)
-
-
-def is_namedtuple_instance(obj: object) -> bool:
-    """Return whether the object is an instance of namedtuple."""
-    return optree.is_namedtuple_instance(obj)
-
-
-def is_structseq(obj: Union[object, type]) -> bool:
-    """Return whether the object is an instance of PyStructSequence or a class of PyStructSequence."""
-    return optree.is_structseq(obj)
-
-
-def is_structseq_class(cls: type) -> bool:
-    """Return whether the class is a class of PyStructSequence."""
-    return optree.is_structseq_class(cls)
-
-
-def is_structseq_instance(obj: object) -> bool:
-    """Return whether the object is an instance of PyStructSequence."""
-    return optree.is_structseq_instance(obj)
+    # TODO(XuehaiPan): remove this condition when we make Python pytree out-of-box support
+    # PyStructSequence types
+    if not optree.is_structseq_class(cls):
+        optree_flatten_func, optree_unflatten_func = _to_optree_func(
+            flatten_func=flatten_fn,
+            unflatten_func=unflatten_fn,
+            flatten_with_keys_func=flatten_with_keys_fn,
+        )
+        optree.register_pytree_node(
+            cls,
+            optree_flatten_func,  # type: ignore[arg-type]
+            optree_unflatten_func,  # type: ignore[arg-type]
+            namespace="torch",
+        )
 
 
 def _is_pytreespec_instance(obj: Any, /) -> TypeIs[TreeSpec]:
