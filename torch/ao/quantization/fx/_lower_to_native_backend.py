--- conflicted
+++ resolved
@@ -443,13 +443,9 @@
 
 
 def fold_weight(
-<<<<<<< HEAD
-    quantized_model: GraphModule, node_name_to_scope: Dict[str, Tuple[str, type]]
-=======
     quantized_model: GraphModule,
     node_name_to_scope: Dict[str, tuple[str, type]],
     keep_original_weights: bool = False,
->>>>>>> 62ce3e6e
 ) -> GraphModule:
     """
     Trace back from the weight node util we hit getattr, reconstruct the
@@ -459,6 +455,8 @@
     packed_weights = {}
     # map from folded node name to the prepacked weight name
     folded_nodes = {}
+    original_weights_lookup: Dict[str, List] = {}
+    lookup_counter = 0
     # get packed weights
     for node in quantized_model.graph.nodes:
         if node.op == "call_function" and node.target in WEIGHT_PREPACK_OPS:
@@ -472,6 +470,16 @@
                 )
                 packed_weight = prepacking_module()
                 packed_weights[node.name] = packed_weight
+                if keep_original_weights:
+                    original_weights = list(prepacking_module.state_dict().values())
+                    original_weights_lookup[str(lookup_counter)] = sorted(
+                        original_weights, key=lambda x: x.numel(), reverse=True
+                    )
+                    if len(original_weights_lookup[str(lookup_counter)]) == 1:
+                        # bias is None
+                        original_weights_lookup[str(lookup_counter)].append(None)
+                    lookup_counter += 1
+    lookup_counter = 0
 
     # remove folded nodes and replace the prepacking node with getattr
     folded_graph = Graph()
@@ -496,6 +504,18 @@
             env[node.name] = folded_graph.create_node(
                 "get_attr", packed_weight_name, (), {}
             )
+            if keep_original_weights:
+                key_name = (
+                    packed_weight_name.replace(":", "_")
+                    .replace("/", "_")
+                    .replace("|", "_")
+                    .lower()
+                )
+                original_weights_lookup[key_name] = original_weights_lookup[
+                    str(lookup_counter)
+                ]
+                del original_weights_lookup[str(lookup_counter)]
+                lookup_counter += 1
         elif prepack_node is not None:
             # remove the foled node
             continue
@@ -506,6 +526,12 @@
     quantized_model = GraphModule(quantized_model, folded_graph)
     quantized_model._register_state_dict_hook(_save_packed_weight)
     quantized_model.register_load_state_dict_pre_hook(_load_packed_weight)
+
+    if keep_original_weights:
+        setattr(  # noqa: B010
+            quantized_model, "original_weights_lookup", original_weights_lookup
+        )
+
     return quantized_model
 
 
@@ -1301,12 +1327,8 @@
 def _lower_to_native_backend(
     model: GraphModule,
     qconfig_map: Dict[str, QConfigAny],
-<<<<<<< HEAD
-    node_name_to_scope: Dict[str, Tuple[str, type]],
-=======
     node_name_to_scope: Dict[str, tuple[str, type]],
     keep_original_weights: bool = False,
->>>>>>> 62ce3e6e
 ) -> GraphModule:
     """Lower a quantized reference model (with reference quantized operator patterns)
     to the native backend in PyTorch (fbgemm/qnnpack), both backends shares the same
@@ -1323,7 +1345,7 @@
     _lower_get_tensor_info_op(model)
     special_pattern_replacement(model)
     model.graph.eliminate_dead_code()
-    model = fold_weight(model, node_name_to_scope)
+    model = fold_weight(model, node_name_to_scope, keep_original_weights)
     model.graph.eliminate_dead_code()
     model.recompile()
     model.graph.lint()
