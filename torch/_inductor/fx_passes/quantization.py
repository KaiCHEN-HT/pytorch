--- conflicted
+++ resolved
@@ -580,21 +580,8 @@
         # bias
         b = kwargs["b"] if "b" in kwargs else None
         # Output QParams
-<<<<<<< HEAD
-        o_inv_scale = (
-            kwargs["o_inv_scale"]
-            if output_dtype in OrderedSet([torch.uint8, torch.int8])
-            else 1.0
-        )
-        o_zero_point = (
-            kwargs["o_zp"]
-            if output_dtype in OrderedSet([torch.uint8, torch.int8])
-            else 0
-        )
-=======
         o_inv_scale = kwargs["output_scale"]
         o_zero_point = kwargs["output_zero_point"]
->>>>>>> 43a00d73
 
         x2.realize()
         from .mkldnn_fusion import _can_be_inplace
@@ -748,27 +735,9 @@
         output_dtype = _get_pattern_output_dtype(match)
         assert output_dtype is not None
         x, x_scale, x_zp = kwargs["x"], kwargs["x_scale"], kwargs["x_zp"]
-<<<<<<< HEAD
-        accum = (
-            kwargs["accum"]
-            if (output_dtype in OrderedSet([torch.uint8, torch.int8]))
-            else kwargs["accum_after_dequant"]
-        )
-        accum_scale = (
-            kwargs["accum_scale"]
-            if (output_dtype in OrderedSet([torch.uint8, torch.int8]))
-            else 1.0
-        )
-        accum_zp = (
-            kwargs["accum_zp"]
-            if (output_dtype in OrderedSet([torch.uint8, torch.int8]))
-            else 0
-        )
-=======
         accum = kwargs["accum"]
         accum_scale = kwargs["accum_scale"]
         accum_zp = kwargs["accum_zero_point"]
->>>>>>> 43a00d73
         packed_weight, w_scale, w_zp = (
             kwargs["packed_weight"],
             kwargs["w_scale"],
@@ -782,18 +751,6 @@
             kwargs["groups"],
         )
         # Output QParams
-<<<<<<< HEAD
-        o_inv_scale = (
-            kwargs["o_inv_scale"]
-            if (output_dtype in OrderedSet([torch.uint8, torch.int8]))
-            else 1.0
-        )
-        o_zero_point = (
-            kwargs["o_zp"]
-            if (output_dtype in OrderedSet([torch.uint8, torch.int8]))
-            else 0
-        )
-=======
         output_scale = kwargs["output_scale"]
         output_zero_point = kwargs["output_zero_point"]
 
@@ -803,7 +760,6 @@
         unary_op_name = kwargs["unary_op_name"]
         unary_op_args = kwargs["unary_op_args"]
         unary_op_algorithm = kwargs["unary_op_algorithm"]
->>>>>>> 43a00d73
 
         accum.realize()
         from .mkldnn_fusion import _can_be_inplace
@@ -2744,16 +2700,6 @@
             kwargs["w_scale"],
             kwargs["w_zp"],
         )
-<<<<<<< HEAD
-
-        # bias
-        b = kwargs["b"] if "b" in kwargs else None
-
-        # Output QParams
-        o_inv_scale = (
-            kwargs["o_inv_scale"]
-            if (output_dtype in OrderedSet([torch.uint8, torch.int8]))
-=======
         # Conv Params
         b, stride, padding, dilation, groups = (
             kwargs["b"],
@@ -2768,16 +2714,11 @@
         o_inv_scale = (
             kwargs["o_inv_scale"]
             if (output_dtype == torch.uint8 or output_dtype == torch.int8)
->>>>>>> 43a00d73
             else 1.0
         )
         o_zero_point = (
             kwargs["o_zp"]
-<<<<<<< HEAD
-            if (output_dtype in OrderedSet([torch.uint8, torch.int8]))
-=======
             if (output_dtype == torch.uint8 or output_dtype == torch.int8)
->>>>>>> 43a00d73
             else 0
         )
         assert (
@@ -3131,8 +3072,16 @@
         b = kwargs["b"] if "b" in kwargs else None
 
         # Output QParams
-        o_inv_scale = kwargs["o_inv_scale"] if output_dtype == torch.uint8 else 1.0
-        o_zero_point = kwargs["o_zp"] if output_dtype == torch.uint8 else 0
+        o_inv_scale = (
+            kwargs["o_inv_scale"]
+            if (output_dtype in OrderedSet([torch.uint8, torch.int8]))
+            else 1.0
+        )
+        o_zero_point = (
+            kwargs["o_zp"]
+            if (output_dtype in OrderedSet([torch.uint8, torch.int8]))
+            else 0
+        )
         assert (
             kwargs["postop_name"] == "none"
         )  # Expected no post op fused in weight prepack phase
