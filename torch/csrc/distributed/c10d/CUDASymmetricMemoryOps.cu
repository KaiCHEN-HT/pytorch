--- conflicted
+++ resolved
@@ -1,8 +1,14 @@
-#if defined(CUDART_VERSION) && CUDART_VERSION >= 12030
-
 #include <ATen/ATen.h>
 #include <ATen/ceil_div.h>
 #include <ATen/cuda/CUDAContext.h>
+#include <c10/cuda/CUDAGuard.h>
+#include <torch/library.h>
+
+#if !defined(USE_ROCM) && defined(PYTORCH_C10_DRIVER_API_SUPPORTED)
+#include <c10/cuda/driver_api.h>
+#endif
+
+#if defined(CUDART_VERSION) && CUDART_VERSION >= 12030
 
 #ifndef AT_PER_OPERATOR_HEADERS
 #include <ATen/Functions.h>
@@ -10,8 +16,6 @@
 #else
 #include <ATen/ops/empty_like.h>
 #endif
-
-#include <torch/library.h>
 
 #include <torch/csrc/distributed/c10d/CUDASymmetricMemory-inl.h>
 #include <torch/csrc/distributed/c10d/CUDASymmetricMemory.hpp>
@@ -577,13 +581,6 @@
   return input;
 }
 
-<<<<<<< HEAD
-TORCH_LIBRARY_FRAGMENT(symm_mem, m) {
-  m.def(
-      "multimem_all_reduce_(Tensor(a!) input, str reduce_op, str group_name) -> Tensor(a!)",
-      torch::dispatch(c10::DispatchKey::CUDA, ::multimem_all_reduce_),
-      {at::Tag::pt2_compliant_tag});
-=======
 } // namespace
 #endif // #if defined(CUDART_VERSION) && CUDART_VERSION >= 12030
 
@@ -701,7 +698,6 @@
 TORCH_LIBRARY_IMPL(symm_mem, CUDA, m) {
 #if defined(CUDART_VERSION) && CUDART_VERSION >= 12030
   m.impl("multimem_all_reduce_", ::multimem_all_reduce_);
->>>>>>> fcf9dc3b
 
   // NOTE: [multimem_one_shot_all_reduce]
   // multimem.ld_reduce does not guarantee a fixed accumulation order. This
@@ -710,40 +706,6 @@
   // identical results across ranks. There may be use cases that can take
   // advantage of this property, but it should not be used without
   // understanding the caveats.
-<<<<<<< HEAD
-  m.def(
-      "multimem_one_shot_all_reduce(Tensor input, str reduce_op, str group_name) -> Tensor",
-      torch::dispatch(c10::DispatchKey::CUDA, ::multimem_one_shot_all_reduce),
-      {at::Tag::pt2_compliant_tag});
-
-  m.def(
-      "multimem_one_shot_all_reduce_out(Tensor input, str reduce_op, str group_name, Tensor(a!) out) -> Tensor(a!)",
-      torch::dispatch(
-          c10::DispatchKey::CUDA, ::multimem_one_shot_all_reduce_out),
-      {at::Tag::pt2_compliant_tag});
-
-  m.def(
-      "one_shot_all_reduce(Tensor input, str reduce_op, str group_name) -> Tensor",
-      {at::Tag::pt2_compliant_tag});
-
-  m.impl("one_shot_all_reduce", torch::dispatch(c10::DispatchKey::Meta, ::one_shot_all_reduce_meta));
-  m.impl("one_shot_all_reduce", torch::dispatch(c10::DispatchKey::CUDA, ::one_shot_all_reduce));
-
-  m.def(
-      "one_shot_all_reduce_out(Tensor input, str reduce_op, str group_name, Tensor(a!) out) -> Tensor(a!)",
-      torch::dispatch(c10::DispatchKey::CUDA, ::one_shot_all_reduce_out),
-      {at::Tag::pt2_compliant_tag});
-
-  m.def(
-      "two_shot_all_reduce_(Tensor(a!) input, str reduce_op, str group_name) -> Tensor(a!)",
-      torch::dispatch(c10::DispatchKey::CUDA, ::two_shot_all_reduce_),
-      {at::Tag::pt2_compliant_tag});
-}
-
-} // namespace
-
-#endif
-=======
   m.impl("multimem_one_shot_all_reduce", ::multimem_one_shot_all_reduce);
   m.impl(
       "multimem_one_shot_all_reduce_out", ::multimem_one_shot_all_reduce_out);
@@ -755,5 +717,4 @@
 #endif
   m.impl("stream_write_value32_", ::stream_write_value32_);
   m.impl("memset32_", ::memset32_);
-}
->>>>>>> fcf9dc3b
+}