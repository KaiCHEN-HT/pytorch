--- conflicted
+++ resolved
@@ -359,11 +359,7 @@
         self.range_trees: List[IterationRangesRoot] = []
         self.range_tree_nodes: Dict[sympy.Symbol, IterationRangesEntry] = {}
         self.iter_vars_count = itertools.count()
-<<<<<<< HEAD
         self.inside_reduction = features.is_reduction()
-=======
-        self.inside_reduction = self.numels["r"] != 1
->>>>>>> 53c08c12
         self.cooperative_reduction: bool = (
             override_cooperative_reduction
             if override_cooperative_reduction is not None
@@ -406,15 +402,11 @@
         return False
 
     def initialize_range_tree(self, pid_cache):
-<<<<<<< HEAD
         prefixes = OrderedSet(["z", "y", "x", "r0_", "r1_"])
         active_prefixes = OrderedSet(
             prefix for prefix in prefixes if prefix in self.numels
         )
         no_r_dim = not self.inside_reduction or self.features.reduction_numel == 1
-=======
-        no_r_dim = not self.inside_reduction or self.numels["r"] == 1
->>>>>>> 53c08c12
 
         def filtered_index_map(seq, mask) -> Dict[Any, int]:
             return {
@@ -552,11 +544,7 @@
 
         @contextlib.contextmanager
         def ctx():
-<<<<<<< HEAD
             if self.features.reduction_numel == 1:
-=======
-            if self.numels["r"] == 1:
->>>>>>> 53c08c12
                 assert not self.inside_reduction
                 yield
                 return
@@ -991,11 +979,7 @@
     def welford_reduce_fallback(self, dtype, value):
         sum_ = ops.reduction(dtype, dtype, "sum", value)
         self.inside_reduction = False
-<<<<<<< HEAD
         rnumel = ops.index_expr(self.features.reduction_numel, dtype)
-=======
-        rnumel = ops.index_expr(self.numels["r"], dtype)
->>>>>>> 53c08c12
         mean = ops.truediv(sum_, rnumel)
 
         self.inside_reduction = True
@@ -1604,16 +1588,9 @@
         Create a tiling dict from pointwise and reduction splits.
         """
         pw_prefixes = ["z", "y", "x"][-len(pw_tiling) :]
-<<<<<<< HEAD
         reduction_prefixes = ["r0_", "r1_"][: len(reduction_tiling)]
         return immutable_dict(
             [*zip(pw_prefixes, pw_tiling), *zip(reduction_prefixes, reduction_tiling)]
-=======
-        reduction_prefixes = ["r"][: len(reduction_tiling)]
-        return immutable_dict(
-            list(zip(pw_prefixes, pw_tiling))
-            + list(zip(reduction_prefixes, reduction_tiling))
->>>>>>> 53c08c12
         )
 
     @classmethod
