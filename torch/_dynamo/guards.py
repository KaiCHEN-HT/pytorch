# mypy: allow-untyped-defs

from __future__ import annotations

import ast
import builtins
import collections
import dataclasses
import enum
import functools
import importlib
import inspect
import itertools
import logging
import math
import sys
import textwrap
import types
import warnings
import weakref
from contextlib import contextmanager
from copy import deepcopy
from inspect import currentframe
from typing import Any, Callable, Dict, List, Optional, Set, Type, TYPE_CHECKING, Union
from weakref import ReferenceType

import torch
import torch.overrides
import torch.utils._device
from torch._C._dynamo.eval_frame import code_framelocals_names
from torch._C._dynamo.guards import (
    check_obj_id,
    check_type_id,
    dict_version,
    DictGuardManager,
    install_no_tensor_aliasing_guard,
    install_object_aliasing_guard,
    install_storage_overlapping_guard,
    profile_guard_manager,
    RootGuardManager,
)
from torch._dynamo.source import (
    is_from_flatten_script_object_source,
    is_from_local_source,
    is_from_optimizer_source,
    TensorProperty,
    TensorPropertySource,
)
from torch._guards import (
    CompileContext,
    CompileId,
    DuplicateInputs,
    Guard,
    GuardBuilderBase,
    GuardEnvExpr,
    GuardSource,
    Source,
    StorageOverlap,
)
from torch._logging import structured
from torch._utils_internal import justknobs_check
from torch.fx.experimental.symbolic_shapes import (
    EqualityConstraint,
    is_symbolic,
    SYMPY_INTERP,
)
from torch.utils._ordered_set import OrderedSet
from torch.utils._traceback import format_frame, report_compile_source_on_error
from torch.utils.weak import TensorWeakRef

from . import config, convert_frame, exc, mutation_guard
from .eval_frame import set_guard_error_hook
from .source import (
    AttrProxySource,
    AttrSource,
    CallFunctionNoArgsSource,
    ChainedSource,
    ConstDictKeySource,
    DefaultsSource,
    DictGetItemSource,
    FlattenScriptObjectSource,
    FSDPNNModuleSource,
    GetItemSource,
    GlobalSource,
    GlobalStateSource,
    GlobalWeakRefSource,
    GradSource,
    LocalSource,
    NNModuleSource,
    NumpyTensorSource,
    ODictGetItemSource,
    OptimizerSource,
    ScriptObjectQualifiedNameSource,
    ShapeEnvSource,
    SubclassAttrListSource,
    TorchFunctionModeStackSource,
    TupleIteratorGetItemSource,
    TypeSource,
    UnspecializedBuiltinNNModuleSource,
    UnspecializedNNModuleSource,
    UnspecializedParamBufferSource,
    WeakRefCallSource,
)
from .types import (  # noqa: F401
    CacheEntry,
    DynamoFrameType,
    ExtraState,
    GuardedCode,
    GuardFail,
    GuardFn,
)
from .utils import (
    common_constant_types,
    dict_keys,
    get_custom_getattr,
    get_torch_function_mode_stack,
    get_torch_function_mode_stack_at,
    guard_failures,
    istype,
    key_is_id,
    key_to_id,
    normalize_range_iter,
    orig_code_map,
    tensor_always_has_static_shape,
    tuple_iterator_getitem,
    tuple_iterator_len,
    unpatched_nn_module_getattr,
    verify_guard_fn_signature,
)


guard_manager_testing_hook_fn: Optional[Callable[[Any, Any], Any]] = None

try:
    import numpy as np
except ModuleNotFoundError:
    np = None  # type: ignore[assignment]


if TYPE_CHECKING:
    from sympy import Symbol


log = logging.getLogger(__name__)
guards_log = torch._logging.getArtifactLogger(__name__, "guards")
recompiles_log = torch._logging.getArtifactLogger(__name__, "recompiles")
recompiles_verbose_log = torch._logging.getArtifactLogger(
    __name__, "recompiles_verbose"
)
verbose_guards_log = torch._logging.getArtifactLogger(__name__, "verbose_guards")


class GuardManagerWrapper:
    """
    A helper class that contains the root guard manager. An instance of this
    class is stored in the Dynamo cache entry, so that the cache entry can
    access the RootGuardManager stored in the "root" attribute and directly call
    the check_nopybind from C++.
    """

    def __init__(self, root=None):
        if root is None:
            self.root = RootGuardManager()
        else:
            self.root = root

        self.diff_guard_root = None
        self.closure_vars = None
        self.args = None
        self.code_parts = []
        self.verbose_code_parts = None
        self.global_scope = None
        self.guard_fail_fn = None
        self.cache_entry = None
        self.extra_state = None
        self.id_matched_objs = {}
        self.no_tensor_aliasing_sources = []

        self.print_no_tensor_aliasing_guard = True

        self.diff_guard_sources: OrderedSet[str] = OrderedSet()

    @contextmanager
    def _preserve_print_no_tensor_aliasing_flag(self):
        self.print_no_tensor_aliasing_guard = True
        try:
            yield
        finally:
            self.print_no_tensor_aliasing_guard = True

    def collect_diff_guard_sources(self):
        # At the time of finalize, we have only marked guard managers with
        # TENSOR_MATCH guards as diff guard managers. So, we do a tree traversal
        # and collect all the nodes in the tree (branches) that lead to tensor
        # guards.

        # After a recompilation, some of guard managers will have a fail_count >
        # 0, so we collect them as well. Later on, we accumulate the diff guard
        # sources for all the guard managers.

        def visit_dict_manager(node):
            is_diff_guard_node = (
                node.get_source() in self.diff_guard_sources or node.fail_count() > 0
            )
            for idx, (key_mgr, val_mgr) in sorted(
                node.get_key_value_managers().items()
            ):
                is_diff_guard_node |= visit(key_mgr) | visit(val_mgr)

            if is_diff_guard_node:
                self.diff_guard_sources.add(node.get_source())

            return is_diff_guard_node

        def visit_manager(node):
            assert not isinstance(node, DictGuardManager)

            is_diff_guard_node = (
                node.get_source() in self.diff_guard_sources or node.fail_count() > 0
            )
            for child_mgr in node.get_child_managers():
                is_diff_guard_node |= visit(child_mgr)

            if is_diff_guard_node:
                self.diff_guard_sources.add(node.get_source())

            return is_diff_guard_node

        def visit(node):
            if node is None:
                return False
            if isinstance(node, DictGuardManager):
                return visit_dict_manager(node)
            return visit_manager(node)

        visit(self.root)

        return self.diff_guard_sources

    def finalize(self):
        self.collect_diff_guard_sources()
        self.populate_diff_guard_manager()

    def populate_diff_guard_manager(self):
        self.diff_guard_root = self.clone_with_chosen_sources(self.diff_guard_sources)

        # Ensure that that C++ side points to the updated diff guard manager.
        # When a new GuardManagerWrapper is created, it does not have a
        # cache_entry attribute, so it relies on the CacheEntry constructor to
        # set the diff_guard_root in C++.  But once it is saved in the Dynamo
        # cache, C++ side adds a cache_entry attribute. On recompiles, this
        # cache_entry is visible, so we update the C++ side to point to the
        # update guard manager.
        if self.cache_entry:
            self.cache_entry.update_diff_guard_root_manager()

    def clone_with_chosen_sources(self, chosen_sources):
        def filter_fn(node_mgr):
            return node_mgr.get_source() in chosen_sources

        return self.root.clone_manager(filter_fn)

    def get_guard_lines(self, guard):
        guard_name = guard.__class__.__name__
        parts = guard.verbose_code_parts()
        parts = [guard_name + ": " + part for part in parts]
        return parts

    def get_manager_line(self, guard_manager, accessor_str=None):
        source = guard_manager.get_source()
        t = guard_manager.__class__.__name__
        s = t + ": source=" + source
        if accessor_str:
            s += ", " + accessor_str
        return s

    def construct_dict_manager_string(self, mgr, body):
        for idx, (key_mgr, val_mgr) in sorted(mgr.get_key_value_managers().items()):
            body.writeline(f"KeyValueManager pair at index={idx}")
            with body.indent():
                if key_mgr:
                    body.writeline(f"KeyManager: {self.get_manager_line(key_mgr)}")
                    self.construct_manager_string(key_mgr, body)

                if val_mgr:
                    body.writeline(f"ValueManager: {self.get_manager_line(val_mgr)}")
                    self.construct_manager_string(val_mgr, body)

    def construct_manager_string(self, mgr, body):
        with body.indent():
            for guard in mgr.get_leaf_guards():
                if isinstance(guard, torch._C._dynamo.guards.NO_TENSOR_ALIASING):  # type: ignore[attr-defined]
                    if self.print_no_tensor_aliasing_guard:
                        self.print_no_tensor_aliasing_guard = False
                        body.writelines(self.get_guard_lines(guard))
                    else:
                        body.writelines(
                            [
                                guard.__class__.__name__,
                            ]
                        )
                else:
                    body.writelines(self.get_guard_lines(guard))

            # This works for both DictGuardManager and SubclassedDictGuardManager
            if isinstance(mgr, DictGuardManager):
                self.construct_dict_manager_string(mgr, body)

            # General case of GuardManager/RootGuardManager
            for accessor, child_mgr in zip(
                mgr.get_accessors(), mgr.get_child_managers()
            ):
                body.writeline(
                    self.get_manager_line(child_mgr, f"accessed_by={accessor.repr()}")
                )
                self.construct_manager_string(child_mgr, body)

    def __str__(self):
        from torch._inductor.utils import IndentedBuffer

        class IndentedBufferWithPrefix(IndentedBuffer):
            def prefix(self):
                return "| " * (self._indent * self.tabwidth)

            def writeline(self, line, skip_prefix=False):
                if skip_prefix:
                    super().writeline(line)
                else:
                    super().writeline("+- " + line)

        with self._preserve_print_no_tensor_aliasing_flag():
            body = IndentedBufferWithPrefix()
            body.tabwidth = 1
            body.writeline("", skip_prefix=True)
            body.writeline("TREE_GUARD_MANAGER:", skip_prefix=True)
            body.writeline("RootGuardManager")
            self.construct_manager_string(self.root, body)
            if hasattr(self.root, "get_epilogue_lambda_guards"):
                for guard in self.root.get_epilogue_lambda_guards():
                    body.writelines(self.get_guard_lines(guard))
            return body.getvalue()

    def check(self, x):
        # Only needed for debugging purposes.
        return self.root.check(x)

    def check_verbose(self, x):
        # Only needed for debugging purposes.
        return self.root.check_verbose(x)

    def populate_code_parts_for_debugging(self):
        # This should be called when the guard manager is fully populated
        tensor_aliasing_guard_seen = False

        def get_code_parts(leaf_guard):
            code_parts = []
            for verbose_code_part in leaf_guard.verbose_code_parts():
                code_part = verbose_code_part.split("#")[0].rstrip()
                code_parts.append(code_part)
            return code_parts

        def visit(mgr):
            nonlocal tensor_aliasing_guard_seen
            for guard in mgr.get_leaf_guards():
                if isinstance(guard, torch._C._dynamo.guards.NO_TENSOR_ALIASING):  # type: ignore[attr-defined]
                    if not tensor_aliasing_guard_seen:
                        self.code_parts.extend(get_code_parts(guard))
                        tensor_aliasing_guard_seen = True
                else:
                    self.code_parts.extend(get_code_parts(guard))

            for child_mgr in mgr.get_child_managers():
                visit(child_mgr)

        visit(self.root)


def from_numpy(a):
    # If not numpy array, piggy back on e.g. tensor guards to check type
    # Re-enable torch function since we disable it on leaf guards
    # we need it to properly construct the tensor if a default device is set
    with torch.overrides._enable_torch_function():
        return torch.as_tensor(a) if isinstance(a, (np.generic, np.ndarray)) else a


# For user stack printing
@functools.lru_cache(None)
def uninteresting_files():
    import torch._dynamo.external_utils
    import torch._dynamo.polyfills

    mods = [torch._dynamo.external_utils, torch._dynamo.polyfills]

    from torch._dynamo.polyfills.loader import POLYFILLED_MODULES

    mods.extend(POLYFILLED_MODULES)

    return {inspect.getfile(m) for m in mods}


_CLOSURE_VARS: Optional[Dict[str, object]] = None


def _get_closure_vars():
    global _CLOSURE_VARS
    if _CLOSURE_VARS is None:
        _CLOSURE_VARS = {
            "___check_type_id": check_type_id,
            "___check_obj_id": check_obj_id,
            "___odict_getitem": collections.OrderedDict.__getitem__,
            "___key_to_id": key_to_id,
            "___dict_version": dict_version,
            "___dict_contains": lambda a, b: dict.__contains__(b, a),
            "___tuple_iterator_len": tuple_iterator_len,
            "___normalize_range_iter": normalize_range_iter,
            "___tuple_iterator_getitem": tuple_iterator_getitem,
            "___get_torch_function_mode_stack_at": get_torch_function_mode_stack_at,
            "__math_isnan": math.isnan,
            "__numpy_isnan": None if np is None else np.isnan,
            "inf": float("inf"),
            "__load_module": importlib.import_module,
            "utils_device": torch.utils._device,
            "device": torch.device,
            "___from_numpy": from_numpy,
            "___as_tensor": torch._as_tensor_fullprec,
            "torch": torch,
            "inspect": inspect,
        }
    return _CLOSURE_VARS


def _ast_unparse(node: ast.AST) -> str:
    return ast.unparse(node).replace("\n", "")


strip_function_call = torch._C._dynamo.strip_function_call


def get_verbose_code_part(code_part: str, guard: Guard) -> str:
    extra = ""
    if guard is not None:
        if guard.user_stack:
            for fs in reversed(guard.user_stack):
                if fs.filename not in uninteresting_files():
                    extra = f"  # {format_frame(fs, line=True)}"
                    break
        elif guard.stack:
            extra = f"  # {format_frame(guard.stack.summary()[-1])}"
    return f"{code_part:<60}{extra}"


def get_verbose_code_parts(
    code_parts: Union[str | List[str]], guard: Guard
) -> List[str]:
    if not isinstance(code_parts, list):
        code_parts = [code_parts]
    return [get_verbose_code_part(code_part, guard) for code_part in code_parts]


def convert_to_concrete_values(size_or_stride):
    converted: List[Optional[int]] = []
    for dim in size_or_stride:
        if not is_symbolic(dim):
            converted.append(dim)
        else:
            assert isinstance(dim, torch.SymInt)
            converted.append(dim.node.maybe_as_int())
    return converted


def get_tensor_guard_code_part(value, name, sizes, strides):
    pytype = type(value)
    dispatch_key = (
        torch._C._dispatch_keys(value) | torch._C._dispatch_tls_local_include_set()
    ) - torch._C._dispatch_tls_local_exclude_set()
    dtype = value.dtype
    device_index = value.device.index
    requires_grad = value.requires_grad
    guard_str = (
        f"check_tensor({name}, {pytype.__qualname__}, {dispatch_key}, {dtype}, "
        f"device={device_index}, requires_grad={requires_grad}, size={sizes}, stride={strides})"
    )
    return guard_str


def get_key_index(dct, key):
    return list(dct.keys()).index(key)


def get_key_index_source(source, index):
    return f"list({source}.keys())[{index}]"


@dataclasses.dataclass(frozen=True)
class NNModuleAttrAccessorInfo:
    # Represents where is the attr name is present in the nn module attribute
    # access

    # Tells that the attribute can be accessed via __dict__
    present_in_generic_dict: bool = False

    # Either the actual name or _parameters/_buffers/_modules
    l1_key: Optional[str] = None

    # Actual paramter/buffer/submodule name
    l2_key: Optional[str] = None


def getitem_on_dict_manager(
    source, base_guard_manager, base_example_value, example_value, guard_manager_enum
):
    base_source_name = source.base.name()
    if isinstance(source.index, ConstDictKeySource):
        index = source.index.index
    else:
        assert isinstance(base_example_value, dict)
        index = get_key_index(base_example_value, source.index)

    key_source = get_key_index_source(base_source_name, index)
    key_example_value = list(base_example_value.keys())[index]
    if isinstance(key_example_value, (int, str)):
        value_source = f"{base_source_name}[{key_example_value!r}]"
    else:
        value_source = f"{base_source_name}[{key_source}]"
    if not isinstance(source.index, ConstDictKeySource):
        # We have to insert a key manager guard here
        # TODO - source debug string is probably wrong here.
        base_guard_manager.get_key_manager(
            index=index,
            source=key_source,
            example_value=source.index,
            guard_manager_enum=GuardManagerType.GUARD_MANAGER,
        ).add_equals_match_guard(
            source.index, [f"{key_source} == {key_example_value!r}"]
        )

    return base_guard_manager.get_value_manager(
        index=index,
        source=value_source,
        example_value=example_value,
        guard_manager_enum=guard_manager_enum,
    )


def match_on_id_for_tensor(guard):
    source = guard.originating_source
    return source.is_dict_key() and not isinstance(source, GradSource)


# The ready to eval generated code (possibly multiple parts) for a guard, plus
# the original guard object that created it for provenance
@dataclasses.dataclass
class GuardCodeList:
    code_list: List[str]
    guard: Guard


class GuardManagerType(enum.Enum):
    GUARD_MANAGER = 1
    DICT_GUARD_MANAGER = 2
    DICT_SUBCLASS_GUARD_MANAGER = 3


@functools.lru_cache(None)
def code_framelocals_names_reversed_cached(code: types.CodeType):
    return list(reversed(code_framelocals_names(code)))


class GuardBuilder(GuardBuilderBase):
    def __init__(
        self,
        f_code: types.CodeType,
        id_ref: Callable[[Any, str], str],
        source_ref: Callable[[Source], str],
        lookup_weakrefs: Callable[[object], ReferenceType[object]],
        local_scope: Dict[str, object],
        global_scope: Dict[str, object],
        guard_manager: GuardManagerWrapper,
        check_fn_manager: CheckFunctionManager,
    ):
        self.f_code = f_code
        self.id_ref = id_ref
        self.source_ref = source_ref
        self.lookup_weakrefs = lookup_weakrefs
        self.scope: Dict[str, Dict[str, object]] = {"L": local_scope, "G": global_scope}
        self.scope["__builtins__"] = builtins.__dict__.copy()
        for (
            name,
            package_module,
        ) in torch.package.package_importer._package_imported_modules.items():
            name = name.replace(">", "_").replace("<", "_").replace(".", "_dot_")
            # Write the package module into the scope so that we can import it
            self.scope["__builtins__"][name] = package_module
            # Write the demangled name to the scope so that we can use it
            self.scope[name] = package_module
        self.guard_manager = guard_manager

        self.argnames: List[str] = []
        # Code is python expression strings generated for each guard
        self.code: List[GuardCodeList] = []
        # shape_env_code is only used by builder and is used for
        # shape env code.  This exists only because we need to make sure
        # shape env guards get run after tensor match guards (since the
        # tensor match guards make sure we actually have tensors)
        self.shape_env_code: List[GuardCodeList] = []

        # Collect the guard managers and debug info to insert no tensor aliasing
        # guards.
        self.no_tensor_aliasing_names: List[str] = []
        self.no_tensor_aliasing_guard_managers: List[GuardManagerWrapper] = []

        self.check_fn_manager: CheckFunctionManager = check_fn_manager

        # Collect the ids of dicts which need key order guarding. source_name is
        # not sufficient because for nn modules, we can have different sources
        # to access the same object - self._module["param"] is same as
        # self.param.
        self.key_order_guarded_dict_ids = set()
        for source_name in self.check_fn_manager.output_graph.guard_on_key_order:
            self.key_order_guarded_dict_ids.add(id(self.get(source_name)))

        # Keep track of weak references of objects with ID_MATCH guard. This
        # info is stored alongside optimized_code and guard_manager and is used to
        # limit the number of cache entries with same ID_MATCH'd object.
        self.id_matched_objs: Dict[str, ReferenceType[object]] = {}

        # Save the guard managers to avoid repeatedly traversing sources.
        self._cached_guard_managers: Dict[
            str, torch._C._dynamo.guards.GuardManager
        ] = {}
        self._cached_duplicate_input_guards: Set[tuple[str, str]] = set()

    def guard_on_dict_keys_and_ignore_order(self, example_value, guard):
        dict_mgr = self.get_guard_manager(guard)
        if isinstance(dict_mgr, DictGuardManager):
            raise NotImplementedError(
                "Not expecting a DictGuardManager. Seems like Dynamo incorrectly "
                f"added the dict to tx.output.guard_on_key_order for {guard.name}"
            )

        # Iterate over the dicts and install a dict_getitem_manager.
        dict_source = guard.originating_source.name()
        for key in example_value.keys():
            value = example_value[key]
            value_source = DictGetItemSource(guard.originating_source, index=key)
            guard_manager_enum = self.get_guard_manager_type(
                value_source, example_value
            )
            dict_mgr.dict_getitem_manager(
                key=key,
                source=f"{dict_source}[{key!r}]",
                example_value=value,
                guard_manager_enum=guard_manager_enum,
            )

    def guard_on_dict_keys_and_order(self, value, guard):
        # Add key managers for the DictGuardManager. Then add either an
        # ID_MATCH or EQUALS_MATCH guard on the key.
        dict_mgr = self.get_guard_manager(guard)
        if not isinstance(dict_mgr, DictGuardManager):
            raise NotImplementedError(
                "Expecting a DictGuardManager. Seems like Dynamo forgot "
                f"to set the right guard manager enum for {guard.name}"
            )
        assert isinstance(dict_mgr, DictGuardManager)

        for idx, key in enumerate(value.keys()):
            key_source = get_key_index_source(guard.name, idx)
            key_manager = dict_mgr.get_key_manager(
                index=idx,
                source=key_source,
                example_value=key,
                guard_manager_enum=GuardManagerType.GUARD_MANAGER,
            )
            if key_is_id(key):
                # Install ID_MATCH guard
                id_val = self.id_ref(key, key_source)
                key_manager.add_id_match_guard(
                    id_val,
                    get_verbose_code_parts(
                        f"__check_obj_id({key_source}, {id_val})", guard
                    ),
                )
            else:
                # Install EQUALS_MATCH guard
                key_manager.add_equals_match_guard(
                    key, get_verbose_code_parts(f"{key_source} == {key!r}", guard)
                )

    @staticmethod
    def _get_generic_dict_manager_example_value(example_value):
        # due to a bug in 3.13.0 (introduced by https://github.com/python/cpython/pull/116115,
        # reported in https://github.com/python/cpython/issues/125608,
        # fixed by https://github.com/python/cpython/pull/125611), we cannot take
        # advantage of __dict__ versions to speed up guard checks.
        if (
            config.issue_3_13_0_warning
            and sys.version_info >= (3, 13)
            and sys.version_info < (3, 13, 1)
        ):
            warnings.warn(
                "Guards may run slower on Python 3.13.0. Consider upgrading to Python 3.13.1+.",
                RuntimeWarning,
            )
            return None
        return example_value

    def getattr_on_nn_module(
        self,
        source,
        base_guard_manager,
        base_example_value,
        example_value,
        base_source_name,
        source_name,
        guard_manager_enum,
    ):
        """
        This tries to avoid calling the expensive nn module custom getattr method by
        checking if the attribute is accessible via __dict__. For attributes that
        are not accessible via __dict__ (like descriptors), we fallback to
        PyObject_GetAttr.

        There are two cases that we optimize for
        1) attributes present directly in __dict__, e.g training.
        2) parameters/buffers/modules - they can be accessed via _parameters,
        _buffers, _modules keys in __dict__. For example, mod.linear can be
        accessed as mod.__dict__["_parameters"]["linear"]

        The most common and expensive case for nn module guards is of type
        mod.submod1.submod2.submod3.training. We avoid the python getattr of nn
        modules by going through the __dict__.
        """

        def getitem_on_dict_mgr(
            mgr, key, source_name, base_example_value, example_value, guard_manager_enum
        ):
            if isinstance(mgr, DictGuardManager):
                # Case where the user code relies on key order, e.g.,
                # named_parameters
                index = get_key_index(base_example_value, key)

                # Install the key manager and add equals match guard
                key_source = f"list({source_name}.keys())[{index!r}]"
                mgr.get_key_manager(
                    index=index,
                    source=key_source,
                    example_value=key,
                    guard_manager_enum=GuardManagerType.GUARD_MANAGER,
                ).add_equals_match_guard(key, [f"{key_source} == {key!r}"])

                # Install the value manager
                return mgr.get_value_manager(
                    index=index,
                    source=source_name,
                    example_value=example_value,
                    guard_manager_enum=guard_manager_enum,
                )
            else:
                return mgr.dict_getitem_manager(
                    key=key,
                    source=source_name,
                    example_value=example_value,
                    guard_manager_enum=guard_manager_enum,
                )

        attr_name = source.member
        mod_dict = base_example_value.__dict__

        all_class_attribute_names: Set[str] = set()
        for x in inspect.getmro(base_example_value.__class__):
            all_class_attribute_names.update(x.__dict__.keys())

        accessor_info = NNModuleAttrAccessorInfo(False, None, None)

        if attr_name in mod_dict:
            accessor_info = NNModuleAttrAccessorInfo(True, attr_name, None)
        elif "_parameters" in mod_dict and attr_name in mod_dict["_parameters"]:
            accessor_info = NNModuleAttrAccessorInfo(True, "_parameters", attr_name)
        elif "_buffers" in mod_dict and attr_name in mod_dict["_buffers"]:
            accessor_info = NNModuleAttrAccessorInfo(True, "_buffers", attr_name)
        elif (
            attr_name not in all_class_attribute_names
            and "_modules" in mod_dict
            and attr_name in mod_dict["_modules"]
        ):
            # Check test_attr_precedence test - instance attributes always take precedence unless its an nn.Module.
            accessor_info = NNModuleAttrAccessorInfo(True, "_modules", attr_name)

        if not accessor_info.present_in_generic_dict:
            # The attribute can be accessed by __getattribute__ call, so rely on
            # PyObject_GetAttr
            return base_guard_manager.getattr_manager(
                attr=source.member,
                source=source_name,
                example_value=example_value,
                guard_manager_enum=guard_manager_enum,
            )
        else:
            assert accessor_info.l1_key
            l1_key = accessor_info.l1_key
            l2_key = accessor_info.l2_key

            # Set source strings for debug info
            mod_dict_source = f"{base_source_name}.__dict__"
            l1_source_name = l2_source_name = None
            l1_value = l2_value = None
            l1_guard_manager_enum = l2_guard_manager_enum = None
            if l2_key:
                l1_source = AttrSource(source.base, l1_key)
                l1_source_name = l1_source.name()
                l1_value = mod_dict[l1_key]
                # do not guard on key order for _parameters etc unless the user code
                # actually needs the key order (e.g. calling named_parameters)
                l1_guard_manager_enum = self.get_guard_manager_type(l1_source, l1_value)

                l2_source_name = source_name
                l2_value = example_value
                l2_guard_manager_enum = self.get_guard_manager_type(
                    source, example_value
                )
            else:
                l1_source_name = source_name
                l1_value = example_value
                l1_guard_manager_enum = self.get_guard_manager_type(
                    source, example_value
                )

            # Get __dict__ accessor. No need to guard on dict key order, so use base
            # Guard Manager
            mod_generic_dict_manager = base_guard_manager.get_generic_dict_manager(
                source=mod_dict_source,
                example_value=self._get_generic_dict_manager_example_value(mod_dict),
                guard_manager_enum=GuardManagerType.GUARD_MANAGER,
            )

            l1_mgr = getitem_on_dict_mgr(
                mgr=mod_generic_dict_manager,
                key=l1_key,
                source_name=l1_source_name,
                base_example_value=mod_dict,
                example_value=l1_value,
                guard_manager_enum=l1_guard_manager_enum,
            )

            if l2_key:
                return getitem_on_dict_mgr(
                    mgr=l1_mgr,
                    key=l2_key,
                    source_name=l2_source_name,
                    base_example_value=l1_value,
                    example_value=l2_value,
                    guard_manager_enum=l2_guard_manager_enum,
                )
            return l1_mgr

    def requires_key_order_guarding(self, source):
        source_name = source.name()
        if source_name == "":
            return False
        obj_id = id(self.get(source_name))
        return obj_id in self.key_order_guarded_dict_ids

    def get_guard_manager_type(self, source, example_value):
        guard_manager_enum = GuardManagerType.GUARD_MANAGER
        if self.requires_key_order_guarding(source):
            if isinstance(example_value, dict_keys):
                guard_manager_enum = GuardManagerType.DICT_GUARD_MANAGER
            else:
                assert isinstance(example_value, dict)
                # If keys method is not overriden, we can use PyDict_Next to get key
                # orderings. Read more in guards.cpp
                if type(example_value).keys is type({}).keys:
                    guard_manager_enum = GuardManagerType.DICT_GUARD_MANAGER
                else:
                    guard_manager_enum = GuardManagerType.DICT_SUBCLASS_GUARD_MANAGER
        return guard_manager_enum

    def manager_guards_on_keys(self, mgr_enum):
        return (
            mgr_enum == GuardManagerType.DICT_GUARD_MANAGER
            or mgr_enum == GuardManagerType.DICT_SUBCLASS_GUARD_MANAGER
        )

    def get_global_guard_manager(self):
        return self.guard_manager.root.globals_dict_manager(
            f_globals=self.scope["G"],
            source="G",
            example_value=self.scope["G"],
            guard_manager_enum=GuardManagerType.GUARD_MANAGER,
        )

    def get_guard_manager_from_source(self, source):
        root_guard_manager = self.guard_manager.root

        example_value = None
        source_name = source.name()

        if source_name != "" and source_name in self._cached_guard_managers:
            return self._cached_guard_managers[source_name]

        if source_name != "":
            example_value = self.get(source_name)

        guard_manager_enum = self.get_guard_manager_type(source, example_value)

        # Get base manager related information
        base_source_name = None
        base_example_value = None
        base_guard_manager = None
        base_guard_manager_enum = GuardManagerType.GUARD_MANAGER
        if isinstance(source, ChainedSource):
            base_source_name = source.base.name()
            base_example_value = self.get(base_source_name)
            base_guard_manager = self.get_guard_manager_from_source(source.base)
            base_guard_manager_enum = self.get_guard_manager_type(
                source.base, base_example_value
            )

        # Use istype instead of isinstance to check for exact type of source.
        if istype(source, LocalSource):
            # Refer to index in the frame's localsplus directly.
            # NOTE: name order for a code object doesn't change.
            # NOTE: we need to find the LAST matching index because <= 3.10 contains
            # duplicate names in the case of cells: a name can be both local and cell
            # and will take up 2 slots of the frame's localsplus. The correct behavior
            # is to refer to the cell, which has a higher index.
            if config.enable_cpp_framelocals_guard_eval:
                framelocals_names_reversed = code_framelocals_names_reversed_cached(
                    self.f_code
                )
                framelocals_idx = (
                    len(framelocals_names_reversed)
                    - framelocals_names_reversed.index(source.local_name)
                    - 1
                )
                out = root_guard_manager.framelocals_manager(
                    key=(source.local_name, framelocals_idx),
                    source=source_name,
                    example_value=example_value,
                    guard_manager_enum=guard_manager_enum,
                )
            else:
                out = root_guard_manager.dict_getitem_manager(
                    key=source.local_name,
                    source=source_name,
                    example_value=example_value,
                    guard_manager_enum=guard_manager_enum,
                )
        elif istype(source, GlobalSource):
            # Global manager accepts a dict but it is not a DictGuardManager
            # because globals dict is big and we typically guard on a very
            # selected items on globals.
            out = self.get_global_guard_manager().dict_getitem_manager(
                key=source.global_name,
                source=source_name,
                example_value=example_value,
                guard_manager_enum=guard_manager_enum,
            )
        elif istype(source, GlobalWeakRefSource):
            out = self.get_global_guard_manager().global_weakref_manager(
                global_name=source.global_name,
                source=source_name,
                example_value=example_value,
                guard_manager_enum=guard_manager_enum,
            )
        elif istype(source, GlobalStateSource):
            # Don't do anything here. We guard on global state completely in
            # C++. So just return the root mgr.
            return root_guard_manager
        elif istype(source, ShapeEnvSource):
            return root_guard_manager
        elif istype(source, TypeSource):
            assert base_guard_manager  # to make mypy happy
            out = base_guard_manager.type_manager(
                source=source_name,
                example_value=example_value,
                guard_manager_enum=guard_manager_enum,
            )
        elif istype(
            source,
            (
                OptimizerSource,
                NNModuleSource,
                UnspecializedNNModuleSource,
                UnspecializedBuiltinNNModuleSource,
                FSDPNNModuleSource,
            ),
        ):
            assert base_guard_manager  # to make mypy happy
            out = base_guard_manager
        elif istype(source, TorchFunctionModeStackSource):
            out = root_guard_manager.lambda_manager(
                python_lambda=lambda _: get_torch_function_mode_stack_at(
                    source._get_index()
                ),
                source=source_name,
                example_value=example_value,
                guard_manager_enum=guard_manager_enum,
            )
        elif istype(source, GradSource):
            assert base_guard_manager  # to make mypy happy
            out = base_guard_manager.grad_manager(
                source=source_name,
                example_value=example_value,
                guard_manager_enum=guard_manager_enum,
            )
        elif istype(source, (AttrSource, UnspecializedParamBufferSource)):
            assert base_guard_manager  # to make mypy happy

            if (
                isinstance(base_example_value, torch.nn.Module)
                and get_custom_getattr(base_example_value)
                is unpatched_nn_module_getattr
            ):
                out = self.getattr_on_nn_module(
                    source,
                    base_guard_manager,
                    base_example_value,
                    example_value,
                    base_source_name,
                    source_name,
                    guard_manager_enum,
                )
            else:
                out = base_guard_manager.getattr_manager(
                    attr=source.member,
                    source=source_name,
                    example_value=example_value,
                    guard_manager_enum=guard_manager_enum,
                )
        elif istype(source, DictGetItemSource):
            assert base_guard_manager  # to make mypy happy
<<<<<<< HEAD
            if isinstance(base_example_value, (dict, collections.OrderedDict)):
                # TODO(anijain2305) - Consider isolating GetItemSource and
                # DictGetItemSource (or maybe use ODictGetItemSource for
                # dicts) so that GetItemSource is only for non dict objects.
                if isinstance(base_guard_manager, DictGuardManager):
                    assert self.manager_guards_on_keys(base_guard_manager_enum)
                    out = getitem_on_dict_manager(
                        source,
                        base_guard_manager,
                        base_example_value,
                        example_value,
                        guard_manager_enum,
                    )
                else:
                    if isinstance(source.index, ConstDictKeySource):
                        raise RuntimeError(
                            "Expecting clean index here. Likely Dynamo forgot to mark"
                            " a dict as guard_on_key_order"
                        )
                    out = base_guard_manager.dict_getitem_manager(
                        key=source.index,
                        source=source_name,
                        example_value=example_value,
                        guard_manager_enum=guard_manager_enum,
=======
            assert isinstance(base_example_value, (dict, collections.OrderedDict))
            if isinstance(base_guard_manager, DictGuardManager):
                assert self.manager_guards_on_keys(base_guard_manager_enum)
                out = getitem_on_dict_manager(
                    source,
                    base_guard_manager,
                    base_example_value,
                    example_value,
                    guard_manager_enum,
                )
            else:
                if isinstance(source.index, ConstDictKeySource):
                    raise RuntimeError(
                        "Expecting clean index here. Likely Dynamo forgot to mark"
                        " a dict as guard_on_key_order"
>>>>>>> 62ce3e6e
                    )
                out = base_guard_manager.dict_getitem_manager(
                    key=source.index,
                    source=source_name,
                    example_value=example_value,
                    guard_manager_enum=guard_manager_enum,
                )
        elif istype(source, GetItemSource):
            assert base_guard_manager  # to make mypy happy
            assert not isinstance(
                base_example_value, (dict, collections.OrderedDict)
            ), "Use DictGetItemSource"
            if isinstance(base_example_value, list) and not source.index_is_slice:
                out = base_guard_manager.list_getitem_manager(
                    key=source.index,
                    source=source_name,
                    example_value=example_value,
                    guard_manager_enum=guard_manager_enum,
                )
            elif isinstance(base_example_value, tuple) and not source.index_is_slice:
                out = base_guard_manager.tuple_getitem_manager(
                    key=source.index,
                    source=source_name,
                    example_value=example_value,
                    guard_manager_enum=guard_manager_enum,
                )
            else:
                index = source.index
                if source.index_is_slice:
                    index = source.unpack_slice()
                out = base_guard_manager.getitem_manager(
                    key=index,
                    source=source_name,
                    example_value=example_value,
                    guard_manager_enum=guard_manager_enum,
                )
        elif istype(source, ODictGetItemSource):
            if isinstance(base_guard_manager, DictGuardManager):
                assert self.manager_guards_on_keys(base_guard_manager_enum)
                out = getitem_on_dict_manager(
                    source,
                    base_guard_manager,
                    base_example_value,
                    example_value,
                    guard_manager_enum,
                )
            else:
                assert base_guard_manager  # to make mypy happy
                out = base_guard_manager.dict_getitem_manager(
                    key=source.index,
                    source=source_name,
                    example_value=example_value,
                    guard_manager_enum=guard_manager_enum,
                )
        elif istype(source, DefaultsSource):
            assert base_guard_manager  # to make mypy happy
            assert callable(base_example_value)
            if not source.is_kw:
                out = base_guard_manager.func_defaults_manager(
                    source=base_source_name,
                    example_value=base_example_value.__defaults__,
                    guard_manager_enum=GuardManagerType.GUARD_MANAGER,
                ).getitem_manager(
                    key=source.idx_key,
                    source=source_name,
                    example_value=example_value,
                    guard_manager_enum=guard_manager_enum,
                )
            else:
                # kwdefauts is a dict, so use a DictGuardManager
                kwdefaults = base_example_value.__kwdefaults__
                assert base_source_name is not None
                kw_source = base_source_name + ".__kwdefaults__"

                # kwdefaults is a dict. No need to guard on dict order.
                dict_mgr = base_guard_manager.func_kwdefaults_manager(
                    source=kw_source,
                    example_value=kwdefaults,
                    guard_manager_enum=GuardManagerType.GUARD_MANAGER,
                )
                assert not isinstance(dict_mgr, DictGuardManager)

                out = dict_mgr.dict_getitem_manager(
                    key=source.idx_key,
                    source=source_name,
                    example_value=example_value,
                    guard_manager_enum=guard_manager_enum,
                )
        elif istype(source, NumpyTensorSource):
            assert base_guard_manager  # to make mypy happy
            out = base_guard_manager.lambda_manager(
                python_lambda=from_numpy,
                source=source_name,
                example_value=example_value,
                guard_manager_enum=guard_manager_enum,
            )
        elif istype(source, SubclassAttrListSource):
            assert base_guard_manager  # to make mypy happy
            out = base_guard_manager.lambda_manager(
                python_lambda=lambda x: x.__tensor_flatten__()[0],
                source=source_name,
                example_value=example_value,
                guard_manager_enum=guard_manager_enum,
            )
        elif istype(source, FlattenScriptObjectSource):
            assert base_guard_manager  # to make mypy happy
            out = base_guard_manager.lambda_manager(
                python_lambda=lambda x: x.__obj_flatten__(),
                source=source_name,
                example_value=example_value,
                guard_manager_enum=guard_manager_enum,
            )
        elif istype(source, ScriptObjectQualifiedNameSource):
            assert base_guard_manager  # to make mypy happy
            out = base_guard_manager.lambda_manager(
                python_lambda=lambda x: x._type().qualified_name(),
                source=source_name,
                example_value=example_value,
                guard_manager_enum=guard_manager_enum,
            )
        elif istype(source, AttrProxySource):
            assert base_guard_manager  # to make mypy happy
            out = base_guard_manager.lambda_manager(
                python_lambda=lambda x: x.get_base(),
                source=source_name,
                example_value=example_value,
                guard_manager_enum=guard_manager_enum,
            )
        elif istype(source, TupleIteratorGetItemSource):
            assert base_guard_manager  # to make mypy happy
            out = base_guard_manager.tuple_iterator_getitem_manager(
                index=source.index,
                source=source_name,
                example_value=example_value,
                guard_manager_enum=guard_manager_enum,
            )
        elif isinstance(source, ConstDictKeySource):
            if not isinstance(base_guard_manager, DictGuardManager):
                raise AssertionError(
                    "ConstDictKeySource can only work on DictGuardManager"
                )
            out = base_guard_manager.get_key_manager(
                index=source.index,
                source=source_name,
                example_value=example_value,
                guard_manager_enum=guard_manager_enum,
            )
        elif istype(source, WeakRefCallSource):
            assert base_guard_manager  # to make mypy happy
            out = base_guard_manager.weakref_call_manager(
                source=source_name,
                example_value=example_value,
                guard_manager_enum=guard_manager_enum,
            )
        elif istype(source, CallFunctionNoArgsSource):
            assert base_guard_manager  # to make mypy happy
            out = base_guard_manager.call_function_no_args_manager(
                source=source_name,
                example_value=example_value,
                guard_manager_enum=guard_manager_enum,
            )
        else:
            raise AssertionError(
                f"missing guard manager builder {source} - {source.name()}"
            )

        self._cached_guard_managers[source.name()] = out
        return out

    def get_guard_manager(self, guard: Guard):
        return self.get_guard_manager_from_source(guard.originating_source)

    def add_python_lambda_leaf_guard_to_root(
        self,
        code_parts,
        verbose_code_parts,
        closure_vars=None,
        is_epilogue=True,
    ):
        if closure_vars is None:
            closure_vars = _get_closure_vars()
        # Adds a lambda leaf guard to the root guard manager. It wraps the
        # code_parts in a function object which is then passed on to the leaf
        # guard.
        make_guard_fn_args = ", ".join(closure_vars.keys())
        _guard_body, pycode = build_guard_function(code_parts, make_guard_fn_args)
        out: Dict[str, Any] = {}
        globals_for_guard_fn = {"G": self.scope["G"]}
        exec(pycode, globals_for_guard_fn, out)
        guard_fn = out["___make_guard_fn"](*closure_vars.values())
        if is_epilogue:
            # Epilogue guards are run after all the other guards have finished.
            # If epilogue guards contain a getattr or getitem access, one of the
            # other guards would fail preventing the epilogue guards to run.
            self.guard_manager.root.add_epilogue_lambda_guard(
                guard_fn, verbose_code_parts
            )
        else:
            self.guard_manager.root.add_lambda_guard(guard_fn, verbose_code_parts)

    # Warning: use this with care!  This lets you access what the current
    # value of the value you are guarding on is.  You probably don't want
    # to actually durably save this value though (because it's specific
    # to this frame!)  Instead, you should be reading out some property
    # (like its type) which is what you permanently install into the
    # guard code.
    def get(self, name: str) -> Any:
        return eval(name, self.scope, _get_closure_vars())

    # Registers the usage of the source name referenced by the
    # string (or stored in the Guard) as being guarded upon.  It's important
    # to call this before generating some code that makes use of 'guard',
    # because without this call, we won't actually bind the variable
    # you reference in the actual guard closure (oops!)
    def arg_ref(self, guard: Union[str, Guard]) -> str:
        name: str
        if isinstance(guard, str):
            name = guard
        else:
            name = guard.name
        base = strip_function_call(name)
        if base not in self.argnames:
            is_valid = torch._C._dynamo.is_valid_var_name(base)
            if is_valid:
                if is_valid == 2:
                    log.warning("invalid var name: %s", guard)
                self.argnames.append(base)

        return name

    def _guard_on_attribute(self, guard: Guard, attr_name: str, guard_fn):
        attr_source = AttrSource(guard.originating_source, attr_name)
        # Copy the stack info
        new_guard = Guard(
            attr_source, guard_fn, stack=guard.stack, user_stack=guard.user_stack
        )
        new_guard.create(self)

    # Note: the order of the guards in this file matters since we sort guards on the same object by lineno
    def HASATTR(self, guard: Guard):
        source = guard.originating_source
        if isinstance(source, NNModuleSource):
            source = source.base
        assert isinstance(source, AttrSource), f"invalid source {guard.name}"
        base_source = source.base
        base = base_source.name()
        attr = source.member

        ref = self.arg_ref(base)
        val = hasattr(self.get(base), attr)
        code = None
        if val:
            code = f"hasattr({ref}, {attr!r})"
        else:
            code = f"not hasattr({ref}, {attr!r})"
        self._set_guard_export_info(
            guard, [code], provided_guarded_object=self.get(base)
        )

        base_manager = self.get_guard_manager_from_source(base_source)
        if val:
            # Just install a getattr manager. GetAttrGuardAccessor itself
            # acts as hasattr guard.
            example_value = self.get(source.name())
            base_example_value = self.get(base)
            guard_manager_enum = self.get_guard_manager_type(source, example_value)

            # if the base value is nn.Module, check if we can speedup the
            # guard by going through __dict__ attrs.
            if (
                isinstance(base_example_value, torch.nn.Module)
                and get_custom_getattr(base_example_value)
                is unpatched_nn_module_getattr
            ):
                return self.getattr_on_nn_module(
                    source,
                    base_manager,
                    base_example_value,
                    example_value,
                    base,
                    source.name(),
                    guard_manager_enum,
                )
            else:
                base_manager.getattr_manager(
                    attr=attr,
                    source=guard.name,
                    example_value=example_value,
                    guard_manager_enum=guard_manager_enum,
                )
        else:
            base_manager.add_no_hasattr_guard(attr, get_verbose_code_parts(code, guard))

    def NOT_PRESENT_IN_GENERIC_DICT(self, guard: Guard, attr=None) -> None:
        assert attr is not None
        ref = self.arg_ref(guard)
        val = self.get(guard.name)
        assert isinstance(val, torch.nn.Module)

        base_manager = self.get_guard_manager(guard)

        mod_dict_source = f"{guard.name}.__dict__"
        mod_generic_dict_manager = base_manager.get_generic_dict_manager(
            source=mod_dict_source,
            example_value=self._get_generic_dict_manager_example_value(val.__dict__),
            guard_manager_enum=GuardManagerType.GUARD_MANAGER,
        )

        code = f"not ___dict_contains({attr!r}, {ref}.__dict__)"
        mod_generic_dict_manager.add_dict_contains_guard(
            False, attr, get_verbose_code_parts(code, guard)
        )

    def TYPE_MATCH(self, guard: Guard) -> None:
        # ___check_type_id is same as `id(type(x)) == y`
        t = type(self.get(guard.name))
        obj_id = self.id_ref(t, f"type({guard.name})")
        code = f"___check_type_id({self.arg_ref(guard)}, {obj_id})"
        self._set_guard_export_info(guard, [code])

        self.get_guard_manager(guard).add_type_match_guard(
            obj_id, get_verbose_code_parts(code, guard)
        )

    def DICT_VERSION(self, guard: Guard):
        # ___check_dict_version is same as `dict_version(x) == y`
        ref = self.arg_ref(guard)
        val = self.get(guard.name)
        version = dict_version(self.get(guard.name))
        code = f"___dict_version({ref}) == {version}"
        self._set_guard_export_info(guard, [code])

        # TODO(anijain2305) - Delete this when DictGuardManager uses tags
        # for dicts.
        self.get_guard_manager(guard).add_dict_version_guard(
            val, get_verbose_code_parts(code, guard)
        )

    def DICT_CONTAINS(self, guard: Guard, key: str, invert: bool):
        dict_ref = self.arg_ref(guard)

        maybe_not = "not " if invert else ""
        code = f"{maybe_not}___dict_contains({key!r}, {dict_ref})"
        self._set_guard_export_info(guard, [code])

        self.get_guard_manager(guard).add_dict_contains_guard(
            not invert, key, get_verbose_code_parts(code, guard)
        )

    def ID_MATCH(self, guard: Guard):
        # ___check_obj_id is same as `id(x) == y`
        if isinstance(guard.originating_source, TypeSource):
            # optional optimization to produce cleaner/faster guard code
            return self.TYPE_MATCH(
                Guard(guard.originating_source.base, GuardBuilder.TYPE_MATCH)  # type: ignore[arg-type]
            )

        ref = self.arg_ref(guard)
        val = self.get(guard.name)
        id_val = self.id_ref(val, guard.name)
        code = f"___check_obj_id({ref}, {id_val})"
        self._set_guard_export_info(guard, [code])

        self.get_guard_manager(guard).add_id_match_guard(
            id_val, get_verbose_code_parts(code, guard)
        )

        # Keep track of ID_MATCH'd objects. This will be used to modify the
        # cache size logic
        if isinstance(guard.originating_source, LocalSource):
            # TODO(anijain2305) - This is currently restricted to nn.Module objects
            # because many other ID_MATCH'd objects fail - like DeviceMesh.
            # Increase the scope of ID_MATCH'd objects.
            if isinstance(val, torch.nn.Module):
                local_name = guard.originating_source.local_name
                weak_id = self.lookup_weakrefs(val)
                if weak_id is not None:
                    self.id_matched_objs[local_name] = weak_id

    def NOT_NONE_MATCH(self, guard: Guard, value=None):
        ref = self.arg_ref(guard)
        val = self.get(guard.name)
        assert isinstance(val, torch.Tensor)
        code = f"{ref} is not None"
        self._set_guard_export_info(guard, [code])

        self.get_guard_manager(guard).add_not_none_guard(
            get_verbose_code_parts(code, guard)
        )

    def NAME_MATCH(self, guard: Guard):
        self._guard_on_attribute(guard, "__name__", GuardBuilder.EQUALS_MATCH)

    def DATA_PTR_MATCH(self, guard: Guard):
        # C++ guard has the type check internally
        obj = self.get(guard.name)
        code = f"{self.arg_ref(guard)}.data_ptr() == {obj.data_ptr()}"
        self._set_guard_export_info(guard, [code])

        self.get_guard_manager(guard).add_data_ptr_guard(
            obj, get_verbose_code_parts(code, guard)
        )

    def DUAL_LEVEL(self, guard: Guard):
        # Invalidate dual level if current dual level is different than the one
        # in the fx graph
        dual_level = torch.autograd.forward_ad._current_level
        code = [f"torch.autograd.forward_ad._current_level == {dual_level}"]
        self._set_guard_export_info(guard, [code])
        # TODO(anijain2305) - Consider this moving this guard to C++
        forward_ad = torch.autograd.forward_ad

        def fn(x):
            return forward_ad._current_level == dual_level

        self.guard_manager.root.add_lambda_guard(
            fn, get_verbose_code_parts(code, guard)
        )

    def FUNCTORCH_STACK_MATCH(self, guard: Guard):
        # Invalidate functorch code if current level is different than
        # the one when FX graph was generated
        cis = torch._functorch.pyfunctorch.retrieve_all_functorch_interpreters()
        states = [ci.get_state() for ci in cis]
        code = [f"torch._functorch.pyfunctorch.compare_functorch_state({states})"]
        self._set_guard_export_info(guard, code)

        # TODO(anijain2305) - Consider this moving this guard to C++
        compare_fn = torch._functorch.pyfunctorch.compare_functorch_state

        def fn(x):
            return compare_fn(states)

        self.guard_manager.root.add_lambda_guard(
            fn, get_verbose_code_parts(code, guard)
        )

    def TENSOR_SUBCLASS_METADATA_MATCH(self, guard: Guard):
        value = self.get(guard.name)
        original_metadata = deepcopy(self.get(guard.name).__tensor_flatten__()[1])
        if hasattr(value, "__metadata_guard__"):
            verify_guard_fn_signature(value)

            def metadata_checker(x):
                return value.__metadata_guard__(
                    original_metadata, x.__tensor_flatten__()[1]
                )

        else:

            def metadata_checker(x):
                return x.__tensor_flatten__()[1] == original_metadata

        global_name = f"___check_metadata_{id(metadata_checker)}_c{CompileContext.current_compile_id()}"
        self.get_guard_manager(guard).add_lambda_guard(
            metadata_checker, get_verbose_code_parts(global_name, guard)
        )

    def EQUALS_MATCH(self, guard: Guard):
        ref = self.arg_ref(guard)
        val = self.get(guard.name)
        if np:
            np_types: tuple[Type[Any], ...] = (
                np.int8,
                np.int16,
                np.int32,
                np.int64,
                np.uint8,
                np.uint16,
                np.uint32,
                np.uint64,
                np.float16,
                np.float32,
                np.float64,
            )
        else:
            np_types = ()

        ok_mutable_types = (list, set)

        ok_types = tuple(
            common_constant_types
            | {
                type,
                tuple,
                frozenset,
                slice,
                range,
                dict_keys,
                torch.Size,
                *np_types,
                *ok_mutable_types,
            }
        )

        if torch.distributed.is_available():
            from torch.distributed.device_mesh import DeviceMesh
            from torch.distributed.tensor.placement_types import (
                Partial,
                Replicate,
                Shard,
            )

            ok_types = ok_types + (
                Shard,
                Replicate,
                Partial,
                DeviceMesh,
            )

        if istype(val, dict):
            assert all(
                istype(x, ok_types) for x in itertools.chain(val.keys(), val.values())
            )
        else:
            assert istype(
                val,
                ok_types,
            ), f"Unexpected type {type(val)}, not in {ok_types}"

        # Special case for nan because float("nan") == float("nan") evaluates to False
        if istype(val, float) and math.isnan(val):
            self.TYPE_MATCH(guard)
            code = []
            code.append(f"__math_isnan({ref})")
            self._set_guard_export_info(guard, code)

            self.get_guard_manager(guard).add_lambda_guard(
                _get_closure_vars()["__math_isnan"],
                get_verbose_code_parts(code, guard),
            )
            return

        # Python math library doesn't support complex nan, so we need to use numpy
        if istype(val, complex) and np.isnan(val):
            self.TYPE_MATCH(guard)
            code = []
            code.append(f"__numpy_isnan({ref})")
            self._set_guard_export_info(guard, code)

            self.get_guard_manager(guard).add_lambda_guard(
                _get_closure_vars()["__numpy_isnan"],
                get_verbose_code_parts(code, guard),
            )
            return

        # Construct a debug string to put into the c++ equals match guard.
        code = [f"{ref} == {val!r}"]
        if istype(val, ok_mutable_types):
            # C++ guards perform a pointer equality check to speedup guards, but the assumption is that the object
            # is mutable. For a few corner cases like sets and lists, we make a deepcopy to purposefully fail the
            # pointer equality check.
            val = deepcopy(val)
        self.get_guard_manager(guard).add_equals_match_guard(
            val, get_verbose_code_parts(code, guard)
        )
        self._set_guard_export_info(guard, code)
        return

    def CONSTANT_MATCH(self, guard: Guard):
        val = self.get(guard.name)
        if istype(val, (bool, type(None), types.CodeType)):
            self.ID_MATCH(guard)
        else:
            self.EQUALS_MATCH(guard)

    def NN_MODULE(self, guard: Guard):
        self.ID_MATCH(guard)
        val = self.get(guard.name)
        if hasattr(val, "training"):
            assert istype(val.training, bool)
            self._guard_on_attribute(guard, "training", GuardBuilder.CONSTANT_MATCH)
        else:
            exc.unimplemented(f"Guard setup for uninitialized class {type(val)}")

    def FUNCTION_MATCH(self, guard: Guard):
        """things like torch.add and user defined functions"""
        return self.ID_MATCH(guard)

    def CLOSURE_MATCH(self, guard: Guard):
        """matches a closure by __code__ id."""
        val = self.get(guard.name)
        # Strictly only want user-defined functions
        if type(val) == types.FunctionType and hasattr(val, "__code__"):
            self._guard_on_attribute(guard, "__code__", GuardBuilder.HASATTR)
            self._guard_on_attribute(guard, "__code__", GuardBuilder.FUNCTION_MATCH)
        else:
            self.FUNCTION_MATCH(guard)

    def BUILTIN_MATCH(self, guard: Guard):
        return self.FUNCTION_MATCH(guard)

    def PYMODULE_MATCH(self, guard: Guard):
        return self.FUNCTION_MATCH(guard)

    def SEQUENCE_LENGTH(self, guard):
        # This guard is used to check length of PySequence objects like list,
        # tuple, collections.deque etc
        ref = self.arg_ref(guard)
        value = self.get(guard.name)

        if not isinstance(value, dict):
            # C++ DICT_LENGTH checks for type
            self.TYPE_MATCH(guard)

        code = []
        if len(value) == 0:
            code.append(f"not {ref}")
        else:
            code.append(f"len({ref}) == {len(value)}")

        self._set_guard_export_info(guard, code)
        if isinstance(value, dict):
            self.get_guard_manager(guard).add_dict_length_check_guard(
                len(value), get_verbose_code_parts(code, guard)
            )
        else:
            self.get_guard_manager(guard).add_length_check_guard(
                len(value), get_verbose_code_parts(code, guard)
            )

    def TUPLE_ITERATOR_LEN(self, guard):
        ref = self.arg_ref(guard)
        value = self.get(guard.name)
        t = type(value)

        code = []
        code.append(f"___tuple_iterator_len({ref}) == {tuple_iterator_len(value)}")
        self._set_guard_export_info(guard, code)

        t = type(value)
        obj_id = self.id_ref(t, f"type({guard.name})")

        self.get_guard_manager(guard).add_tuple_iterator_length_guard(
            tuple_iterator_len(value), obj_id, get_verbose_code_parts(code, guard)
        )

    def RANGE_ITERATOR_MATCH(self, guard):
        ref = self.arg_ref(guard)
        value = self.get(guard.name)
        t = type(value)

        code = []
        normalized_range_iter = normalize_range_iter(value)
        code.append(f"___normalize_range_iter({ref}) == {normalized_range_iter}")
        self._set_guard_export_info(guard, code)

        t = type(value)
        obj_id = self.id_ref(t, f"type({guard.name})")

        start, stop, step = normalized_range_iter
        self.get_guard_manager(guard).add_range_iterator_match_guard(
            start, stop, step, obj_id, get_verbose_code_parts(code, guard)
        )

    # TODO(voz): Deduplicate w/ AOTAutograd dupe input guards
    def DUPLICATE_INPUT(self, guard, source_b):
        ref_a = self.arg_ref(guard)
        ref_b = self.arg_ref(source_b.name())

        if is_from_optimizer_source(
            guard.originating_source
        ) or is_from_optimizer_source(source_b):
            return

        # Check that the guard has not been inserted already
        key = (ref_a, ref_b)
        if key in self._cached_duplicate_input_guards:
            return

        self._cached_duplicate_input_guards.add((ref_a, ref_b))
        self._cached_duplicate_input_guards.add((ref_b, ref_a))

        code = [f"{ref_b} is {ref_a}"]
        self._set_guard_export_info(guard, code)

        install_object_aliasing_guard(
            self.get_guard_manager(guard),
            self.get_guard_manager_from_source(source_b),
            get_verbose_code_parts(code, guard),
        )

<<<<<<< HEAD
    def DICT_KEYS(self, guard):
        # Guard on the keys and their order
        ref = self.arg_ref(guard)
        value = self.get(guard.name)

        self.TYPE_MATCH(guard)
        code = []
        any_key_is_id = any(key_is_id(k) for k in value.keys())
        const_keys_repr = dict_keys_repr(
            key_to_id(value),
            local=is_from_local_source(guard.originating_source),
        )
        if any_key_is_id:
            code.append(f"___key_to_id({ref}) == {const_keys_repr}")
        else:
            code.append(f"list({ref}.keys()) == {const_keys_repr}")

        self._set_guard_export_info(guard, code)
        if self.requires_key_order_guarding(guard.originating_source):
            self.guard_on_dict_keys_and_order(value, guard)
        else:
            self.guard_on_dict_keys_and_ignore_order(value, guard)

=======
>>>>>>> 62ce3e6e
    def WEAKREF_ALIVE(self, guard):
        code = [f"{self.arg_ref(guard)} is not None"]

        self._set_guard_export_info(guard, code)
        self.get_guard_manager(guard).add_not_none_guard(
            get_verbose_code_parts(code, guard)
        )

    def DICT_KEYS_MATCH(self, guard):
        """Insert guard to check that the keys of a dict are same"""
        ref = self.arg_ref(guard)
        value = self.get(guard.name)

        if value is torch.utils._pytree.SUPPORTED_NODES:
            # For SUPPORTED_NODES, we can guard on the dictionary version (PEP509).
            self.DICT_VERSION(guard)
            return

        self.SEQUENCE_LENGTH(guard)

        code = []
        code.append(f"list({ref}.keys()) == {list(value.keys())!r}")
        self._set_guard_export_info(guard, code)

        if self.requires_key_order_guarding(guard.originating_source):
            self.guard_on_dict_keys_and_order(value, guard)
        else:
            self.guard_on_dict_keys_and_ignore_order(value, guard)

    def EMPTY_NN_MODULE_HOOKS_DICT(self, guard):
        """Special guard to skip guards on empty hooks. This is controlled by skip_nnmodule_hook_guards"""
        if config.skip_nnmodule_hook_guards:
            # This is unsafe if you add/remove a hook on nn module variable
            return
        self.SEQUENCE_LENGTH(guard)

    def OBJECT_MUTATION(self, guard: Guard):
        mutation_guard.watch(self.get(guard.name), self.check_fn_manager)

    def GRAD_MODE(self, guard: Guard):
        pass  # we always guard on this via GlobalStateGuard()

    def DETERMINISTIC_ALGORITHMS(self, guard: Guard):
        pass  # we always guard on this via GlobalStateGuard()

    def TORCH_FUNCTION_STATE(self, guard: Guard):
        pass  # we always guard on this via GlobalStateGuard()

    def FSDP_TRAINING_STATE(self, guard: Guard):
        pass  # we always guard on this via GlobalStateGuard()

    def DEFAULT_DEVICE(self, guard: Guard):
        """Guard on CURRENT_DEVICE per torch.utils._device"""
        assert guard.source is GuardSource.GLOBAL
        import torch.utils._device as m

        code = [f"utils_device.CURRENT_DEVICE == {m.CURRENT_DEVICE!r}"]
        self._set_guard_export_info(guard, code)

        self.get_guard_manager(guard).add_default_device_guard(
            get_verbose_code_parts(code, guard)
        )

    def SHAPE_ENV(self, guard: Guard):
        # Let's handle ShapeEnv guards.  To do this, we will resolve
        # shape variables to sources from tracked_fakes.  This must happen after
        # tensor checks.
        assert guard.name == ""
        output_graph = self.check_fn_manager.output_graph
        # NB: self.output_graph can be None in the debug_nops tests
        fs = output_graph.tracked_fakes
        input_contexts = [a.symbolic_context for a in fs]

        def get_sources(t_id, dim):
            # Looks up base sources mapped to a tensor id and uses them to create
            # sources for the corresponding tensor dimension.
            return [
                TensorPropertySource(source, TensorProperty.SIZE, dim)
                for source in output_graph.tracked_fakes_id_to_source[t_id]
            ]

        if output_graph.export_constraints:
            names: Dict[str, tuple[int, int]] = {}
            source_pairs: List[tuple[Source, Source]] = []
            derived_equalities: List[  # type: ignore[type-arg]
                tuple[Source, Union[Source, Symbol], Callable]
            ] = []
            phantom_symbols: Dict[str, Symbol] = {}
            relaxed_sources: Set[Source] = set()
            for constraint in output_graph.export_constraints:
                if constraint.t_id in output_graph.tracked_fakes_id_to_source:
                    torch.export.dynamic_shapes._process_equalities(
                        constraint,
                        get_sources,
                        output_graph.shape_env,
                        names,
                        source_pairs,
                        derived_equalities,
                        phantom_symbols,
                        relaxed_sources,
                    )
                else:
                    log.warning("Untracked tensor used in export constraints")
            equalities_inputs = EqualityConstraint(
                source_pairs=source_pairs,
                derived_equalities=derived_equalities,
                phantom_symbols=list(phantom_symbols.values()),
                relaxed_sources=relaxed_sources,
                warn_only=False,
            )
        else:
            equalities_inputs = None
        code_parts, verbose_code_parts = output_graph.shape_env.produce_guards_verbose(
            [a.fake for a in fs],
            [a.source for a in fs],
            input_contexts=input_contexts,
            equalities_inputs=equalities_inputs,
            source_ref=self.source_ref,
            # Export keeps static.
            ignore_static=(not self.check_fn_manager.output_graph.export),
        )
        # When exporting, we may work with the shape constraints some more in
        # postprocessing, so don't freeze yet
        if not self.check_fn_manager.output_graph.export:
            output_graph.shape_env.freeze()

        for code in code_parts:
            self._set_guard_export_info(guard, [code])

        # Make ShapeEnv guards available for testing.
        if compile_context := CompileContext.try_get():
            compile_context.shape_env_guards.extend(verbose_code_parts)

        # Install all the symbolic guards in one lambda guard. These are run
        # at the very end of the RootGuardManager via epilogue guards.
        # TODO(anijain2305,williamwen42) - Consider moving this to C++.
        if code_parts:
            self.add_python_lambda_leaf_guard_to_root(
                code_parts,
                verbose_code_parts,
                closure_vars={**SYMPY_INTERP, **_get_closure_vars()},
            )

    def TENSOR_MATCH(self, guard: Guard, value=None):
        if config._unsafe_skip_fsdp_module_guards and guard.is_fsdp_module():
            return
        # For tensors that are part of the Dynamo extracted Fx graph module, an
        # ID_MATCH suffices. Once we turn on inline_inbuilt_nn_modules, these
        # will be lifted as inputs and have a TENSOR_MATCH guard.
        # For numpy tensors, always use TENSOR_MATCH because __from_numpy leads
        # to a new tensor everytime and therefore id differs.
        if (
            guard.is_specialized_nn_module()
            and not isinstance(guard.originating_source, NumpyTensorSource)
        ) or match_on_id_for_tensor(guard):
            self.ID_MATCH(guard)
        else:
            if isinstance(value, TensorWeakRef):
                value = value()

            value = value if value is not None else self.get(guard.name)
            assert isinstance(value, torch.Tensor)

            tensor_name = self.arg_ref(guard)
            # [Note - On Export Tensor Guards]
            #
            # In eager mode, tensor guards are evaluated through C++, in guards.cpp
            # see [Note - On Eager Tensor Guards] for more info.
            #
            # In export mode, we instead maintain parallel logic between C++ and python
            # here, with an exception of checking the dispatch key - with the idea that a dispatch key
            # is an entirely runtime notion that would make no sense to keep in an exported graph.
            #
            # Now, this idea is okay, but to paraphrase @ezyang, this mental model is sufficient for now, although
            # not entirely true.
            # For example, suppose one of the input tensors had the negative dispatch key.
            # You should end up with a graph that is specialized for tensors that have a negative dispatch key.
            # If you allow a Tensor that does NOT have this bit set, you will accidentally run it "as if" it were negated.
            # Now, negative key only shows up for complex numbers, and most likely, the exported to target doesn't
            # support this feature at all, but the point stands that :some: tensor state only shows up on dispatch key.
            # TODO(voz): Either populate a dispatch_key check into the guards, or error on users passing in an unsupported
            # subset of keys during export.
            #
            # The list of tensor fields and calls we care about can be found in `terms` below.
            # TODO(voz): We are missing storage offset in all our tensor guards?
            code: List[str] = []
            if self.check_fn_manager.output_graph.export:
                self.TYPE_MATCH(guard)
                terms = [
                    "dtype",
                    "device",
                    "requires_grad",
                    "ndimension()",
                ]

                for term in terms:
                    real_value = self.get(tensor_name + "." + term)
                    if istype(real_value, (torch.device, torch.dtype)):
                        # copy pasted from EQUALS_MATCH
                        code.append(f"str({tensor_name}.{term}) == {str(real_value)!r}")
                    else:
                        code.append(f"{tensor_name}.{term} == {real_value}")
            else:
                guard_manager = self.get_guard_manager(guard)

                # skip_no_tensor_aliasing_guards_on_parameters bring
                # unsoundness. If you compile a function with two different
                # parameters, but later on you pass on same tensor as two
                # different outputs (aliasing), Dynamo will not detect this.
                # But we deliberately take this soundness hit because this
                # usecase is quite rare and there is substantial reduction in
                # guard overhead.
                if not (
                    config.skip_no_tensor_aliasing_guards_on_parameters
                    and istype(value, torch.nn.Parameter)
                ):
                    # Keep track of all the tensor guard managers to insert
                    # NoAliasing check at the end.
                    self.no_tensor_aliasing_names.append(tensor_name)
                    self.no_tensor_aliasing_guard_managers.append(guard_manager)

                output_graph = self.check_fn_manager.output_graph
                metadata = output_graph.input_source_to_sizes_strides[
                    guard.originating_source
                ]
                size = convert_to_concrete_values(metadata["size"])
                stride = convert_to_concrete_values(metadata["stride"])

                verbose_code_parts = get_verbose_code_parts(
                    get_tensor_guard_code_part(value, tensor_name, size, stride),
                    guard,
                )
                guard_manager.add_tensor_match_guard(
                    value,
                    size,
                    stride,
                    tensor_name,
                    verbose_code_parts,
                )

                # We consider TENSOR_MATCH guard to be important enough to be
                # included in diff guard manager by default.
                if not isinstance(value, torch.nn.Parameter):
                    self.check_fn_manager.guard_manager.diff_guard_sources.add(
                        guard.name
                    )

            # A frame is valid for reuse with dynamic dimensions if the new
            # (user-requested) dynamic dimensions are a subset of the old
            # (already compiled) dynamic dimensions.
            #
            # It's a little non-obvious why you'd want this: in particular,
            # if an already compiled frame matches all of the guards, why
            # not just use it, why force a recompile?
            #
            # We force it for two reasons:
            #
            #   - The user *required* us to compile with a new dynamic dimension,
            #     we should not ignore that and serve up the old, specialized
            #     frame.  Listen to the user!
            #
            #   - In fact, we are obligated to *raise an error* if we fail to
            #     make the requested dimension dynamic.  If we don't
            #     recompile, we can't tell if that dimension can actually be
            #     made dynamic.
            #
            # If the new dynamic dims are a subset of the old, we already know
            # we can make them dynamic (since we made them dynamic in old).
            # This is slightly unsound, because maybe your input size is
            # [s0, s0, s1] and so you can do it dynamic if you say dynamic
            # dims {0, 1, 2} but you can't if you only do {0, 2} (because now
            # the second s0 is specialized).  But we're not entirely sure if
            # this is a good idea anyway lol... (if you want to try removing
            # this logic, be my guest!  -- ezyang 2024)
            #
            assert guard.source is not None
            static, _reason = tensor_always_has_static_shape(
                value, is_tensor=True, tensor_source=guard.originating_source
            )

            if not static:
                if hasattr(value, "_dynamo_dynamic_indices"):
                    dynamic_indices = value._dynamo_dynamic_indices
                    code_part = f"(({tensor_name}._dynamo_dynamic_indices.issubset({dynamic_indices})) if hasattr({tensor_name}, '_dynamo_dynamic_indices') else True)"  # noqa: B950
                    code.append(code_part)
                    self.get_guard_manager(guard).add_dynamic_indices_guard(
                        dynamic_indices, get_verbose_code_parts(code_part, guard)
                    )
                # In the case of us not having any dynamic dimension indices, we compiled the frame with no chance of
                # raising for this specific tensor - and any inputs with more dynamic user directives specified must be recompiled.
                else:
                    code_part = (
                        f"hasattr({tensor_name}, '_dynamo_dynamic_indices') == False"
                    )
                    code.append(code_part)
                    self.get_guard_manager(guard).add_no_hasattr_guard(
                        "_dynamo_dynamic_indices",
                        get_verbose_code_parts(code_part, guard),
                    )
            if len(code) > 0:
                self._set_guard_export_info(guard, code)

    # A util that in the case of export, adds data onto guards
    def _set_guard_export_info(self, guard, code_list, provided_guarded_object=None):
        # WARNING: It is important that cur_frame/caller do NOT stay in
        # the current frame, because they will keep things live longer
        # than they should.  See TestMisc.test_release_module_memory
        cur_frame = currentframe()
        assert cur_frame is not None
        caller = cur_frame.f_back
        del cur_frame
        assert caller is not None
        func_name = caller.f_code.co_name
        del caller
        # We use func_name for export, so might as well get a nice defensive check out of it
        assert (
            func_name in self.__class__.__dict__
        ), f"_produce_guard_code must be called from inside GuardedCode. Called from {func_name}"

        # Not all guards have names, some can be installed globally (see asserts on HAS_GRAD)
        if provided_guarded_object is None:
            name = guard.name
            guarded_object = None if not name else self.get(name)
        else:
            guarded_object = provided_guarded_object

        guarded_object_type = (
            weakref.ref(type(guarded_object)) if guarded_object is not None else None
        )
        obj_ref = None
        # Not necessary to have weakref for Enum type, but there is a bug that
        # makes hasattr(guarded_object.__class__, "__weakref__") return True.
        supports_weakref = (
            getattr(guarded_object.__class__, "__weakrefoffset__", 0) != 0
        )
        # See D64140537 for why we are checking for tuple.
        if supports_weakref and not isinstance(guarded_object, (enum.Enum, tuple)):
            obj_ref = weakref.ref(guarded_object)

        guard.set_export_info(
            func_name,
            guarded_object_type,
            code_list,
            obj_ref,
        )


# Common Sub-Expression Elimination for Python expressions.
#
# There are 2 steps to this pass:
#     1. Count the frequency of each sub-expression (i.e. inner
#        node in the AST tree)
#
#     2. Replace those that occur more than once by a fresh variable 'v'.
#        'v' will be defined in the 'preface' list (output argument to
#        'NodeTransformer')
#
# NB: the use of 'ast.unparse' while visiting the nodes makes this pass
# quadratic on the depth of the tree.
#
# NB: this pass creates a new variable for each AST node that is repeated
# more than 'USE_THRESHOLD'. e.g. if 'a.b.c.d' is used 10 times, 'a.b.c'
# and 'a.b' are also used 10 times. So, there will be a new variable for
# each of them.
class PyExprCSEPass:
    # Maximum number of times a given expression can be used without being
    # replaced by a fresh variable.
    USE_THRESHOLD = 1

    # Ad-Hoc: AST nodes this pass focuses on.
    ALLOWED_NODE_TYPES = (ast.Attribute, ast.Call, ast.Subscript)

    @dataclasses.dataclass
    class Config:
        expr_count: Dict[str, int]
        expr_to_name: Dict[str, str]

    class ExprCounter(ast.NodeVisitor):
        def __init__(self, config: PyExprCSEPass.Config) -> None:
            self._config = config

        def visit(self, node: ast.AST) -> Any:
            if isinstance(node, PyExprCSEPass.ALLOWED_NODE_TYPES):
                self._config.expr_count[_ast_unparse(node)] += 1
            super().visit(node)

    class Replacer(ast.NodeTransformer):
        def __init__(
            self,
            config: PyExprCSEPass.Config,
            gen_name: Callable[[], str],
        ) -> None:
            super().__init__()
            self._config = config
            self._gen_name = gen_name
            self.preface: List[str] = []

        def visit(self, node: ast.AST) -> Any:
            if isinstance(node, PyExprCSEPass.ALLOWED_NODE_TYPES):
                expr = _ast_unparse(node)

                # Replacement only occurs if a given expression is used more
                # than once.
                if self._config.expr_count[expr] > PyExprCSEPass.USE_THRESHOLD:
                    if expr not in self._config.expr_to_name:
                        # Parent 'visit' is called so that we CSE the inner expressions first.
                        #
                        # The resulting expression is used as right-hand-side of the variable
                        # assignment. i.e. we are CSE-ing the children before the parents.
                        #
                        # Indexing still uses the old 'node', since that's what was counted
                        # by the 'NodeVisitor'.
                        node_ = super().visit(node)
                        expr_ = _ast_unparse(node_)
                        var_name = self._gen_name()
                        self.preface.append(f"{var_name} = {expr_}")
                        self._config.expr_to_name[expr] = var_name
                    else:
                        var_name = self._config.expr_to_name[expr]
                    return ast.Name(var_name, ast.Load())

            return super().visit(node)

    def __init__(self) -> None:
        self._counter = 0
        self._config = self.Config(
            expr_count=collections.defaultdict(lambda: 0), expr_to_name={}
        )

    def _new_var(self, prefix: str = "_var") -> str:
        name = f"{prefix}{self._counter}"
        self._counter += 1
        return name

    def count(self, exprs: List[str]) -> None:
        counter = self.ExprCounter(self._config)
        for e in exprs:
            try:
                counter.visit(ast.parse(e))
            except SyntaxError as ex:
                log.exception("Failed to visit expr at line %s.\n%s", ex.lineno, e)
                raise

    def replace(self, expr: str) -> tuple[List[str], str]:
        replacer = self.Replacer(self._config, self._new_var)
        new_node = replacer.visit(ast.parse(expr))
        return replacer.preface, _ast_unparse(new_node)


def must_add_nn_module_guards(guard):
    # For config.guard_nn_modules=False, we can skip all the guards that
    # originate from inside of nn module except for a few categories.
    return (
        # Guard for defaults
        isinstance(guard.originating_source, DefaultsSource)
        # Guard using dict tags if the config flag is set
        or (
            config.guard_nn_modules_using_dict_tags
            and guard.create_fn is GuardBuilder.NN_MODULE
        )
    )


class DeletedGuardManagerWrapper(GuardManagerWrapper):
    def __init__(self, reason):
        super().__init__()
        self.invalidation_reason = reason

    def populate_diff_guard_manager(self):
        self.diff_guard_root = None


# NB: Naively, you'd expect this to only be a function that produces
# the callable that constitutes the guard.  However, there is some
# delicate handling for invalidating this check function when the
# locals/globals get invalidated, so there's some extra state
# we have to hold in this manager class.
class CheckFunctionManager:
    def __init__(
        self,
        f_code,
        output_graph=None,
        cache_entry=None,
        guard_fail_fn: Optional[Callable[[GuardFail], None]] = None,
    ):
        guards = output_graph.guards if output_graph else None
        self._weakrefs: Dict[int, ReferenceType[object]] = {}

        existing_diff_guard_sources = (
            update_diff_guard_managers_for_existing_cache_entries(cache_entry)
        )
        self.guard_manager = GuardManagerWrapper()
        self.guard_manager.diff_guard_sources = existing_diff_guard_sources
        self.output_graph = output_graph
        w_builder = None

        # NB: Until we trace device contexts, we need to use the stack recorded at the beginning of tracing
        # in case a set default device call was made in the graph.
        self.torch_function_mode_stack = (
            output_graph.torch_function_mode_stack if output_graph else None
        )

        def source_ref(source):
            guard_source = source.guard_source()
            if guard_source is GuardSource.CONSTANT:
                # No need to track constants
                return source.name()
            assert w_builder
            r_builder = w_builder()
            assert r_builder is not None
            return r_builder.arg_ref(source.name())

        builder = GuardBuilder(
            f_code,
            self.id_ref,
            source_ref,
            self.lookup_weakrefs,
            output_graph.local_scope,
            output_graph.global_scope,
            self.guard_manager,
            self,
        )

        # Break retain cycle. See test_release_scope_memory
        def cleanup_builder(weak_b):
            b = weak_b()
            if b:
                b.scope = None

        # Break retain cycle. See test_release_input_memory
        w_builder = weakref.ref(builder, cleanup_builder)

        guard_on_nn_modules = config.guard_nn_modules and justknobs_check(
            "pytorch/compiler:guard_nn_modules"
        )

        if not justknobs_check("pytorch/compiler:guard_nn_modules"):
            log.warning("guard_nn_modules is turned off using justknobs killswitch")

        for guard in sorted(guards or (), key=Guard.sort_key):
            if (
                not guard_on_nn_modules
                and guard.is_specialized_nn_module()
                # Default func args must be guarded on.
                # TODO: we could make use of 'DefaultsSource' and offer a .guard.is_defaults() API
                and "__defaults__" not in guard.name
                and "__kwdefaults__" not in guard.name
                and (config.skip_nnmodule_hook_guards or "hooks" not in guard.name)
            ):
                continue

            guard.create(builder)

        self.compile_check_fn(builder, guards, guard_fail_fn)

        # Keep track of weak references of objects with ID_MATCH guard. This
        # info is stored alongside optimized_code and guard_manager and is used to
        # limit the number of cache entries with same ID_MATCH'd object.
        # TODO(anijain2305) - Currently this information is stored as an attr on
        # the guard_manager itself to avoid changing CacheEntry data structure in
        # eval_frame.c. In future, we should probably replace guard_manager with a
        # queryable data structure such that this information is already present
        # in some form.
        self.guard_manager.id_matched_objs = builder.id_matched_objs

        # TODO: don't do the string rep, do something more structured here
        torch._logging.trace_structured(
            "dynamo_cpp_guards_str", payload_fn=lambda: str(self.guard_manager)
        )
        guards_log.debug("%s", self.guard_manager)
        self.guard_manager.id_matched_objs = builder.id_matched_objs

        # Check that the guard returns True. False means that we will always
        # recompile.
        # TODO(anijain2305, ydwu4) - Skipping export because of following test
        # python -s test/dynamo/test_export.py -k test_export_with_symbool_inputs
        if not output_graph.export:
            if not self.guard_manager.check(output_graph.local_scope):
                reasons = get_guard_fail_reason_helper(
                    self.guard_manager,  # type: ignore[arg-type]
                    output_graph.local_scope,
                    CompileContext.current_compile_id(),
                )
                raise AssertionError(f"Guard check failed: {reasons}")

            if guard_manager_testing_hook_fn is not None:
                guard_manager_testing_hook_fn(
                    self.guard_manager, output_graph.local_scope
                )

            if guards_log.isEnabledFor(logging.DEBUG):
                latency = profile_guard_manager(
                    self.guard_manager.root, output_graph.local_scope
                )
                guards_log.debug("Guard eval latency = %s us", f"{latency:.2f}")

        # NB - We have to very careful of cleaning up here. Because of the
        # invalidate function, we can create a weakref finalizer that keeps
        # `self` alive for very long. Sometimes by mistake, we can run
        # invalidate for a type/object (check id_ref method) that Python can
        # leak by design, preventing us from calling the finalizer. In that
        # case, the `self` will be alive even though the cache entry will be
        # deleted (check invalidate method), which can cause a memory leak,
        # e.g., not setting output_graph = None can keep hold of nn_modules.
        self._weakrefs.clear()
        self.output_graph = None

    def compile_check_fn(self, builder, guards_out, guard_fail_fn):
        # see parallel handling of ".0" / "___implicit0" in _eval_frame.c
        largs = builder.argnames
        largs += ["**___kwargs_ignored"]

        guards_log.debug("GUARDS:")

        code_parts = []
        verbose_code_parts = []
        structured_guard_fns: list[Callable[[], dict[str, Any]]] = []

        torch_function_mode_stack_check_fn = make_torch_function_mode_stack_guard(
            self.torch_function_mode_stack
        )

        # Insert the global_state guard
        self.guard_manager.root.add_global_state_guard(["___check_global_state()"])

        self.guard_manager.root.add_torch_function_mode_stack_guard(
            self.torch_function_mode_stack,
            ["___check_torch_function_mode_stack()"],
        )
        # Clear references to torch_function modes held in the list
        self.torch_function_mode_stack = None

        def add_code_part(code_part, guard, log_only=False):
            verbose_code_part = get_verbose_code_part(code_part, guard)
            guards_log.debug("%s", verbose_code_part)

            structured_guard_fns.append(
                lambda: {
                    "code": code_part,
                    "stack": (
                        structured.from_traceback(guard.stack.summary())
                        if guard and guard.stack
                        else None
                    ),
                    "user_stack": (
                        structured.from_traceback(guard.user_stack)
                        if guard and guard.user_stack
                        else None
                    ),
                }
            )

            if verbose_guards_log.isEnabledFor(logging.DEBUG):
                maybe_stack = ""
                maybe_user_stack = ""
                if guard is not None:
                    if guard.stack:
                        maybe_stack = f"\nStack:\n{''.join(guard.stack.format())}"
                    if guard.user_stack:
                        maybe_user_stack = (
                            f"\nUser stack:\n{''.join(guard.user_stack.format())}"
                        )
                verbose_guards_log.debug(
                    "Guard: %s%s%s",
                    code_part,
                    maybe_stack,
                    maybe_user_stack,
                )

            if not log_only:
                code_parts.append(code_part)
                verbose_code_parts.append(verbose_code_part)

        seen = set()
        for gcl in builder.code:
            for code in gcl.code_list:
                if code not in seen:
                    # If Cpp guard manager is enabled, we don't need to add to
                    # code_parts.
                    add_code_part(code, gcl.guard, True)
                    seen.add(code)

        no_tensor_aliasing_names = builder.no_tensor_aliasing_names
        check_tensors_fn = None
        check_tensors_verbose_fn = None

        if len(no_tensor_aliasing_names) > 1:
            # Install tensor aliasing guard. TENSOR_MATCH guards are already
            # installed for cpp guard manager.
            install_no_tensor_aliasing_guard(
                builder.no_tensor_aliasing_guard_managers,
                no_tensor_aliasing_names,
                ["check_no_aliasing(" + ", ".join(no_tensor_aliasing_names) + ")"],
            )

        aotautograd_guards: List[GuardEnvExpr] = (
            self.output_graph.tracing_context.guards_context.aotautograd_guards
            if self.output_graph
            else []
        )

        # TODO(anijain2305) - There is a duplicate logic in Dynamo to find
        # aliased input tensors. So most probably we don't need this here.
        # Revisit.
        for guard in aotautograd_guards:
            if isinstance(guard, DuplicateInputs):
                source_a = guard.input_source_a
                source_b = guard.input_source_b
                code_part = f"{source_a.name()} is {source_b.name()}"
                install_object_aliasing_guard(
                    builder.get_guard_manager_from_source(source_a),
                    builder.get_guard_manager_from_source(source_b),
                    [code_part],
                )
                add_code_part(code_part, None, True)
            elif isinstance(guard, StorageOverlap):
                overlapping_guard_managers = [
                    builder.get_guard_manager_from_source(s)
                    for s in guard.overlapping_sources
                ]
                non_overlapping_guard_managers = [
                    builder.get_guard_manager_from_source(s)
                    for s in guard.non_overlapping_sources
                ]
                code_part = (
                    """check_overlapping("""
                    f"""overlapping=[{", ".join(s.name() for s in guard.overlapping_sources)}], """
                    f"""non_overlapping=[{", ".join(s.name() for s in guard.non_overlapping_sources)}])"""
                )
                install_storage_overlapping_guard(
                    overlapping_guard_managers,
                    non_overlapping_guard_managers,
                    [code_part],
                )
                add_code_part(code_part, None, True)
            else:
                raise RuntimeError(f"Unknown GuardEnvExpr: {guard}")

        # TODO: the "guard" here is actually just the top level SHAPE_ENV
        # which is useless.  Get ShapeEnv to pass in more provenance.
        for gcl in builder.shape_env_code:
            for code in gcl.code_list:
                # Shape env guards are already added for CPP guard manager in
                # SHAPE_ENV implementation.
                add_code_part(code, gcl.guard, True)

        # OK, all done generating guards
        if structured_guard_fns:
            torch._logging.trace_structured(
                "dynamo_guards", payload_fn=lambda: [f() for f in structured_guard_fns]
            )

        global_state = convert_frame.initial_global_state
        if global_state is None:
            # we should only hit this case in NopTests()
            global_state = convert_frame.GlobalStateGuard()
        closure_vars = {
            "___check_tensors": check_tensors_fn,
            "___check_tensors_verbose": check_tensors_verbose_fn,
            "___check_global_state": global_state.check,
            "___check_torch_function_mode_stack": torch_function_mode_stack_check_fn,
            **SYMPY_INTERP,
            **_get_closure_vars(),
        }

        self.guard_manager.finalize()

        globals_for_guard_fn = {"G": builder.scope["G"]}
        # Guard manager construction is complete. Ensure we did not miss to
        # insert a guard in cpp guard manager.
        assert len(code_parts) == 0

        self.guard_manager.closure_vars = closure_vars
        self.guard_manager.args = largs
        self.guard_manager.populate_code_parts_for_debugging()
        self.guard_manager.verbose_code_parts = verbose_code_parts
        # Grab only G, but preserve "G" because guards access it as "G"
        self.guard_manager.global_scope = globals_for_guard_fn
        self.guard_manager.guard_fail_fn = guard_fail_fn
        # will be populated by a non-owning reference to CacheEntry/ExtraState
        # when the CacheEntry is constructed
        self.guard_manager.cache_entry = None
        self.guard_manager.extra_state = None
        self.guard_manager.no_tensor_aliasing_sources = no_tensor_aliasing_names

    def invalidate(self, obj_str):
        # Some tests reveal that CheckFunctionManager has no attribute
        # guard_manager, but this case should not be of any concern.
        # This case doesn't seem easy to repro.
        if (
            hasattr(self, "guard_manager")
            and not isinstance(self.guard_manager, DeletedGuardManagerWrapper)
            and (cache_entry := self.guard_manager.cache_entry) is not None
            and (extra_state := self.guard_manager.extra_state) is not None
        ):
            assert isinstance(cache_entry, CacheEntry)
            assert isinstance(extra_state, ExtraState)
            reason = f"Cache line invalidated because {obj_str} got deallocated"
            deleted_guard_manager = DeletedGuardManagerWrapper(reason)
            extra_state.invalidate(cache_entry, deleted_guard_manager)
            self.guard_manager = deleted_guard_manager

    def id_ref(self, obj, obj_str):
        """add a weakref, return the id"""
        try:
            if id(obj) not in self._weakrefs:
                # We will clear the _weakrefs dict at the end of __init__
                # function, which will delete the callbacks as well. Therefore,
                # we are using a finalizer which is kept alive.
                self._weakrefs[id(obj)] = weakref.ref(obj)
                weakref.finalize(
                    obj, functools.partial(self.invalidate, obj_str=obj_str)
                )
        except TypeError:
            pass  # cannot weakref bool object
        return id(obj)

    def lookup_weakrefs(self, obj):
        """Lookup the _weakrefs created in id_ref function for ID_MATCH'd objects"""
        if id(obj) in self._weakrefs:
            return self._weakrefs[id(obj)]
        return None


def build_guard_function(code_parts, closure_args) -> tuple[str, str]:
    from torch._inductor.utils import IndentedBuffer

    csepass = PyExprCSEPass()
    csepass.count(code_parts)

    def replace(expr: str) -> tuple[List[str], str]:
        return csepass.replace(expr)

    # Generate the inner body of the guard function.
    # i.e. if-chain of the guard expressions.
    guard_body = IndentedBuffer()
    for expr in code_parts:
        preface, expr = replace(expr)
        guard_body.writelines(preface)
        guard_body.writeline(f"if not ({expr}):")
        with guard_body.indent():
            guard_body.writeline("return False")

    # Wrap the inner body into the actual guard function.
    guard = IndentedBuffer()
    guard.writeline("def guard(L):")
    with guard.indent():
        guard.splice(guard_body)
        guard.writeline("return True")

    # Wrap the whole guard function into another function
    # with the closure variables.
    make_guard_fn = IndentedBuffer()
    make_guard_fn.writeline(f"def ___make_guard_fn({closure_args}):")
    with make_guard_fn.indent():
        make_guard_fn.splice(guard)
        make_guard_fn.writeline("return guard")

    return guard_body.getvalue(), make_guard_fn.getvalue()


def is_recompiles_enabled():
    return torch._logging._internal.log_state.is_artifact_enabled("recompiles")


def is_recompiles_verbose_enabled():
    return torch._logging._internal.log_state.is_artifact_enabled("recompiles_verbose")


# this will only be used if cpp guards are disabled
def make_torch_function_mode_stack_guard(intial_stack):
    types = [type(x) for x in intial_stack]

    def check_torch_function_mode_stack():
        cur_stack = get_torch_function_mode_stack()

        if len(cur_stack) != len(types):
            return False

        for ty, mode in zip(types, cur_stack):
            if ty != type(mode):
                return False

        return True

    return check_torch_function_mode_stack


def recompilation_reason_for_no_tensor_aliasing_guard(guard_manager, scope):
    global_scope = dict(guard_manager.global_scope)
    ids_to_source = collections.defaultdict(list)
    for tensor_source in guard_manager.no_tensor_aliasing_sources:  # type: ignore[attr-defined]
        global_scope["__compile_source__"] = tensor_source
        tensor_id = id(eval(tensor_source, global_scope, scope))
        ids_to_source[tensor_id].append(tensor_source)

    duplicate_tensors = [
        f"{ids_to_source[key]}" for key in ids_to_source if len(ids_to_source[key]) > 1
    ]

    reason = ", ".join(duplicate_tensors)
    return [f"Duplicate tensors found: {reason}"]


def get_guard_fail_reason_helper(
    guard_manager: GuardFn,
    f_locals: Dict[str, object],
    compile_id: CompileId,
) -> str:
    """
    Return the reason why `guard_manager` failed.
    Updates `guard_failures` with the generated reason.
    Only the first failed check of guard_manager is reported.
    """
    scope = {"L": f_locals, "G": guard_manager.global_scope["G"]}
    scope.update(guard_manager.closure_vars)
    reasons: List[str] = []

    no_tensor_aliasing_check_failed = False

    verbose_code_parts: List[str] = []
    guard_debug_info = guard_manager.check_verbose(f_locals)  # type: ignore[attr-defined]
    # For test_export_with_map_cond, the check_verbose fail even without the
    # C++ guard manager. We need to fix the issue to remove the comment.
    # assert not guard_debug_info.result
    if not guard_debug_info.result:
        verbose_code_parts = guard_debug_info.verbose_code_parts
        # verbose_code_parts is either the actual reason (e.g. in case of
        # TENSOR_MATCH) or it could be a list of verbose_code_part that we
        # passed to the leaf guard at construction time. If its a list, we
        # walk through this list and find the guard that failed. This is
        # very important for symbolic shape guards which are currently
        # installed as a lambda guard and can encompass a long list of code_parts.

        if len(verbose_code_parts) == 1:
            if "Duplicate tensor found" in verbose_code_parts[0]:
                no_tensor_aliasing_check_failed = True
            else:
                reasons = verbose_code_parts
                verbose_code_parts = []

    if no_tensor_aliasing_check_failed:
        reasons = recompilation_reason_for_no_tensor_aliasing_guard(
            guard_manager, scope
        )
    else:
        for part in verbose_code_parts:
            global_scope = dict(guard_manager.global_scope)
            global_scope["__compile_source__"] = part
            with report_compile_source_on_error():
                try:
                    fail_reason = eval(part, global_scope, scope)
                except Exception:
                    if is_recompiles_verbose_enabled():
                        continue
                    else:
                        raise
            # Only ___check_tensors knows how to return a fancy fail reason;
            # for everything else we just report the code that failed

            if isinstance(fail_reason, bool) and not fail_reason:
                fail_reason = part
            if isinstance(fail_reason, str):
                reasons.append(fail_reason)
                if not is_recompiles_verbose_enabled():
                    break

    reason_str = f"{compile_id}: " + "; ".join(reasons)
    return reason_str


def get_guard_fail_reason(
    guard_manager: GuardFn,
    code: types.CodeType,
    f_locals: Dict[str, object],
    compile_id: CompileId,
) -> str:
    if isinstance(guard_manager, DeletedGuardManagerWrapper):
        return f"{compile_id}: {guard_manager.invalidation_reason}"
    reason_str = get_guard_fail_reason_helper(guard_manager, f_locals, compile_id)
    guard_failures[orig_code_map[code]].append(reason_str)

    try:
        if guard_manager.guard_fail_fn is not None:
            guard_manager.guard_fail_fn(
                GuardFail(reason_str or "unknown reason", orig_code_map[code])
            )
    except Exception:
        log.exception(
            "Failure in guard_fail_fn callback - raising here will cause a NULL Error on guard eval",
        )

    return reason_str


def get_and_maybe_log_recompilation_reason(
    cache_entry, frame: DynamoFrameType
) -> List[str]:
    """
    Return the list of guard failure reasons using cache_entry.
    Logs the recompilation reason if `recompiles` logging is enabled.
    Raises a RecompileError if `config.error_on_recompile` is enabled.
    """
    reasons = []
    while cache_entry is not None:
        reason = get_guard_fail_reason(
            cache_entry.guard_manager,
            cache_entry.code,
            frame.f_locals,
            cache_entry.compile_id,
        )
        if reason:
            reasons.append(reason)
        cache_entry = cache_entry.next

    code = frame.f_code

    # at least one of "recompiles" or "recompiles_verbose" is enabled
    do_recompiles_log = is_recompiles_enabled() or is_recompiles_verbose_enabled()

    if do_recompiles_log or config.error_on_recompile:
        if is_recompiles_verbose_enabled():
            failures = "\n\n".join(
                f"guard {i} failures:\n" + textwrap.indent(reason, "- ")
                for i, reason in enumerate(reasons)
            )
        else:
            failures = textwrap.indent("\n".join(reasons), "- ")
        guard_failure_details = (
            f"triggered by the following guard failure(s):\n{failures}"
        )
        message = (
            f"Recompiling function {code.co_name} in {code.co_filename}:{code.co_firstlineno}\n"
            f"{textwrap.indent(guard_failure_details, '    ')}"
        )
        if do_recompiles_log:
            if is_recompiles_verbose_enabled():
                recompiles_verbose_log.debug(message)
            else:
                recompiles_log.debug(message)
        if config.error_on_recompile:
            raise exc.RecompileError(message)

    torch._logging.trace_structured(
        "artifact",
        metadata_fn=lambda: {
            "name": "recompile_reasons",
            "encoding": "json",
        },
        payload_fn=lambda: reasons,
    )

    return reasons


def update_diff_guard_managers_for_existing_cache_entries(cache_entry):
    first_cache_entry = cache_entry

    # On the first pass, go through the cache entries and accumulate the diff
    # guard sources. Different guard managers can fail with different sources.
    # So, we collect all of them first.
    acc_diff_guard_sources = set()
    while cache_entry is not None:
        acc_diff_guard_sources.update(
            cache_entry.guard_manager.collect_diff_guard_sources()
        )
        cache_entry = cache_entry.next

    # On the second pass, set the diff_guard_sources for each cache line to the
    # accumulated value. And the re-populate the diff guard manager.
    cache_entry = first_cache_entry
    while cache_entry is not None:
        cache_entry.guard_manager.diff_guard_sources = acc_diff_guard_sources
        cache_entry.guard_manager.populate_diff_guard_manager()
        cache_entry = cache_entry.next

    # return the accumulated sources to set up the new cache line.
    return acc_diff_guard_sources


def guard_error_hook(
    guard_manager: GuardFn,
    code: types.CodeType,
    f_locals: Dict[str, object],
    index: int,
    last: bool,
):
    print(
        f"ERROR RUNNING GUARDS {code.co_name} {code.co_filename}:{code.co_firstlineno}"
    )
    print("lambda " + ", ".join(guard_manager.args) + ":")
    print(" ", " and\n  ".join(guard_manager.code_parts))

    print(guard_manager)

    local_scope = {"L": f_locals, **guard_manager.closure_vars}
    for guard in guard_manager.code_parts:
        try:
            eval(guard, guard_manager.global_scope, local_scope)
        except:  # noqa: B001,E722
            print(f"Malformed guard:\n{guard}")


set_guard_error_hook(guard_error_hook)


def unique(seq):
    seen = set()
    for x in seq:
        if x not in seen:
            yield x
            seen.add(x)


def make_dupe_guard(obj_source, dupe_source):
    # Note - we may end up in a situation where we invoke something like
    # def fn(x, y)
    # with fn(x, x)
    # Prior to the addition of tracking to all relevant objects, we would handle this just fine by
    # eagerly re-entering VB and rewrapping inputs, correctly creating graphargs and placeholders. However,
    # with tracking on inputs, duplicate inputs or aliased relationships may end up getting erased here -
    # In the fn(x, x) example call above look like a graph with a single input.
    # In order to ensure that we do not reuse fn(x, x) for fn(x, y), we create a duplicate input guard.

    # Note - we may not have a source, that is fine, it just means we had an object that is safe to have
    # leave unsourced - like a local list created and discharged entirely within a local scope.
    if dupe_source and dupe_source != obj_source:
        ser_source_is_local = is_from_local_source(dupe_source)
        source_is_local = is_from_local_source(obj_source)
        if is_from_flatten_script_object_source(
            dupe_source
        ) or is_from_flatten_script_object_source(obj_source):
            raise exc.UnsafeScriptObjectError(
                f"{obj_source.name()} is alising {dupe_source.name()}. This is not supported."
                f" Please do a clone for corresponding input."
            )

        # Note - both must be local, or global, or we will run afoul of a lack of merging in how we currently
        # reconcile guards builder scopes in compile_check_fn. This technically means we miss a guard here,
        # so maybe we should do this refactor before we land this...
        # TODO(voz): Combine local and global guard builders.
        if ser_source_is_local == source_is_local:
            # Note - this is a little aggressive - these being duplicate input does not always matter.
            # However, this should always be a sound guard to add here.
            return functools.partial(GuardBuilder.DUPLICATE_INPUT, source_b=dupe_source)
    return None


def install_guard(*guards, skip=0):
    """
    Add dynamo guards to the current tracing context.

    Args:
        guards: guard(s) to add
        skip: number of stack frames to ignore for debug stack trace
    """
    from torch._guards import TracingContext

    collect_debug_stack = guards_log.isEnabledFor(
        logging.DEBUG
    ) or verbose_guards_log.isEnabledFor(logging.DEBUG)
    add = TracingContext.get().guards_context.dynamo_guards.add
    for guard in guards:
        assert isinstance(guard, Guard)
        add(guard, collect_debug_stack=collect_debug_stack, skip=skip + 1)<|MERGE_RESOLUTION|>--- conflicted
+++ resolved
@@ -88,7 +88,6 @@
     LocalSource,
     NNModuleSource,
     NumpyTensorSource,
-    ODictGetItemSource,
     OptimizerSource,
     ScriptObjectQualifiedNameSource,
     ShapeEnvSource,
@@ -110,6 +109,7 @@
     GuardFn,
 )
 from .utils import (
+    builtin_dict_keys,
     common_constant_types,
     dict_keys,
     get_custom_getattr,
@@ -484,11 +484,15 @@
 
 
 def get_key_index(dct, key):
-    return list(dct.keys()).index(key)
+    # Ensure that we call dict.keys and not value.keys (which can call
+    # overridden keys method). In the C++ guards, we relied on PyDict_Next
+    # to traverse the dictionary, which uses the internal data structure and
+    # does not call the overridden keys method.
+    return list(builtin_dict_keys(dct)).index(key)
 
 
 def get_key_index_source(source, index):
-    return f"list({source}.keys())[{index}]"
+    return f"list(dict.keys({source}))[{index}]"
 
 
 @dataclasses.dataclass(frozen=True)
@@ -517,7 +521,12 @@
         index = get_key_index(base_example_value, source.index)
 
     key_source = get_key_index_source(base_source_name, index)
-    key_example_value = list(base_example_value.keys())[index]
+
+    # Ensure that we call dict.keys and not value.keys (which can call
+    # overridden keys method). In the C++ guards, we relied on PyDict_Next
+    # to traverse the dictionary, which uses the internal data structure and
+    # does not call the overridden keys method.
+    key_example_value = list(builtin_dict_keys(base_example_value))[index]
     if isinstance(key_example_value, (int, str)):
         value_source = f"{base_source_name}[{key_example_value!r}]"
     else:
@@ -558,7 +567,6 @@
 class GuardManagerType(enum.Enum):
     GUARD_MANAGER = 1
     DICT_GUARD_MANAGER = 2
-    DICT_SUBCLASS_GUARD_MANAGER = 3
 
 
 @functools.lru_cache(None)
@@ -640,7 +648,12 @@
 
         # Iterate over the dicts and install a dict_getitem_manager.
         dict_source = guard.originating_source.name()
-        for key in example_value.keys():
+
+        # Ensure that we call dict.keys and not value.keys (which can call
+        # overridden keys method). In the C++ guards, we relied on PyDict_Next
+        # to traverse the dictionary, which uses the internal data structure and
+        # does not call the overridden keys method.
+        for key in builtin_dict_keys(example_value):
             value = example_value[key]
             value_source = DictGetItemSource(guard.originating_source, index=key)
             guard_manager_enum = self.get_guard_manager_type(
@@ -664,7 +677,11 @@
             )
         assert isinstance(dict_mgr, DictGuardManager)
 
-        for idx, key in enumerate(value.keys()):
+        # Ensure that we call dict.keys and not value.keys (which can call
+        # overridden keys method). In the C++ guards, we relied on PyDict_Next
+        # to traverse the dictionary, which uses the internal data structure and
+        # does not call the overridden keys method.
+        for idx, key in enumerate(builtin_dict_keys(value)):
             key_source = get_key_index_source(guard.name, idx)
             key_manager = dict_mgr.get_key_manager(
                 index=idx,
@@ -741,7 +758,7 @@
                 index = get_key_index(base_example_value, key)
 
                 # Install the key manager and add equals match guard
-                key_source = f"list({source_name}.keys())[{index!r}]"
+                key_source = f"list(dict.keys({source_name}))[{index!r}]"
                 mgr.get_key_manager(
                     index=index,
                     source=key_source,
@@ -864,23 +881,16 @@
     def get_guard_manager_type(self, source, example_value):
         guard_manager_enum = GuardManagerType.GUARD_MANAGER
         if self.requires_key_order_guarding(source):
+            # Fix this if condition
             if isinstance(example_value, dict_keys):
                 guard_manager_enum = GuardManagerType.DICT_GUARD_MANAGER
             else:
                 assert isinstance(example_value, dict)
-                # If keys method is not overriden, we can use PyDict_Next to get key
-                # orderings. Read more in guards.cpp
-                if type(example_value).keys is type({}).keys:
-                    guard_manager_enum = GuardManagerType.DICT_GUARD_MANAGER
-                else:
-                    guard_manager_enum = GuardManagerType.DICT_SUBCLASS_GUARD_MANAGER
+                guard_manager_enum = GuardManagerType.DICT_GUARD_MANAGER
         return guard_manager_enum
 
     def manager_guards_on_keys(self, mgr_enum):
-        return (
-            mgr_enum == GuardManagerType.DICT_GUARD_MANAGER
-            or mgr_enum == GuardManagerType.DICT_SUBCLASS_GUARD_MANAGER
-        )
+        return mgr_enum == GuardManagerType.DICT_GUARD_MANAGER
 
     def get_global_guard_manager(self):
         return self.guard_manager.root.globals_dict_manager(
@@ -1031,32 +1041,6 @@
                 )
         elif istype(source, DictGetItemSource):
             assert base_guard_manager  # to make mypy happy
-<<<<<<< HEAD
-            if isinstance(base_example_value, (dict, collections.OrderedDict)):
-                # TODO(anijain2305) - Consider isolating GetItemSource and
-                # DictGetItemSource (or maybe use ODictGetItemSource for
-                # dicts) so that GetItemSource is only for non dict objects.
-                if isinstance(base_guard_manager, DictGuardManager):
-                    assert self.manager_guards_on_keys(base_guard_manager_enum)
-                    out = getitem_on_dict_manager(
-                        source,
-                        base_guard_manager,
-                        base_example_value,
-                        example_value,
-                        guard_manager_enum,
-                    )
-                else:
-                    if isinstance(source.index, ConstDictKeySource):
-                        raise RuntimeError(
-                            "Expecting clean index here. Likely Dynamo forgot to mark"
-                            " a dict as guard_on_key_order"
-                        )
-                    out = base_guard_manager.dict_getitem_manager(
-                        key=source.index,
-                        source=source_name,
-                        example_value=example_value,
-                        guard_manager_enum=guard_manager_enum,
-=======
             assert isinstance(base_example_value, (dict, collections.OrderedDict))
             if isinstance(base_guard_manager, DictGuardManager):
                 assert self.manager_guards_on_keys(base_guard_manager_enum)
@@ -1072,7 +1056,6 @@
                     raise RuntimeError(
                         "Expecting clean index here. Likely Dynamo forgot to mark"
                         " a dict as guard_on_key_order"
->>>>>>> 62ce3e6e
                     )
                 out = base_guard_manager.dict_getitem_manager(
                     key=source.index,
@@ -1105,24 +1088,6 @@
                     index = source.unpack_slice()
                 out = base_guard_manager.getitem_manager(
                     key=index,
-                    source=source_name,
-                    example_value=example_value,
-                    guard_manager_enum=guard_manager_enum,
-                )
-        elif istype(source, ODictGetItemSource):
-            if isinstance(base_guard_manager, DictGuardManager):
-                assert self.manager_guards_on_keys(base_guard_manager_enum)
-                out = getitem_on_dict_manager(
-                    source,
-                    base_guard_manager,
-                    base_example_value,
-                    example_value,
-                    guard_manager_enum,
-                )
-            else:
-                assert base_guard_manager  # to make mypy happy
-                out = base_guard_manager.dict_getitem_manager(
-                    key=source.index,
                     source=source_name,
                     example_value=example_value,
                     guard_manager_enum=guard_manager_enum,
@@ -1755,32 +1720,6 @@
             get_verbose_code_parts(code, guard),
         )
 
-<<<<<<< HEAD
-    def DICT_KEYS(self, guard):
-        # Guard on the keys and their order
-        ref = self.arg_ref(guard)
-        value = self.get(guard.name)
-
-        self.TYPE_MATCH(guard)
-        code = []
-        any_key_is_id = any(key_is_id(k) for k in value.keys())
-        const_keys_repr = dict_keys_repr(
-            key_to_id(value),
-            local=is_from_local_source(guard.originating_source),
-        )
-        if any_key_is_id:
-            code.append(f"___key_to_id({ref}) == {const_keys_repr}")
-        else:
-            code.append(f"list({ref}.keys()) == {const_keys_repr}")
-
-        self._set_guard_export_info(guard, code)
-        if self.requires_key_order_guarding(guard.originating_source):
-            self.guard_on_dict_keys_and_order(value, guard)
-        else:
-            self.guard_on_dict_keys_and_ignore_order(value, guard)
-
-=======
->>>>>>> 62ce3e6e
     def WEAKREF_ALIVE(self, guard):
         code = [f"{self.arg_ref(guard)} is not None"]
 
@@ -1802,7 +1741,11 @@
         self.SEQUENCE_LENGTH(guard)
 
         code = []
-        code.append(f"list({ref}.keys()) == {list(value.keys())!r}")
+        # Ensure that we call dict.keys and not value.keys (which can call
+        # overridden keys method). In the C++ guards, we relied on PyDict_Next
+        # to traverse the dictionary, which uses the internal data structure and
+        # does not call the overridden keys method.
+        code.append(f"list(dict.keys({ref})) == {list(builtin_dict_keys(value))!r}")
         self._set_guard_export_info(guard, code)
 
         if self.requires_key_order_guarding(guard.originating_source):
