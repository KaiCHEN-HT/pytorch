#include <ATen/native/mkldnn/xpu/detail/Utils.h>

namespace at::native::onednn {

dnnl::memory make_onednn_memory(
    dnnl::memory::desc md,
    dnnl::engine& engine,
    void* ptr) {
  return dnnl::sycl_interop::make_memory(
      md,
      engine,
      dnnl::sycl_interop::memory_kind::usm,
      ptr == nullptr ? DNNL_MEMORY_ALLOCATE : ptr);
}

dnnl::memory::format_tag get_dnnl_default_format(
    int ndims,
    bool is_channels_last,
    bool allow_undef) {
  switch (ndims) {
    case 1:
      return dnnl::memory::format_tag::a;
    case 2:
      return dnnl::memory::format_tag::ab;
    case 3:
      return is_channels_last ? dnnl::memory::format_tag::acb
                              : dnnl::memory::format_tag::abc;
    case 4:
      return is_channels_last ? dnnl::memory::format_tag::acdb
                              : dnnl::memory::format_tag::abcd;
    case 5:
      return is_channels_last ? dnnl::memory::format_tag::acdeb
                              : dnnl::memory::format_tag::abcde;
    case 6:
      return dnnl::memory::format_tag::abcdef;
    case 7:
      return dnnl::memory::format_tag::abcdefg;
    case 8:
      return dnnl::memory::format_tag::abcdefgh;
    case 9:
      return dnnl::memory::format_tag::abcdefghi;
    case 10:
      return dnnl::memory::format_tag::abcdefghij;
    case 11:
      return dnnl::memory::format_tag::abcdefghijk;
    case 12:
      return dnnl::memory::format_tag::abcdefghijkl;
    default:
      if (!allow_undef) {
        TORCH_CHECK(false, "oneDNN doesn't support tensor dimension > 12");
      }
      return dnnl::memory::format_tag::undef;
  }
}

dnnl::memory::data_type get_onednn_dtype(
    const at::Tensor& tensor,
    bool allow_undef) {
  switch (tensor.scalar_type()) {
    case at::ScalarType::Byte:
      return dnnl::memory::data_type::u8;
    case at::ScalarType::Char:
      return dnnl::memory::data_type::s8;
    case at::ScalarType::QInt8:
      return dnnl::memory::data_type::s8;
    case at::ScalarType::QUInt8:
      return dnnl::memory::data_type::u8;
    case at::ScalarType::Int:
      return dnnl::memory::data_type::s32;
    case at::ScalarType::Half:
      return dnnl::memory::data_type::f16;
    case at::ScalarType::Float:
      return dnnl::memory::data_type::f32;
    case at::ScalarType::BFloat16:
      return dnnl::memory::data_type::bf16;
    default:
      if (!allow_undef) {
        TORCH_CHECK(
            false,
            c10::toString(tensor.scalar_type()),
            " is not supported in oneDNN!");
      }
      return dnnl::memory::data_type::undef;
  };
}

dnnl::memory::data_type get_onednn_dtype_include_double(
    const at::Tensor& tensor,
    bool allow_undef) {
  if (tensor.scalar_type() == at::ScalarType::Double)
    return dnnl::memory::data_type::f64;
  return get_onednn_dtype(tensor, allow_undef);
}

bool is_supported_onednn_dtype(const at::Tensor& tensor) {
  return get_onednn_dtype_include_double(tensor) !=
      dnnl::memory::data_type::undef;
}

dnnl::memory::dims get_onednn_dims(const at::Tensor& tensor) {
  dnnl::memory::dims dims;
  for (size_t i = 0; i < tensor.sizes().size(); i++)
    dims.push_back(tensor.size(i));
  return dims;
}

dnnl::memory::dims get_onednn_strides(const at::Tensor& tensor) {
  dnnl::memory::dims strides;
  for (size_t i = 0; i < tensor.strides().size(); i++)
    strides.push_back(tensor.stride(i));
  return strides;
}

dnnl::memory::desc get_onednn_md(const at::Tensor& tensor) {
<<<<<<< HEAD
  Tensor t = tensor.sizes().size() == 0 ? tensor.unsqueeze(0) : tensor;
  return {
      get_onednn_dims(t),
      get_onednn_dtype_include_double(t),
      get_onednn_strides(t)};
=======
  Tensor t = tensor.sizes().empty() ? tensor.unsqueeze(0) : tensor;
  return {get_onednn_dims(t), get_onednn_dtype(t), get_onednn_strides(t)};
>>>>>>> 7bc1639a
}

bool onednn_strides_check(const Tensor& src) {
  auto adims = get_onednn_dims(src);
  int ndims = (int)adims.size();
  auto dims = adims.data();
  auto data_type = static_cast<dnnl_data_type_t>(
      get_onednn_dtype_include_double(src, /*allow_undef*/ false));
  auto strides_info = get_onednn_strides(src);
  auto strides = strides_info.empty() ? nullptr : &strides_info[0];

  dnnl_memory_desc_t md;
  dnnl_memory_desc_create_with_strides(&md, ndims, dims, data_type, strides);
  dnnl_format_kind_t md_fmt_kind;
  int md_ndims = 0;
  int md_inner_nblks = 0;
  dnnl_dims_t* md_padded_dims = nullptr;

  dnnl_memory_desc_query(md, dnnl_query_inner_nblks_s32, &md_inner_nblks);
  dnnl_memory_desc_query(md, dnnl_query_format_kind, &md_fmt_kind);
  dnnl_memory_desc_query(md, dnnl_query_ndims_s32, &md_ndims);
  dnnl_memory_desc_query(md, dnnl_query_padded_dims, &md_padded_dims);
  auto block_size = 1;
  // const auto& blk = md->format_desc.blocking;
  dnnl_dims_t md_inner_blks;
  dnnl_dims_t md_blk_inner_idxs;
  dnnl_memory_desc_query(md, dnnl_query_inner_idxs, &md_blk_inner_idxs);
  dnnl_memory_desc_query(md, dnnl_query_inner_blks, &md_inner_blks);
  dnnl_memory_desc_destroy(md);

  if (strides == nullptr || md_ndims == 0 ||
      md_fmt_kind != dnnl_format_kind_t::dnnl_blocked)
    return true;

  dnnl_dims_t blocks = {0};
  int perm[DNNL_MAX_NDIMS] = {0};
  for (int d = 0; d < md_ndims; ++d) {
    // no strides check needed for empty tensor
    if (md_padded_dims[d] == 0)
      return true;

    // no strides verification for runtime dims
    if (strides[d] == DNNL_RUNTIME_DIM_VAL)
      return true;

    perm[d] = d;
    blocks[d] = 1;
  }

  for (int iblk = 0; iblk < md_inner_nblks; ++iblk) {
    blocks[md_blk_inner_idxs[iblk]] *= md_inner_blks[iblk];
    block_size *= md_inner_blks[iblk];
  }

  // A custom comparator to yield linear order on perm
  auto idx_sorter = [&](const int a, const int b) -> bool {
    if (strides[a] == strides[b] && md_padded_dims[a] == md_padded_dims[b])
      return a < b;
    else if (strides[a] == strides[b])
      return md_padded_dims[a] < md_padded_dims[b];
    else
      return strides[a] < strides[b];
  };
  std::sort(perm, perm + md_ndims, idx_sorter);

  auto min_stride = block_size;
  for (int idx = 0; idx < md_ndims; ++idx) {
    const int d = perm[idx];

    // Make an exception for strides[d] == 0 as it has broadcast semantics
    // Note: owing to being sorted, these are the initial strides
    if (strides[d] == 0)
      continue;
    else if (strides[d] < min_stride)
      return false;

    // update min_stride for next iteration
    const auto padded_dim = *md_padded_dims[d];
    min_stride = block_size * strides[d] * (padded_dim / blocks[d]);
  }
  return true;
}

bool is_broadcast(const at::Tensor& t) {
  for (int i = 0; i < t.dim(); i++) {
    if (t.stride(i) == 0)
      return true;
  }
  return false;
}

bool is_onednn_matmul_strides(const at::Tensor& tensor, bool is_dst) {
  // https://oneapi-src.github.io/oneDNN/dev_guide_matmul.html
  // oneDNN matmul only support 2-dim and 3-dim
  // 2D src(Mxk), wei(KxN), dst(MxN)
  // 3D src(SxMxK), wei(WxKxN), dst(DxMxN)
  auto sizes = tensor.sizes();
  auto tensor_dim = sizes.size();
  if (tensor_dim != 2 && tensor_dim != 3)
    return false;

  if (tensor.is_contiguous())
    return true;

  // the overlaped cases are not supported
  dnnl::memory::dims strides = get_onednn_strides(tensor);
  int64_t storage_size = 1;
  for (size_t dim = 0; dim < tensor_dim; ++dim)
    storage_size += (sizes[dim] - 1) * strides[dim];
  if (storage_size < tensor.numel())
    return false;

  // the broadcast cases are not supported
  if (is_broadcast(tensor)) {
    return false;
  }

  if (is_dst) {
    // The memory format of the destination tensor should always
    // be plain with n axis contiguous
    if (strides[-1] != 1)
      return false;
  } else {
    // the src and weight must have at least one of the axes
    // m or k and n or k contiguous (i.e., stride=1) respectively.
    if (strides[tensor_dim - 1] != 1 && strides[tensor_dim - 2] != 1)
      return false;
  }

  if (!onednn_strides_check(tensor))
    return false;
  return true;
}

bool is_broadcast_from_other_to_self(
    const at::Tensor& self,
    const at::Tensor& other) {
  return (
      self.sizes() != other.sizes() &&
      at::is_expandable_to(other.sizes(), self.sizes()));
}

at::MemoryFormat get_cl_tag_by_ndim(const int64_t ndim) {
  TORCH_CHECK(
      3 == ndim || 4 == ndim || 5 == ndim,
      "ndim must be 3, 4 or 5 when get cl tag");
  if (3 == ndim) {
    return at::MemoryFormat::Contiguous;
  } else if (5 == ndim) {
    return at::MemoryFormat::ChannelsLast3d;
  } else {
    return at::MemoryFormat::ChannelsLast;
  }
}

bool binary_valid(
    const at::Tensor& self,
    const at::Tensor& other,
    bool is_fusion) {
  if (self.sizes() != other.sizes() &&
      !is_broadcast_from_other_to_self(self, other))
    return false;

  /* If the following conditions are satisfied, then oneDNN path will be
     selected:
     * 1. self and other should be xpu tensor and be defined.
     * 2. self or other should not be scalar (wrapped tensor).
     * 3. dim of self and other should be equal and must be larger than 0 and
     smaller than 7.
     * 4. the datatype should be supported by oneDNN primitive.
     * 5. self and other should be in the same datatype.
     * 6. self and other should be contiguous or channel-last contiguous.*/

  // 1. self and other should be xpu tensor and be defined.
  if ((!self.defined()) || (!other.defined()) || (!self.is_xpu()) ||
      (!other.is_xpu()))
    return false;

  // 2. self or other should not be scalar (wrapped tensor).
  if (self.unsafeGetTensorImpl()->is_wrapped_number() ||
      other.unsafeGetTensorImpl()->is_wrapped_number())
    return false;

  // 3. dim of self and other should be equal and must be larger than 0 and
  // smaller than 7.
  if ((self.dim() <= 0) || (other.dim() <= 0) || (self.dim() != other.dim()) ||
      (self.dim() > 6) || (other.dim() > 6))
    return false;

  // 4. the datatype should be supported by oneDNN primitive.
  switch (self.scalar_type()) {
    case at::ScalarType::Char:
      break;
    case at::ScalarType::Byte:
      break;
    case at::ScalarType::Half:
      break;
    case at::ScalarType::Float:
      break;
    case at::ScalarType::BFloat16:
      break;
    default:
      return false;
  };

  // 5. datatype check
  if (is_fusion) {
    // for fusion case, the fusion can be performed on scalar_type or Float
    // datatype.
    if (self.scalar_type() != other.scalar_type() &&
        other.scalar_type() != at::ScalarType::Float) {
      return false;
    }
  } else {
    if (self.scalar_type() != other.scalar_type()) {
      // for non-fusion case: self and other should be in the same datatype.
      return false;
    }
  }

  // 6. self and other should be contiguous or channel-last contiguous.
  const auto ndim = self.ndimension();
  auto cl_tag = at::MemoryFormat::ChannelsLast;
  if (3 == ndim || 4 == ndim || 5 == ndim) {
    cl_tag = get_cl_tag_by_ndim(ndim);
  }
  if ((self.is_contiguous() && other.is_contiguous()) ||
      (self.is_contiguous(cl_tag) && other.is_contiguous(cl_tag)))
    return true;
  return false;
}

static inline bool is_channels_last(at::MemoryFormat fmt) {
  return (at::MemoryFormat::ChannelsLast == fmt) ||
      (at::MemoryFormat::ChannelsLast3d == fmt);
}

static inline bool is_smf_channels_last(const Tensor& t) {
  return is_channels_last(t.suggest_memory_format());
}

bool use_channels_last_for_conv(
    const at::Tensor& src,
    const at::Tensor& weight) {
  if (!src.defined() || src.is_sparse()) {
    // suggest channels_first
    return false;
  }

  auto suggest_channels_last_format =
      (is_smf_channels_last(src) || is_smf_channels_last(weight));
  if (suggest_channels_last_format) {
    // suggest channels_last
    return true;
  }

  return false;
}

dnnl::memory::format_tag conv_src_fmt(
    const int64_t ndim,
    const bool is_channels_last) {
  if (!is_channels_last) {
    return (ndim == 3)
        ? dnnl::memory::format_tag::ncw
        : ((ndim == 4) ? dnnl::memory::format_tag::nchw
                       : ((ndim == 5) ? dnnl::memory::format_tag::ncdhw
                                      : dnnl::memory::format_tag::undef));
  } else {
    return (ndim == 3)
        ? dnnl::memory::format_tag::nwc
        : ((ndim == 4) ? dnnl::memory::format_tag::nhwc
                       : ((ndim == 5) ? dnnl::memory::format_tag::ndhwc
                                      : dnnl::memory::format_tag::undef));
  }
}

dnnl::memory::dims compatible_weight_dims(
    const int64_t ndim,
    const int64_t groups,
    const int64_t oc,
    const int64_t ic,
    const IntArrayRef wsizes) {
  if (ndim == 3) {
    auto kw = wsizes[2];
    return (groups != 1)
        ? dnnl::memory::dims({groups, oc / groups, ic / groups, kw})
        : dnnl::memory::dims({oc, ic, kw});
  } else if (ndim == 4) {
    auto kh = wsizes[2];
    auto kw = wsizes[3];
    return (groups != 1)
        ? dnnl::memory::dims({groups, oc / groups, ic / groups, kh, kw})
        : dnnl::memory::dims({oc, ic, kh, kw});
  } else if (ndim == 5) {
    auto kd = wsizes[2];
    auto kh = wsizes[3];
    auto kw = wsizes[4];
    return (groups != 1)
        ? dnnl::memory::dims({groups, oc / groups, ic / groups, kd, kh, kw})
        : dnnl::memory::dims({oc, ic, kd, kh, kw});
  }

  return {};
}

dnnl::memory::format_tag conv_weight_fmt(
    const int64_t ndim,
    const bool grouped,
    const bool is_channels_last) {
  if (!is_channels_last) {
    return (ndim == 3) ? (grouped ? dnnl::memory::format_tag::goiw
                                  : dnnl::memory::format_tag::oiw)
        : (ndim == 4)
        ? (grouped ? dnnl::memory::format_tag::goihw
                   : dnnl::memory::format_tag::oihw)
        : ((ndim == 5) ? (grouped ? dnnl::memory::format_tag::goidhw
                                  : dnnl::memory::format_tag::oidhw)
                       : dnnl::memory::format_tag::undef);
  } else {
    return (ndim == 3) ? (grouped ? dnnl::memory::format_tag::gowi
                                  : dnnl::memory::format_tag::owi)
        : (ndim == 4)
        ? (grouped ? dnnl::memory::format_tag::gohwi
                   : dnnl::memory::format_tag::ohwi)
        : ((ndim == 5) ? (grouped ? dnnl::memory::format_tag::godhwi
                                  : dnnl::memory::format_tag::odhwi)
                       : dnnl::memory::format_tag::undef);
  }
}

} // namespace at::native::onednn<|MERGE_RESOLUTION|>--- conflicted
+++ resolved
@@ -112,16 +112,11 @@
 }
 
 dnnl::memory::desc get_onednn_md(const at::Tensor& tensor) {
-<<<<<<< HEAD
-  Tensor t = tensor.sizes().size() == 0 ? tensor.unsqueeze(0) : tensor;
+  Tensor t = tensor.sizes().empty() ? tensor.unsqueeze(0) : tensor;
   return {
       get_onednn_dims(t),
       get_onednn_dtype_include_double(t),
       get_onednn_strides(t)};
-=======
-  Tensor t = tensor.sizes().empty() ? tensor.unsqueeze(0) : tensor;
-  return {get_onednn_dims(t), get_onednn_dtype(t), get_onednn_strides(t)};
->>>>>>> 7bc1639a
 }
 
 bool onednn_strides_check(const Tensor& src) {
