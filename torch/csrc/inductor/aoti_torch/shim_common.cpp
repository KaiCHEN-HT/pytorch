--- conflicted
+++ resolved
@@ -1072,7 +1072,6 @@
   std::cout << "[";
   if (msg) {
     std::cout << "  " << msg;
-<<<<<<< HEAD
   }
   std::cout << "  "
             << "]:" << std::endl;
@@ -1107,42 +1106,6 @@
       std::cout << "Max value: " << t->max().item<float>() << std::endl;
     }
   }
-=======
-  }
-  std::cout << "  "
-            << "]:" << std::endl;
-
-  // Print exact tensor values for small size tensors
-  const int64_t numel = t->numel();
-  if (numel <= AOTI_TORCH_MAX_NUMEL_TO_PRINT) {
-    std::cout << *t << "\n";
-  }
-
-  // Print summary stats of the tensor
-  std::cout << "Number of elements: " << numel << std::endl;
-  std::cout << "Dtype: " << t->dtype() << std::endl;
-  if (numel > 0) {
-    // torch/aten `mean()` function only supports float and complex dtypes
-    // See:
-    // https://github.com/pytorch/pytorch/blob/a0e062c6f1a03ec93e87413e42c4d0b336518131/aten/src/ATen/native/ReduceOps.cpp#L304-L309
-    auto mean_value = [t](at::ScalarType dtype) {
-      return t->to(dtype).mean().item();
-    };
-    bool is_complex_type =
-        at::isComplexType(at::typeMetaToScalarType(t->dtype()));
-    at::ScalarType float_dtype =
-        is_complex_type ? at::kComplexFloat : at::kFloat;
-    std::cout << "Mean value: " << mean_value(float_dtype) << std::endl;
-    if (!is_complex_type) {
-      // "min_all_cuda" function is not implemented for 'ComplexFloat' type.
-      // (similar for max) Skip printing min/max value for complex type tensors
-      // here If encountered complex dtypes (rare occasions), suggest to print
-      // out the whole value of the tensor.
-      std::cout << "Min value: " << t->min().item<float>() << std::endl;
-      std::cout << "Max value: " << t->max().item<float>() << std::endl;
-    }
-  }
->>>>>>> 9629835b
   std::cout << "Device: " << t->device() << std::endl;
   std::cout << "Size: " << t->sizes() << std::endl;
   std::cout << "Stride: " << t->strides() << std::endl;
