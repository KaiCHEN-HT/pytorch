--- conflicted
+++ resolved
@@ -10,6 +10,7 @@
 import torch.distributed as dist
 import torch.distributed.tensor._api as dtensor
 import torch.distributed.tensor._random as random
+import torch.utils.pytree as pytree
 from torch.distributed.tensor._dtensor_spec import DTensorSpec, TensorMeta
 from torch.distributed.tensor._op_schema import (
     _is_inplace_op,
@@ -27,19 +28,11 @@
 )
 from torch.distributed.tensor._utils import try_find_mesh_from_args
 from torch.distributed.tensor.placement_types import Partial, Placement, Replicate
-from torch.utils import pytree
 
 
 if TYPE_CHECKING:
     from torch.distributed.device_mesh import DeviceMesh
 
-<<<<<<< HEAD
-=======
-try:
-    from torch.utils import _cxx_pytree as pytree
-except ImportError:
-    import torch.utils.pytree.python as pytree  # type: ignore[no-redef]
->>>>>>> 06636a23
 
 aten = torch.ops.aten
 logger = logging.getLogger(__name__)
