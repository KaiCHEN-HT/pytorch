# mypy: allow-untyped-decorators
import functools
import logging
import math
import sys
import typing
<<<<<<< HEAD
from typing import Any, Callable, Dict, List, Optional, Union
=======
from typing import Any, Callable, Dict, List, Optional, Tuple, TypeVar, Union
from typing_extensions import ParamSpec
>>>>>>> 5ed56a8f

import torch
import torch._decomp as decomp
import torch._prims_common as utils
import torch.ao.quantization.fx._decomposed
from torch._decomp import (
    core_aten_decompositions,
    get_decompositions,
    remove_decompositions,
)
from torch._decomp.decompositions import (
    _grid_sampler_2d as decomp_grid_sampler_2d,
    _index_add,
    pw_cast_for_opmath,
)
from torch._decomp.decompositions_for_rng import extra_random_decomps
from torch._dynamo.utils import counters
from torch._environment import is_fbcode
from torch._higher_order_ops.out_dtype import out_dtype
from torch._inductor.utils import pad_listlike
from torch._prims_common import (
    elementwise_dtypes,
    ELEMENTWISE_TYPE_PROMOTION_KIND,
    type_to_dtype,
)
from torch.fx.experimental.symbolic_shapes import definitely_true, guard_size_oblivious

from . import config, inductor_prims
from .utils import (
    is_gpu,
    needs_fallback_due_to_atomic_add_limitations,
    use_scatter_fallback,
)


_T = TypeVar("_T")
_P = ParamSpec("_P")

log = logging.getLogger(__name__)
aten = torch.ops.aten
prims = torch.ops.prims
quantized = torch.ops.quantized
_quantized = torch.ops._quantized
quantized_decomposed = torch.ops.quantized_decomposed

inductor_decompositions = get_decompositions(
    [
        aten._adaptive_avg_pool2d_backward,
        aten.index_select,
        aten.addmv,
        aten.arange,
        aten.bitwise_and_,
        aten.bitwise_or_,
        aten.clamp_min_,
        aten.dist,
        aten.empty_like,
        aten.flip,
        aten.gelu,
        aten.hardtanh,
        aten.lcm,
        aten.leaky_relu,
        aten.linalg_vector_norm,
        aten._log_softmax,
        aten.max_pool2d_with_indices_backward,
        aten._native_batch_norm_legit,
        aten._native_batch_norm_legit_functional,
        aten._native_batch_norm_legit_no_training,
        aten._batch_norm_with_update,
        aten._batch_norm_with_update_functional,
        aten._batch_norm_no_update,
        aten.batch_norm_backward,
        aten.native_batch_norm,
        aten.native_group_norm,
        aten.native_layer_norm,
        aten.nll_loss2d_backward,
        aten.permute_copy,
        aten.rrelu_with_noise_backward,
        aten._softmax,
        aten.sin_,
        aten.sqrt_,
        out_dtype,
        aten._to_copy,
        aten.tril_indices,
        aten.triu_indices,
        aten.upsample_bilinear2d.vec,
        quantized.linear_dynamic_fp16_unpacked_weight,
        _quantized.wrapped_quantized_linear,
    ]
)
decompositions = {**core_aten_decompositions(), **inductor_decompositions}

# Remove unwanted decompositions included via the core ATen decompositions from
# the Inductor decomp table.
decomps_to_exclude = [
    aten._unsafe_index,
    aten._unsafe_masked_index,
    aten._unsafe_masked_index_put_accumulate,
    aten._scaled_dot_product_flash_attention_for_cpu.default,  # See comments in torch/_decomp/decompositions.py
    aten._softmax_backward_data,
    aten.clamp_max,
    aten.clamp_min,
    aten.index_add,  # we conditionally call this decomp
    aten.glu,  # inductor lowers this directly
    aten.select_scatter,  # need to be in the ATen graph in order for it to work with the re-inplacing pass
    aten.slice_scatter,  # need to be in the ATen graph in order for it to work with the re-inplacing pass
    aten.split.Tensor,  # inductor lowers this directly
    aten.squeeze,  # inductor lowers this directly
    aten.sum,  # inductor lowers this directly
    aten.unbind,  # inductor lowers this directly
    aten.baddbmm,  # upcasts to fp32, perf issue
]

remove_decompositions(decompositions, decomps_to_exclude)


def register_decomposition(
    ops: List[Union[torch._ops.OperatorBase, torch._ops.OpOverloadPacket]]
) -> Callable[[Callable[_P, _T]], Callable[_P, _T]]:
    for op in [ops] if callable(ops) else ops:  # type: ignore[attr-defined]
        if op in decompositions:
            log.warning("duplicate decomp: %s", ops)
    return decomp.register_decomposition(ops, decompositions)


# TODO: for now, inductor doesn't handle asserts
# because the condition is symbol -> tensor in the graph.
@register_decomposition([aten._assert_async.msg])
def assert_async_msg_decomp(tensor: torch.Tensor, msg: str) -> None:
    return


# Following `assert_async_msg_decomp` and implement as non-op.
@register_decomposition([aten._functional_assert_async.msg])
def functional_assert_async_msg_decomp(tensor: torch.Tensor, msg: str) -> None:
    return


@register_decomposition([aten.sym_constrain_range_for_size.default])
def sym_constrain_range_for_size(
    symbol: torch.SymInt,
    *,
    min: Optional[torch.types.Number] = None,
    max: Optional[torch.types.Number] = None,
) -> None:
    return


@register_decomposition([aten.clamp])
@pw_cast_for_opmath
def clamp(
    x: torch.Tensor,
    min: Optional[torch.types.Number] = None,
    max: Optional[torch.types.Number] = None,
) -> torch.Tensor:
    if min is not None:
        x = x.clamp_min(min)
    if max is not None:
        x = x.clamp_max(max)
    return x


@register_decomposition([aten.full])
def full(
    size: List[Union[int, torch.SymInt]],
    fill_value: torch.types.Number,
    **kwargs: Any,
) -> torch.Tensor:
    dtype = kwargs.get("dtype")
    if dtype is None:
        kwargs["dtype"] = type_to_dtype(type(fill_value))
        return torch.full(size, fill_value, **kwargs)
    return NotImplemented


@register_decomposition([aten.index_add])
def index_add(
    x: torch.Tensor,
    dim: int,
    index: torch.Tensor,
    tensor: torch.Tensor,
    *,
    alpha: torch.types.Number = 1,
) -> torch.Tensor:
    # If we are not in fbcode and dtype is bfloat16
    # fallback to index_add kernel
    # see https://github.com/pytorch/pytorch/issues/137425 for details
    if not is_fbcode() and x.dtype == torch.bfloat16:
        return NotImplemented
    else:
        return _index_add(x, dim, index, tensor, inplace=False, alpha=alpha)


# Not really sure how to put this into the main library.  PrimTorch wants
# empty_permuted to go to the prim, and typically users don't really want
# to decompose to empty_strided (but inductor is OK with it, because we are
# cool with strides and everything goes to empty_strided)
@register_decomposition([aten.empty_permuted.default])
def empty_permuted(
    size: List[Union[int, torch.SymInt]],
    physical_layout: List[int],
    **kwargs: Any,
) -> torch.Tensor:
    perm = [0] * len(size)
    for p, l in enumerate(physical_layout):
        perm[l] = p
    return torch.empty([size[l] for l in physical_layout], **kwargs).permute(perm)


@register_decomposition([aten.convolution_backward])
def convolution_backward(
    grad_output: torch.Tensor,
    input: torch.Tensor,
    weight: torch.Tensor,
    bias_sizes: List[int],
    stride: Union[int, List[int]],
    padding: Union[int, List[int]],
    dilation: Union[int, List[int]],
    transposed: bool,
    output_padding: List[int],
    groups: int,
    output_mask: List[bool],
) -> tuple[torch.Tensor, torch.Tensor, torch.Tensor]:
    if not output_mask[2] or not is_gpu(grad_output.device.type):
        return NotImplemented
    grad_bias = aten.sum(grad_output, [0] + list(range(2, grad_output.dim())))
    grad_inp, grad_weight, _ = aten.convolution_backward(
        grad_output,
        input,
        weight,
        bias_sizes,
        stride,
        padding,
        dilation,
        transposed,
        output_padding,
        groups,
        [output_mask[0], output_mask[1], False],
    )
    return (grad_inp, grad_weight, grad_bias)


@register_decomposition([aten.round.decimals])
def round_dec(x: torch.Tensor, decimals: int = 0) -> torch.Tensor:
    ten_pow_decimals = 10.0**decimals
    return aten.round(x * ten_pow_decimals) * (1.0 / ten_pow_decimals)


@register_decomposition([aten.bmm])
@pw_cast_for_opmath
def bmm(
    self: torch.Tensor,
    batch2: torch.Tensor,
) -> torch.Tensor:
    if config.coordinate_descent_tuning and self.device.type != "cpu":
        if guard_size_oblivious(self.shape[1] == 1) or guard_size_oblivious(
            batch2.shape[2] == 1
        ):
            out = (self.unsqueeze(-1) * batch2.unsqueeze(1)).sum(dim=2)
            return out
    if self.device.type == "cpu":
        if guard_size_oblivious(self.size(1) == 1) and guard_size_oblivious(
            batch2.size(-1) == 1
        ):
            counters["inductor"]["decompose_bmm"] += 1
            return torch.sum(
                self.squeeze(1) * batch2.squeeze(-1), dim=1, keepdim=True
            ).unsqueeze(1)
    return NotImplemented


@register_decomposition([aten.addmm])
@pw_cast_for_opmath
def addmm(
    self: torch.Tensor,
    mat1: torch.Tensor,
    mat2: torch.Tensor,
    beta: torch.types.Number = 1,
    alpha: torch.types.Number = 1,
) -> torch.Tensor:
    if self.device.type == "cpu":
        if guard_size_oblivious(mat1.size(0) == 1) and guard_size_oblivious(
            mat2.size(-1) == 1
        ):
            counters["inductor"]["decompose_addmm"] += 1
            out = torch.sum(
                mat1.squeeze(0) * mat2.squeeze(-1), dim=0, keepdim=True
            ).unsqueeze(0)
            return alpha * out + beta * self
        if (
            guard_size_oblivious(mat1.size(0) == 1)
            and definitely_true(mat2.size(0) <= 16)
            and definitely_true(mat2.size(1) <= 16)
        ):
            counters["inductor"]["decompose_addmm"] += 1
            out = (mat1.T * mat2).sum(dim=0, keepdim=True)
            return alpha * out + beta * self
    return NotImplemented


@register_decomposition([aten.mm])
@pw_cast_for_opmath
def mm(
    self: torch.Tensor,
    input2: torch.Tensor,
) -> torch.Tensor:
    # Our matrix vector multiplies only achieve peak bandwidth with coordinate descent tuning.
    # todo: Look into why and fix it (hopefully)
    if config.coordinate_descent_tuning and self.device.type != "cpu":
        if guard_size_oblivious(self.shape[0] == 1) or guard_size_oblivious(
            input2.shape[1] == 1
        ):
            return (self.unsqueeze(2) * input2.unsqueeze(0)).sum(dim=1)
    if self.device.type == "cpu":
        if (
            guard_size_oblivious(self.size(-1) == 1)
            and guard_size_oblivious(self.size(0) > 0)
            and guard_size_oblivious(input2.size(0) == 1)
            and (self.dtype == input2.dtype)
            and definitely_true((torch.numel(self) + torch.numel(input2)) <= 32)
        ):
            counters["inductor"]["decompose_mm"] += 1
            return torch.cat([self[i, :] * input2 for i in range(self.size(0))])
        if guard_size_oblivious(self.size(0) == 1) and guard_size_oblivious(
            input2.size(-1) == 1
        ):
            counters["inductor"]["decompose_mm"] += 1
            return torch.sum(
                self.squeeze(0) * input2.squeeze(-1), dim=0, keepdim=True
            ).unsqueeze(0)
    return NotImplemented


# This pass does two things:
# - Eliminate cat when there is only one tensor input
# - Normalize cat calls, so that legacy empty 1-D tensors are removed (NB: we
#   don't remove ALL empty tensors, only the naughty ones)
@register_decomposition([aten.cat.default])
def cat(
    tensors: List[torch.Tensor],
    dim: int = 0,
) -> torch.Tensor:
    from torch.fx.experimental.symbolic_shapes import guard_size_oblivious

    def non_empty_tensor(x: torch.Tensor) -> bool:
        # For better or worse, this is a valid cat:
        #
        #   torch.cat([torch.randn(2, 2, 4), torch.randn(0), torch.randn(3, 2, 4)])
        #
        # We'd like to eliminate naughtiness like this for downstream passes
        # like split_cat.  The easiest way is to just drop such inputs
        # (guarding that they are non-zero).
        #
        # Is it permissible for this filtering to be size-oblivious?  A case
        # where this could matter is cat([(2, 2), (u0,)], dim=0); if u0
        # happened to be zero, we would have liked to have filtered it out.
        # But actually, the ONLY way this could have passed is if u0 == 0,
        # so by the time we get here we have already installed a deferred
        # runtime assert forcing u0 to be zero.  So if this hasn't happened,
        # we know that the unbacked SymInt has appropriate size and there are
        # no problems.
        if len(x.shape) == 1 and guard_size_oblivious(x.shape[0] == 0):
            return False

        if dim < len(x.shape) and guard_size_oblivious(x.shape[dim] == 0):
            return False

        return True

    filtered_tensors = list(filter(non_empty_tensor, tensors))

    if len(filtered_tensors) == 1:
        return filtered_tensors[0].clone()
    elif 1 < len(filtered_tensors) < len(tensors):
        # on the first call, when we remove empty tensors, we redispatch recursively
        return aten.cat.default(filtered_tensors, dim)

    # optimization, avoid concat for single, repeated input
    if len(filtered_tensors) > 1 and all(
        t is filtered_tensors[0] for t in filtered_tensors
    ):
        inp = filtered_tensors[0]
        shape = list(inp.shape)
        dim = dim + len(inp.shape) if dim < 0 else dim
        shape.insert(dim, len(filtered_tensors))
        return inp.unsqueeze(dim).expand(*shape).flatten(dim, dim + 1).clone()

    # when no 'filtering' has occurred, we raise to prevent infinite recursion (no more decomposition needed)
    return NotImplemented


@register_decomposition([aten.angle])
def angle(x: torch.Tensor) -> torch.Tensor:
    if x.is_complex():
        return torch.where(
            torch.isnan(x.real), float("nan"), torch.atan2(x.imag, x.real)
        )

    # when x is real number
    #   if x >= 0, return 0
    #   if x < 0, return pi
    #   if x is nan, return nan
    _, dtype = elementwise_dtypes(
        x,
        type_promotion_kind=ELEMENTWISE_TYPE_PROMOTION_KIND.INT_TO_FLOAT,
    )
    pi = torch.scalar_tensor(math.pi, dtype=dtype, device=x.device)
    ret = torch.where(x < 0, pi, 0.0)
    return torch.where(torch.isnan(x), float("nan"), ret)


@register_decomposition([aten.add])
def add(
    x: torch.Tensor,
    y: torch.Tensor,
    *,
    alpha: Optional[torch.types.Number] = None,
) -> torch.Tensor:
    # Require both x and y to be complex tensors.
    x_is_complex_tensor = torch.is_tensor(x) and x.is_complex()
    y_is_complex_tensor = torch.is_tensor(y) and y.is_complex()
    if not x_is_complex_tensor or not y_is_complex_tensor:
        return NotImplemented
    z = y
    if alpha is not None:
        z = alpha * y
    complex_type = torch.promote_types(x.dtype, y.dtype)

    # For complex typed `x`, `x.view(x.real.dtype)` doubles the last dimension and can cause problem
    # when broadcasting the add.
    def reshape_tensor_complex(tensor: torch.Tensor) -> torch.Tensor:
        """Reshape tensor from [*initial_dims, last_dim] to *initial_dims, last_dim/2, 2]"""
        # Get the current shape of the tensor
        *initial_dims, last_dim = tensor.shape

        # Check if the last dimension is even. We should never reach here since `x.view(x.real.dtype)`
        # doubles the last dimension for complex numbers.
        if last_dim % 2 != 0:
            raise AssertionError(
                "The size of the last dimension must be even to reshape it to [..., last_dim/2, 2]"
            )

        # Reshape the tensor
        new_shape = (*initial_dims, last_dim // 2, 2)
        reshaped_tensor = tensor.view(new_shape)
        return reshaped_tensor

    x_reshaped = reshape_tensor_complex(x.view(x.real.dtype))
    z_reshaped = reshape_tensor_complex(z.view(y.real.dtype))
    result = torch.flatten(x_reshaped + z_reshaped, start_dim=-2).view(complex_type)
    return result


@register_decomposition([aten.conj_physical])
def conj_physical(self: torch.Tensor) -> torch.Tensor:
    assert not self.is_complex(), "TODO: implement this"
    return self


@register_decomposition([aten.lift, aten.detach_])
def lift(self: torch.Tensor) -> torch.Tensor:
    return self


@register_decomposition([aten.fmin, prims.fmin])
def fmin(self: torch.Tensor, other: torch.Tensor) -> torch.Tensor:
    return torch.where(torch.isnan(other) | (other > self), self, other)


@register_decomposition([aten.fmax, prims.fmax])
def fmax(self: torch.Tensor, other: torch.Tensor) -> torch.Tensor:
    return torch.where(torch.isnan(other) | (other < self), self, other)


@register_decomposition(aten.amax)
def amax(
    self: torch.Tensor,
    dim: Optional[int] = None,
    keepdim: bool = False,
) -> torch.Tensor:
    if self.dtype == torch.bool:
        return torch.any(self, dim=dim, keepdim=keepdim)
    return NotImplemented


@register_decomposition(aten.amin)
def amin(
    self: torch.Tensor,
    dim: Optional[int] = None,
    keepdim: bool = False,
) -> torch.Tensor:
    if self.dtype == torch.bool:
        return torch.all(self, dim=dim, keepdim=keepdim)
    return NotImplemented


@register_decomposition([aten.narrow_copy])
def narrow_copy(
    self: torch.Tensor,
    dim: int,
    start: int,
    length: int,
) -> torch.Tensor:
    return torch.narrow(self, dim, start, length).clone()


@register_decomposition([aten.view_copy.default])
def view_copy_default(
    self: torch.Tensor,
    size: List[Union[int, torch.SymInt]],
) -> torch.Tensor:
    return aten.view(self, size).clone()


@register_decomposition([aten.view_copy.dtype])
def view_copy_dtype(
    self: torch.Tensor,
    dtype: torch.dtype,
) -> torch.Tensor:
    return self.to(dtype).clone()


def get_like_layout(
    tensor: torch.Tensor,
    memory_format: Optional[torch.memory_format] = None,
) -> torch.memory_format:
    # TODO: _to_copy tensor to stride permutation
    if memory_format is torch.preserve_format or memory_format is None:
        return utils.suggest_memory_format(tensor)
    else:
        return memory_format


@register_decomposition(aten.rand_like)
def rand_like(
    self: torch.Tensor,
    *,
    dtype: Optional[torch.dtype] = None,
    device: Optional[torch.device] = None,
    memory_format: Optional[torch.memory_format] = None,
    **kwargs: Any,
) -> torch.Tensor:
    return torch.rand(
        [*self.size()],
        dtype=dtype or self.dtype,
        device=device or self.device,
        **kwargs,
    ).to(memory_format=get_like_layout(self, memory_format))


@register_decomposition(aten.randn_like)
def randn_like(
    self: torch.Tensor,
    *,
    dtype: Optional[torch.dtype] = None,
    device: Optional[torch.device] = None,
    memory_format: Optional[torch.memory_format] = None,
    **kwargs: Any,
) -> torch.Tensor:
    return torch.randn(
        [*self.size()],
        dtype=dtype or self.dtype,
        device=device or self.device,
        **kwargs,
    ).to(memory_format=get_like_layout(self, memory_format))


@register_decomposition(aten.full_like)
def full_like(
    self: torch.Tensor,
    fill_value: Union[int, float],
    *,
    dtype: Optional[torch.dtype] = None,
    layout: Optional[torch.layout] = None,
    device: Optional[torch.device] = None,
    pin_memory: bool = False,
    requires_grad: bool = False,
    memory_format: torch.memory_format = torch.preserve_format,
) -> torch.Tensor:
    return torch.full(
        [*self.size()],
        fill_value,
        dtype=dtype or self.dtype,
        layout=layout or self.layout,
        device=device or self.device,
        requires_grad=requires_grad,
    ).to(memory_format=get_like_layout(self, memory_format))


@register_decomposition(aten.randint_like.default)
def randint_like(
    self: torch.Tensor,
    high: int,
    *,
    dtype: Optional[torch.dtype] = None,
    device: Optional[torch.device] = None,
    memory_format: Optional[torch.memory_format] = None,
    **kwargs: Any,
) -> torch.Tensor:
    return aten.randint.low(
        0,
        high,
        [*self.size()],
        dtype=dtype or self.dtype,
        device=device or self.device,
        **kwargs,
    ).to(memory_format=get_like_layout(self, memory_format))


@register_decomposition(aten.randint_like.low_dtype)
def randint_like_low(
    self: torch.Tensor,
    low: int,
    high: int,
    *,
    dtype: Optional[torch.dtype] = None,
    device: Optional[torch.device] = None,
    memory_format: Optional[torch.memory_format] = None,
    **kwargs: Any,
) -> torch.Tensor:
    return aten.randint.low(
        low,
        high,
        [*self.size()],
        dtype=dtype or self.dtype,
        device=device or self.device,
        **kwargs,
    ).to(memory_format=get_like_layout(self, memory_format))


@register_decomposition(aten.randint.default)
def randint(
    high: int,
    size: List[Union[int, torch.SymInt]],
    **kwargs: Any,
) -> torch.Tensor:
    return aten.randint.low(0, high, size, **kwargs)


@register_decomposition(quantized.linear_dynamic_fp16_unpacked_weight.default)
def linear_dynamic_fp16_unpacked_weight(
    input: torch.Tensor,
    weight: torch.Tensor,
    bias: torch.Tensor,
) -> torch.Tensor:
    packed_weight = torch.ops._quantized.wrapped_fbgemm_pack_gemm_matrix_fp16(weight)
    return torch.ops._quantized.wrapped_fbgemm_linear_fp16_weight(
        input, packed_weight, bias, weight.size()[0]
    )


@register_decomposition(_quantized.wrapped_quantized_linear.default)
def wrapped_quantized_linear(
    input: torch.Tensor,
    input_scale: torch.Tensor,
    input_zero_point: torch.Tensor,
    weight: torch.Tensor,
    weight_scale: torch.Tensor,
    weight_zero_point: torch.Tensor,
    bias: torch.Tensor,
    out_scale: torch.Tensor,
    out_zero_point: torch.Tensor,
    out_channel: int,
) -> torch.Tensor:
    packed_weight = torch.ops._quantized._wrapped_linear_prepack(
        weight, weight_scale, weight_zero_point, bias
    )
    return torch.ops._quantized._wrapped_quantized_linear_prepacked(
        input,
        input_scale,
        input_zero_point,
        packed_weight,
        out_scale,
        out_zero_point,
        out_channel,
    )


@register_decomposition(torch.ops.quantized.embedding_bag_byte_unpack)
def q_embedding_bag_byte_unpack_decomp(packed: torch.Tensor) -> torch.Tensor:
    def bitcast_u8_to_f32(u8: torch.Tensor) -> torch.Tensor:
        x, y, z, w = (u8[..., n].to(torch.int32) for n in (0, 1, 2, 3))
        if sys.byteorder == "little":
            return (x + (y << 8) + (z << 16) + (w << 24)).view(torch.float32)[..., None]
        else:
            return ((x << 24) + (y << 16) + (z << 8) + w).view(torch.float32)[..., None]

    scales = bitcast_u8_to_f32(packed[..., -8:-4])
    offsets = bitcast_u8_to_f32(packed[..., -4:])
    return packed[..., :-8].to(torch.float32) * scales + offsets


@register_decomposition([aten.grid_sampler_2d])
@pw_cast_for_opmath
def grid_sampler_2d(
    a: torch.Tensor,
    grid: torch.Tensor,
    interpolation_mode: int = 0,
    padding_mode: int = 0,
    align_corners: bool = False,
) -> torch.Tensor:
    # We do not expand the grid (_expand_grid=False) on cpu for performance reasons
    # Experimenting locally it was found that compiled CUDA code is accelerated by ~5x
    # and CPU code by ~2x on bicubic mode, if we expand the grid from (N, H, W, 2) into (N, C, H, W, 2)
    # However, this leads to a slowdown around ~0.8x on CPU bilinear mode, channels first.
    # Thus we apply this hack to not expand the grid for this case.
    _expand_grid = not (
        a.device == torch.device("cpu")
        and interpolation_mode == 0
        and a.is_contiguous(memory_format=torch.contiguous_format)
    )

    output = decomp_grid_sampler_2d(
        a,
        grid=grid,
        interpolation_mode=interpolation_mode,
        padding_mode=padding_mode,
        align_corners=align_corners,
        _expand_grid=_expand_grid,
    )
    return output


@register_decomposition(aten._foreach_addcmul.Scalar)
def _foreach_addcmul_scalar(
    self: List[torch.Tensor],
    left_tensors: List[torch.Tensor],
    right_tensors: List[torch.Tensor],
    scalar: float = 1,
) -> List[torch.Tensor]:
    return aten._foreach_add.List(
        self, aten._foreach_mul.List(left_tensors, right_tensors), alpha=scalar
    )


@register_decomposition(aten._foreach_addcdiv.Scalar)
def _foreach_addcdiv_scalar(
    self: List[torch.Tensor],
    left_tensors: List[torch.Tensor],
    right_tensors: List[torch.Tensor],
    scalar: float = 1,
) -> List[torch.Tensor]:
    return aten._foreach_add.List(
        self, aten._foreach_div.List(left_tensors, right_tensors), alpha=scalar
    )


@register_decomposition(aten._foreach_lerp.Scalar)
def _foreach_lerp_scalar(
    start_tensors: List[torch.Tensor],
    end_tensors: List[torch.Tensor],
    weight: torch.types.Number,
) -> List[torch.Tensor]:
    return aten._foreach_add.List(
        start_tensors,
        aten._foreach_mul.Scalar(
            aten._foreach_sub.List(end_tensors, start_tensors), weight
        ),
    )


@register_decomposition(aten._foreach_lerp.ScalarList)
def _foreach_lerp_scalarlist(
    start_tensors: List[torch.Tensor],
    end_tensors: List[torch.Tensor],
    scalars: List[torch.types.Number],
) -> List[torch.Tensor]:
    return aten._foreach_add.List(
        start_tensors,
        aten._foreach_mul.ScalarList(
            aten._foreach_sub.List(end_tensors, start_tensors), scalars
        ),
    )


@aten.miopen_batch_norm.default.py_impl(torch._C.DispatchKey.Autograd)
@register_decomposition(aten.miopen_batch_norm)
def miopen_batch_norm(
    input: torch.Tensor,
    weight: torch.Tensor,
    bias: typing.Optional[torch.Tensor],
    running_mean: typing.Optional[torch.Tensor],
    running_var: typing.Optional[torch.Tensor],
    training: bool,
    exponential_average_factor: float,
    epsilon: float,
) -> tuple[torch.Tensor, torch.Tensor, torch.Tensor]:
    a, b, c = aten.native_batch_norm(
        input,
        weight,
        bias,
        running_mean,
        running_var,
        training,
        exponential_average_factor,
        epsilon,
    )

    if training:
        return (a, b, c)
    return (
        a,
        weight.new_zeros((0,)),
        weight.new_zeros((0,)),
    )


@functools.lru_cache(None)
def fast_random_decomps() -> Dict[Any, Callable[..., Any]]:
    return {**decompositions, **extra_random_decomps}


# TODO(aakhundov): replace this (and the above) Any by more
# specific type and fix all the cascading mypy errors
def select_decomp_table() -> Dict[Any, Callable[..., Any]]:
    """decomps can change based on config"""
    if config.fallback_random:
        return decompositions
    return fast_random_decomps()


@register_decomposition(aten.masked_scatter)
def masked_scatter(
    self: torch.Tensor,
    mask: torch.Tensor,
    source: torch.Tensor,
) -> torch.Tensor:
    from .codegen.common import BackendFeature, has_backend_feature

    if has_backend_feature(self.device, BackendFeature.MASKED_SCATTER_WITH_INDEX):
        # This two-step algorithm is the same as eager CUDA, for eager CPU we
        # use a 1-shot serial iteration.
        self, mask = aten.broadcast_tensors([self, mask])
        source_idx = mask.reshape(-1).cumsum(0) - 1
        self_flat, mask_flat, source_flat = (x.flatten() for x in (self, mask, source))
        result = aten._unsafe_masked_index(source_flat, mask_flat, [source_idx], 0)
        return torch.where(mask_flat, result, self_flat).view(self.shape)
    return NotImplemented


@register_decomposition(quantized_decomposed.choose_qparams.tensor)
def choose_qparams_tensor(
    input: torch.Tensor,
    quant_min: int,
    quant_max: int,
    eps: float,
    dtype: torch.dtype,
) -> tuple[torch.Tensor, torch.Tensor]:
    min_val, max_val = torch.aminmax(input)
    scale = (max_val - min_val) / float(quant_max - quant_min)
    scale = torch.max(scale, torch.Tensor([eps]))
    zero_point = quant_min - torch.round(min_val / scale).to(torch.int)
    zero_point = torch.clamp(zero_point, quant_min, quant_max)
    return scale.to(torch.float64), zero_point.to(torch.int64)


@register_decomposition(aten.put)
def put(
    self: torch.Tensor,
    index: torch.Tensor,
    source: torch.Tensor,
    accumulate: bool = False,
) -> torch.Tensor:
    flattened = self.flatten()
    flattened = torch.index_put(
        flattened, [index], source.reshape(index.shape), accumulate
    )
    return flattened.reshape(self.shape)


@register_decomposition(aten.put_)
def put_(
    self: torch.Tensor,
    index: torch.Tensor,
    source: torch.Tensor,
    accumulate: bool = False,
) -> torch.Tensor:
    out = aten.put(self, index, source, accumulate=accumulate)
    return self.copy_(out)


@register_decomposition(aten._softmax_backward_data.default)
@pw_cast_for_opmath
def _softmax_backward_data(
    grad_output: torch.Tensor,
    output: torch.Tensor,
    dim: int,
    input_dtype: torch.dtype,
) -> torch.Tensor:
    new_grad_output = grad_output * output
    sum_new_grad = torch.sum(new_grad_output, dim=dim, keepdim=True)
    # grad_input = new_grad_output - output * sum_new_grad
    grad_input = inductor_prims.fma(-output, sum_new_grad, new_grad_output)

    # CPU kernel doesn't respect input_dtype, but following check doesn't work for meta tensor
    # if grad_output.device == torch.device("cpu"):
    #     return grad_input.contiguous()

    if grad_output.dtype != input_dtype:
        grad_input = grad_input.to(input_dtype)
    return grad_input.contiguous()


@register_decomposition(aten.index_reduce)
def index_reduce(
    self: torch.Tensor,
    dim: int,
    index: torch.Tensor,
    src: torch.Tensor,
    reduction_type: str,
    *,
    include_self: bool = True,
) -> torch.Tensor:
    if reduction_type == "mean" and not needs_fallback_due_to_atomic_add_limitations(
        self.dtype
    ):
        true_division = self.dtype.is_floating_point or self.dtype.is_complex
        ones = torch.ones_like(src)
        if include_self:
            out = self
            counts = torch.ones_like(self).index_add(dim, index, ones)
        else:
            out = self.index_fill(dim, index, 0)
            counts = torch.zeros_like(self).index_add(dim, index, ones)
            counts = counts.masked_fill(counts < 1, 1)
        out = out.index_add(dim, index, src)
        return out / counts if true_division else out // counts

    if use_scatter_fallback(
        aten.scatter_reduce_.two,
        reduction_type,
        self.dtype,
        src.dtype,
        src.device.type,
        True,
    ):
        return NotImplemented

    repeats = self.shape[dim + 1 :].numel() * self.shape[:dim].numel()
    index_shape = (index.numel(), *self.shape[dim + 1 :], *self.shape[:dim])
    perm = (*range(self.ndim - dim, self.ndim), 0, *range(1, self.ndim - dim))
    scatter_index = (
        index.to(torch.int64)
        .repeat_interleave(repeats)
        .reshape(index_shape)
        .permute(perm)
    )
    return self.scatter_reduce(
        dim,
        scatter_index,
        src,
        reduction_type,
        include_self=include_self,
    )


@register_decomposition(aten.max_pool2d_with_indices)
def max_pool2d_with_indices(
    x: torch.Tensor,
    kernel_size: List[int],
    stride: Optional[Union[int, List[int]]] = None,
    padding: Union[int, List[int]] = 0,
    dilation: Union[int, List[int]] = 1,
    ceil_mode: bool = False,
) -> tuple[torch.Tensor, torch.Tensor]:
    if dilation == 1:
        dilation = [1, 1]

    if padding == 0:
        padding = [0, 0]

    if not stride:
        stride = kernel_size

    kernel_size = pad_listlike(kernel_size, 2)
    dilation = pad_listlike(dilation, 2)
    padding = pad_listlike(padding, 2)
    stride = pad_listlike(stride, 2)

    window_size = kernel_size[0] * kernel_size[1]
    # We fallback when using non-default dilation or when the window size is too large
    if (
        torch._inductor.lowering.should_fallback_max_pool2d_with_indices(
            kernel_size, dilation
        )
        or window_size > torch.iinfo(torch.int8).max
    ):
        return NotImplemented

    vals, offsets = prims._low_memory_max_pool2d_with_offsets(
        x,
        kernel_size,
        stride,
        padding,
        dilation,
        ceil_mode,
    )
    indices = prims._low_memory_max_pool2d_offsets_to_indices(
        offsets,
        kernel_size[1],
        x.size(-1),
        stride,
        padding,
    )
    return vals, indices


@register_decomposition(aten.adaptive_max_pool2d)
def adaptive_max_pool2d(
    x: torch.Tensor, output_size: List[int]
) -> tuple[torch.Tensor, torch.Tensor]:
    *batch, h_in, w_in = x.shape
    h_out, w_out = output_size

    if h_out == 0 or w_out == 0:
        o_size = [*batch, h_out, w_out]
        return x.new_empty(o_size), x.new_empty(o_size, dtype=torch.int64)

    if h_in % h_out == 0 and w_in % w_out == 0:
        kernel_size = [h_in // h_out, w_in // w_out]
        return aten.max_pool2d_with_indices(x, kernel_size)

    return NotImplemented


@register_decomposition(aten.searchsorted.Scalar)
def searchsorted_scalar(
    sorted_sequence: torch.Tensor,
    self: torch.types.Number,
    *,
    out_int32: bool = False,
    right: bool = False,
    side: Optional[str] = None,
    sorter: Optional[torch.Tensor] = None,
) -> torch.Tensor:
    return aten.searchsorted(
        sorted_sequence,
        torch.tensor([self], device=sorted_sequence.device),
        out_int32=out_int32,
        right=right,
        side=side,
        sorter=sorter,
    )[0]


@register_decomposition(aten.rrelu_with_noise_functional)
def rrelu_with_noise_functional(
    self: torch.Tensor,
    noise: torch.Tensor,
    lower: float = 0.125,
    upper: float = 0.3333333333333333,
    training: bool = False,
    generator: Optional[torch.Generator] = None,
) -> tuple[torch.Tensor, torch.Tensor]:
    if training:
        not_positive = self <= 0
        r = aten.uniform(self, lower, upper, generator=generator)
        output = torch.where(not_positive, self * r, self)
        noise_out = torch.where(not_positive, r, 1)
        return output, noise_out
    else:
        negative_slope = (lower + upper) / 2
        return aten.leaky_relu(self, negative_slope), torch.Tensor()<|MERGE_RESOLUTION|>--- conflicted
+++ resolved
@@ -4,12 +4,8 @@
 import math
 import sys
 import typing
-<<<<<<< HEAD
-from typing import Any, Callable, Dict, List, Optional, Union
-=======
-from typing import Any, Callable, Dict, List, Optional, Tuple, TypeVar, Union
+from typing import Any, Callable, Dict, List, Optional, TypeVar, Union
 from typing_extensions import ParamSpec
->>>>>>> 5ed56a8f
 
 import torch
 import torch._decomp as decomp
