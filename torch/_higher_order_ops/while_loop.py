# mypy: allow-untyped-defs
import contextlib
from typing import Callable, List, Tuple, Union

import torch
import torch.utils._pytree as pytree
from torch._C import DispatchKey
from torch._higher_order_ops.utils import (
    _has_potential_branch_input_alias,
    _has_potential_branch_input_mutation,
    _maybe_run_with_interpreter,
    _set_compilation_env,
    autograd_not_implemented,
    diff_tensor_meta,
    reenter_make_fx,
    UnsupportedAliasMutationException,
    validate_subgraph_args_types,
)
from torch._ops import HigherOrderOperator
from torch._subclasses.fake_tensor import FakeTensorMode
from torch.fx.experimental.proxy_tensor import (
    _temp_remove_metadata_torch_function_mode,
    ProxyTorchDispatchMode,
    track_tensor_tree,
)
from torch.fx.passes.shape_prop import _extract_tensor_metadata


class WhileLoopOp(HigherOrderOperator):
    def __init__(self) -> None:
        super().__init__("while_loop")

    def __call__(
        self,
        cond_fn: Callable,
        body_fn: Callable,
        carried_inputs: Tuple[Union[torch.Tensor, int, float, bool]],
        additional_inputs: Tuple[Union[torch.Tensor, torch.SymInt, int], ...],
        /,
    ):
        if not isinstance(carried_inputs, tuple):
            raise RuntimeError(
                f"carried_inputs must be a tuple, got {type(carried_inputs)}"
            )
        if not isinstance(additional_inputs, tuple):
            raise RuntimeError(
                f"additional_inputs must be a tuple, got {type(additional_inputs)}"
            )

        validate_subgraph_args_types(carried_inputs)
        validate_subgraph_args_types(additional_inputs)
        return super().__call__(cond_fn, body_fn, carried_inputs, additional_inputs)


while_loop_op = WhileLoopOp()


def while_loop(cond_fn, body_fn, carried_inputs):
    r"""
    Run body_fn(*carried_inputs) while cond_fn(*carried_inputs) returns a True scalar tensor. Returns the output of body_fn or
    initial carried_inputs.

    .. warning::
        `torch.while_loop` is a prototype feature in PyTorch. It has limited support for input and output types and
        doesn't support training currently. Please look forward to a more stable implementation in a future version of PyTorch.
        Read more about feature classification at: https://pytorch.org/blog/pytorch-feature-classification-changes/#prototype

    `while_loop` is a structured control flow operator. It preserves the loop semantic across the torch.compile and torch.export.

    `while_loop` is equivalent to the following:

        def while_loop(cond_fn, body_fn, carried_inputs):
            val = carried_inputs
            while cond_fn(*val):
                val = body_fn(*val)
            return val

    Args:
        cond_fn (Callable): A callable function that returns a boolean Scalar tensor or a python boolean.

        body_fn (Callable): A callable function that takes the same inputs as `cond_fn` and returns a tuple of tensors or ints

        carried_inputs (Tuple of possibly nested dict/list/tuple of tensors or ints): A tuple of inputs to cond_fn and body_fn.
            It's also the initial value of states that are carried across iterations. Note that when pass an integer as carry,
            the corresponding return of while_loop will be another int with unknown values because we don't know how many
            iterations while_loop will run.

    Example 1:

        def cond_fn(iter, x):
            return iter.sum() < 10

        def body_fn(iter, x):
            return iter + 1, x.sin()

        while_loop(cond_fn, body_fn, (torch.zeros(1), torch.randn(3, 4)))

    Example 2:

        def cond_fn(int_iter, x):
            return 2 * int_iter < x.shape[0]

        def body_fn(int_iter, x):
            return int_iter + 1, x + int_iter

        while_loop(cond,_fn, body_fn, (0, torch.randn(3, 4)))

    Restrictions:

        - body_fn must return tensors or int with the same metadata (e.g.shape, dtype) as inputs.

        - body_fn and cond_fn must not in-place mutate the carried_inputs. A clone before the mutation is required.

        - body_fn and cond_fn must not mutate python varialbles (e.g. list/dict) created outside of the body_fn.

        - body_fn and cond_fn's output cannot aliase any of the inputs. A clone is required.

    .. warning::
        Temporal Limitations:

        - 'while_loop' only supports **inference** right now. Autograd will be supported in the future.

    """
    from torch._dynamo.backends.debugging import (
        make_eager_backend_with_torch_function_mode,
    )

    # Currently, additional_inputs is not a user-facing input. It will be automatically set in dynamo.
    # parameters and buffers accessed in cond_fn or body_fn or tensor closures will become additional_inputs.
    additional_inputs: Tuple = ()

    # The reason we flatten the output before calling into dynamo is that
    # we want to create a consistent input ordering for cond_fn and body_fn.
    # and we also want to the input ordering matches the output ordering.
    # Also see NOTE: [why we cannot use "automatic" for while_loop]
    # Construct flat cond_fn and flat_body_fn, which takes flattened inputs
    flat_inputs, in_spec = pytree.tree_flatten((carried_inputs, additional_inputs))

    def flat_cond_fn(*flat_args):
        carried, additional = pytree.tree_unflatten(flat_args, in_spec)
        return cond_fn(*carried, *additional)

    def flat_body_fn(*flat_args):
        carried, additional = pytree.tree_unflatten(flat_args, in_spec)
        return body_fn(*carried, *additional)

    if torch.compiler.is_dynamo_compiling():
        return while_loop_op(flat_cond_fn, flat_body_fn, tuple(flat_inputs), tuple())

    def _validate_input(cond_fn, body_fn, carried_inputs):
        from torch._higher_order_ops.utils import validate_subgraph_args_types

        if not callable(cond_fn) or not callable(body_fn):
            raise RuntimeError("Expect cond_fn and body_fn to be callable.")

        validate_subgraph_args_types(flat_inputs)

        if not pytree.tree_all(
            lambda t: isinstance(t, (torch.Tensor, torch.SymInt, int)), carried_inputs
        ):
            raise RuntimeError(
                "Expect carried_inputs to be a tuple of possibly nested dict/list/tuple that only"
                f"consists of tensor or int leaves, but got {carried_inputs}."
            )

    _validate_input(cond_fn, body_fn, carried_inputs)

    # Dynamo is expecting a callable with "__code__" attribute.
    # We cannot directly pass cond_op to it. So we wrap it in a dummy function.
    def _while_loop_op_wrapper(*args, **kwargs):
        return while_loop_op(*args, **kwargs)

    with _set_compilation_env(), torch._dynamo.utils.disable_cache_limit():
        with _temp_remove_metadata_torch_function_mode() as metadata_mode:
            with _temp_remove_metadata_torch_function_mode() as metadata_mode:
                if metadata_mode:
                    backend = make_eager_backend_with_torch_function_mode(metadata_mode)
                else:
                    backend = "eager"
                return torch.compile(
                    _while_loop_op_wrapper, backend=backend, fullgraph=True
                )(flat_cond_fn, flat_body_fn, tuple(flat_inputs), tuple())


@while_loop_op.py_impl(DispatchKey.CompositeExplicitAutograd)
def while_loop_dense(cond_fn, body_fn, carried_inputs, additional_inputs):
    carried_vals = carried_inputs

    def _validate_cond_output(pred):
        if (
            isinstance(pred, torch.Tensor)
            and pred.size() == torch.Size([])
            and pred.dtype == torch.bool
        ) or isinstance(pred, bool):
            return
        else:
            raise RuntimeError(
                f"cond_fn must return a boolean scalar tensor or a boolean but got {pred}"
            )

    if not isinstance(carried_inputs, tuple):
        raise RuntimeError(
            f"carried_inputs must be a tuple but got {type(carried_inputs)}"
        )

    while pred := cond_fn(*carried_vals, *additional_inputs):
        _validate_cond_output(pred)
        out = body_fn(*carried_vals, *additional_inputs)
        assert isinstance(
            out, tuple
        ), f"body_fn should return a tuple but got {type(out)}"
        assert len(out) == len(
            carried_inputs
        ), "body_fn should return the same number of elements as carried_inputs"
        carried_vals = out
    return carried_vals


while_loop_op.py_impl(DispatchKey.Autograd)(
    autograd_not_implemented(while_loop_op, deferred_error=True)
)


def _find_or_create_fake_mode() -> FakeTensorMode:
    from torch.fx.experimental.symbolic_shapes import ShapeEnv

    fake_mode = torch._guards.detect_fake_mode()
    if fake_mode is None:
        fake_mode = FakeTensorMode(shape_env=ShapeEnv())

    return fake_mode


def _create_unbacked_symint(
    fake_mode: FakeTensorMode, ignore_fresh_unbacked_symbols: bool
) -> torch.SymInt:
    assert (
        fake_mode is not None and fake_mode.shape_env is not None
    ), "Must provide a fake_mode with shape_env."
    ctx = (
        contextlib.nullcontext()
        if not ignore_fresh_unbacked_symbols
        else fake_mode.shape_env.ignore_fresh_unbacked_symbols()
    )
    with ctx:
        return fake_mode.shape_env.create_unbacked_symint()


@while_loop_op.py_impl(ProxyTorchDispatchMode)
def while_loop_tracing(mode, cond_fn, body_fn, carried_inputs, additional_inputs):
    def _trace_while_loop(
        proxy_mode, while_loop_op, cond_fn, body_fn, carried_inputs, additional_inputs
    ):
        # NOTE [unspecialize int carry with unbacked symints]
        # When we support int carry, we'll also need to support int output of body_fn because.
        # previous iteration's output is next iteration's input and they must match.
        # For carries, when we start tracing while_loop, they can be
        #   - constants e.g. (0, [1, 3])
        #   - backed symints (x.shape[0], [x.shape[1] + x.stride[1], x.shape[2]])
        #   - unbacked symints e.g. (u0, [u0 + u1, u2])
        #   We choose the most conservative design: in all cases, we create new unbacked symints to trace the
        #   subgraph. It's possible to do some analysis on initial carry and the output of first
        #   iteration to determine a better range for the output unbacked symbol e.g. when input is an unbacked
        #   symint >= 0 before the while_loop but in general this is difficult because we don't know
        #   the number of iterations. Users would have to re-constrain the unbacked symint in subgraph if needed.
        #
        # For output of fake cond_fn, it could be constant bool or SymBool (e.g. return x.shape[0] < 4,
        #   where x.shape[0] can be either static of dynamic). In the case of constant bool, we should do a
        #   specialization (NYI).

        # For output of fake body_fn, it could be all three types though from user's point of view,
        # they're all integers e.g.

        #   init_carry = (0, s0, u1, t)
        #   def body_fn(u0, s0, u1, t):
        #     ...
        #     return (t.shape[0], t.shape[1], t.shape[2], y + 1)
        #
        #   It may seem that a constant output isn't possible: users shouldn't write a while_loop
        #   that always return 0. But it could be that a shape is not set as dynamic properly (e.g.
        #   automatic dynamic hasn't been triggered).
        #
        #   For this reason, we treat int, symint outputs in the same way:
        #   - they can match against any of int, symint carry
        #   - we unspecialize them with new unbacked symints in fake while_loop
        #   Similarly, we could do some analysis to refine the output ranges but it's eaiser to start with
        #   fresh unbacked symints. One suprising case can be: an input unbacked symint is constrained by
        #   users to be >= 0 (either before while_loop or inside body_fn) and it increments by 1 in each
        #   iteration. Ideally, we should know that the final output is >= 0 but we didn't constrain the
        #   unbacked symint output of subgraph as of today because this requires a smart range analysis.
        fake_mode: FakeTensorMode = _find_or_create_fake_mode()
        unspecialized_carried_inputs = pytree.tree_map_only(
            (int, torch.SymInt),
<<<<<<< HEAD
            lambda _: _create_unbacked_symint(
                _find_or_create_fake_mode(), ignore_fresh_unbacked_symbols=True
            ),
=======
            lambda _: _create_unbacked_symint(fake_mode),
>>>>>>> 4daf6e13
            carried_inputs,
        )

        cond_graph = reenter_make_fx(cond_fn)(
            *unspecialized_carried_inputs, *additional_inputs
        )
        body_graph = reenter_make_fx(body_fn)(
            *unspecialized_carried_inputs, *additional_inputs
        )

        next_name = None
        i = 0
        while not next_name:
            candidate = f"while_loop_cond_graph_{i}"
            if hasattr(proxy_mode.tracer.root, candidate):
                i += 1
            else:
                next_name = candidate
        cond_graph_name = next_name
        body_graph_name = f"while_loop_body_graph_{i}"
        assert not hasattr(proxy_mode.tracer.root, body_graph_name)

        proxy_mode.tracer.root.register_module(cond_graph_name, cond_graph)
        proxy_mode.tracer.root.register_module(body_graph_name, body_graph)

        args = (cond_graph, body_graph, carried_inputs, additional_inputs)

        proxy_args = pytree.tree_map(proxy_mode.tracer.unwrap_proxy, args)

        out_proxy = proxy_mode.tracer.create_proxy(
            "call_function", while_loop_op, proxy_args, {}, name="while_loop"
        )

        out = while_loop_op(
            cond_graph, body_graph, unspecialized_carried_inputs, additional_inputs
        )
        return track_tensor_tree(
            out, out_proxy, constant=None, tracer=proxy_mode.tracer
        )

    return _trace_while_loop(
        mode, while_loop_op, cond_fn, body_fn, carried_inputs, additional_inputs
    )


def check_meta_consistency(
    outs: List[Union[torch.Tensor, torch.SymInt, int]],
    carries: List[Union[torch.Tensor, torch.SymInt, int]],
) -> None:
    def diff_meta_pairs(
        lhs_list: List[Union[torch.Tensor, torch.SymInt, int]],
        rhs_list: List[Union[torch.Tensor, torch.SymInt, int]],
    ) -> List[str]:
        def diff_meta(
            lhs: Union[torch.Tensor, torch.SymInt, int],
            rhs: Union[torch.Tensor, torch.SymInt, int],
        ) -> str:
            if isinstance(lhs, torch.Tensor) and isinstance(rhs, torch.Tensor):
                return ", ".join(
                    diff_tensor_meta(
                        # We set include contiguity=False because we have vmap x cond tests, where if
                        # include_contiguity=True will call t.is_contiguous inside of vmap and get an error
                        # "querying is_contiguous inside of vmap for memory_format other than
                        # torch.contiguous_format is not yet implemented". This is good for now.
                        _extract_tensor_metadata(lhs, include_contiguity=False),
                        _extract_tensor_metadata(rhs, include_contiguity=False),
                        check_grad=False,
                    )
                )
            else:

                def _both_int_types(lhs, rhs):
                    return isinstance(lhs, (int, torch.SymInt)) and isinstance(
                        rhs, (int, torch.SymInt)
                    )

                def _both_tensor(lhs, rhs):
                    return isinstance(lhs, torch.Tensor) and isinstance(
                        rhs, torch.Tensor
                    )

                if not _both_int_types(lhs, rhs) and not _both_tensor(lhs, rhs):
                    return f"type: {lhs} vs {rhs}"

            return ""

        if len(lhs_list) != len(rhs_list):
            raise torch._dynamo.exc.UncapturedHigherOrderOpError(
                f"Expected to have same number of outputs but got lhs:{lhs_list} and rhs:{rhs_list}"
            )
        assert len(lhs_list) == len(rhs_list)
        all_diffs = []
        for i, (lhs, rhs) in enumerate(zip(lhs_list, rhs_list)):
            if diff := diff_meta(lhs, rhs):
                all_diffs.append(
                    f"pair[{i}] differ in {diff}, where lhs is {lhs} and rhs is {rhs}"
                )
        return all_diffs

    if all_diffs := diff_meta_pairs(outs, carries):
        diff_str = "\n".join(all_diffs)
        raise torch._dynamo.exc.UncapturedHigherOrderOpError(
            f"Expected to return tensors with same metadata but found:\n{diff_str}"
        )


@while_loop_op.py_impl(FakeTensorMode)
def while_loop_fake_tensor_mode(
    mode, cond_fn, body_fn, carried_inputs, additional_inputs
):
    with mode:
        # NOTE: [Handling unback symints in subgraph of while_loop]
        # The idea is that the scope of unbacked symints are limited to the subgraph.
        #
        # We're implementing the fake tensor mode of while_loop operator.
        # and we run body_fn once to get an fake output.
        # Let's first consider the case that unbacked symints are tensor shapes:
        #
        # Case 1:
        # if the unbacked symints is local to the subgraph e.g.
        #   def body_fn(it, x):
        #     nz = x.nonzero()
        #     return it+1. nz.sum()
        # we can just ignore the newly created unbacked symints because it has
        # no effect on the output of while_loop and it's tracked when we tracing.
        # the subgraph.
        #
        # Case 2:
        # if the unbacked symints are shape of output of while_loop e.g.
        #   def body_fn(it, x):
        #     nz = x.nonzero()
        #     return it+1, nz
        # This will fail the shape check because in each iteration, the carried_input's shape
        # must match the output shape as nz.shape contains newly allocated unbacked symint, this
        # won't match the carried_input's shape.
        #
        # Case 3:
        # if the unbacked symints are shape of carried_inputs e.g.
        #   nz = a.nonzero()
        #   body_fn(it, nz):
        #     return it+1. nz.sin() + 1,
        # There's no new unbacked symints allocated in subgraph, so we're safe.
        with mode.shape_env.ignore_fresh_unbacked_symbols():
            # body_fn return output with the same pytree and tensor meta data as carried_inputs
            # so we could just return the output after one iteration.
            body_outs = body_fn(*carried_inputs, *additional_inputs)
            check_meta_consistency(body_outs, carried_inputs)
        # See NOTE [unspecialize int carry with unbacked symints]
        return pytree.tree_map_only(
            (int, torch.SymInt),
            lambda _: _create_unbacked_symint(
                _find_or_create_fake_mode(), ignore_fresh_unbacked_symbols=False
            ),
            body_outs,
        )


@while_loop_op.py_functionalize_impl
def while_loop_func(ctx, cond_fn, body_fn, carried_inputs, additional_inputs):
    unwrapped_carried_inputs = ctx.unwrap_tensors(carried_inputs)
    unwrapped_additional_inputs = ctx.unwrap_tensors(additional_inputs)
    unwrapped_inputs = unwrapped_carried_inputs + unwrapped_additional_inputs
    with ctx.redispatch_to_next():
        functional_cond_fn = ctx.functionalize(_maybe_run_with_interpreter(cond_fn))
        functional_body_fn = ctx.functionalize(_maybe_run_with_interpreter(body_fn))
        pre_dispatch = hasattr(ctx, "mode") and ctx.mode.pre_dispatch
        for fn, fn_name in [
            (functional_cond_fn, "cond_fn"),
            (functional_body_fn, "body_fn"),
        ]:
            if _has_potential_branch_input_mutation(
                fn, unwrapped_inputs, pre_dispatch=pre_dispatch
            ):
                raise UnsupportedAliasMutationException(
                    f"torch.while_loop's {fn_name} might be modifying the input!"
                )

            if _has_potential_branch_input_alias(
                fn, unwrapped_inputs, pre_dispatch=pre_dispatch
            ):
                raise UnsupportedAliasMutationException(
                    f"torch.while_loop's {fn_name} might be aliasing the input!"
                )
        ret = while_loop_op(
            functional_cond_fn,
            functional_body_fn,
            unwrapped_carried_inputs,
            unwrapped_additional_inputs,
        )
        return ctx.wrap_tensors(ret)<|MERGE_RESOLUTION|>--- conflicted
+++ resolved
@@ -291,13 +291,7 @@
         fake_mode: FakeTensorMode = _find_or_create_fake_mode()
         unspecialized_carried_inputs = pytree.tree_map_only(
             (int, torch.SymInt),
-<<<<<<< HEAD
-            lambda _: _create_unbacked_symint(
-                _find_or_create_fake_mode(), ignore_fresh_unbacked_symbols=True
-            ),
-=======
             lambda _: _create_unbacked_symint(fake_mode),
->>>>>>> 4daf6e13
             carried_inputs,
         )
 
@@ -449,7 +443,7 @@
         return pytree.tree_map_only(
             (int, torch.SymInt),
             lambda _: _create_unbacked_symint(
-                _find_or_create_fake_mode(), ignore_fresh_unbacked_symbols=False
+                mode, ignore_fresh_unbacked_symbols=False
             ),
             body_outs,
         )
