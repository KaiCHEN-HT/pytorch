from __future__ import annotations

import os
from enum import Enum
<<<<<<< HEAD
from pathlib import Path
from typing import Dict, List, Set
=======
>>>>>>> daa3ffe0


# <project folder>
HOME_DIR = os.environ["HOME"]
TOOLS_FOLDER = str(Path(__file__).resolve().parents[2])


# <profile folder>
PROFILE_DIR = os.path.join(TOOLS_FOLDER, "profile")
JSON_FOLDER_BASE_DIR = os.path.join(PROFILE_DIR, "json")
MERGED_FOLDER_BASE_DIR = os.path.join(PROFILE_DIR, "merged")
SUMMARY_FOLDER_DIR = os.path.join(PROFILE_DIR, "summary")

# <log path>
LOG_DIR = os.path.join(PROFILE_DIR, "log")


# test type, DO NOT change the name, it should be consistent with [buck query --output-attribute] result
class TestType(Enum):
    CPP: str = "cxx_test"
    PY: str = "python_test"


class Test:
    name: str
    target_pattern: str
    test_set: str  # like __aten__
    test_type: TestType

    def __init__(
        self, name: str, target_pattern: str, test_set: str, test_type: TestType
    ) -> None:
        self.name = name
        self.target_pattern = target_pattern
        self.test_set = test_set
        self.test_type = test_type


TestList = list[Test]
TestStatusType = dict[str, set[str]]


# option
class Option:
    need_build: bool = False
    need_run: bool = False
    need_merge: bool = False
    need_export: bool = False
    need_summary: bool = False
    need_pytest: bool = False


# test platform
class TestPlatform(Enum):
    FBCODE: str = "fbcode"
    OSS: str = "oss"


# compiler type
class CompilerType(Enum):
    CLANG: str = "clang"
    GCC: str = "gcc"<|MERGE_RESOLUTION|>--- conflicted
+++ resolved
@@ -2,11 +2,7 @@
 
 import os
 from enum import Enum
-<<<<<<< HEAD
 from pathlib import Path
-from typing import Dict, List, Set
-=======
->>>>>>> daa3ffe0
 
 
 # <project folder>
