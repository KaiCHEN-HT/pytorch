# Owner(s): ["module: mps"]
import importlib
import os
import sys

import torch
from torch.testing import make_tensor
from torch.testing._internal.common_dtype import get_all_dtypes
from torch.testing._internal.common_utils import (
    instantiate_parametrized_tests,
    MACOS_VERSION,
    parametrize,
)


MPS_UNSUPPORTED_TYPES = [torch.double, torch.cdouble] + (
    [torch.bfloat16] if MACOS_VERSION < 14.0 else []
)
MPS_DTYPES = [t for t in get_all_dtypes() if t not in MPS_UNSUPPORTED_TYPES]

importlib.import_module("filelock")

pytorch_test_dir = os.path.dirname(os.path.dirname(os.path.realpath(__file__)))
sys.path.append(pytorch_test_dir)

from inductor.test_torchinductor import (  # @manual=fbcode//caffe2/test/inductor:test_inductor-library
    check_model_gpu,
    CommonTemplate,
    TestCase,
)


# TODO: Remove this file.
# This tests basic MPS compile functionality


class MPSBasicTests(TestCase):
    common = check_model_gpu
    device = "mps"

    test_add_const_int = CommonTemplate.test_add_const_int
    test_add_inplace_permuted_mps = CommonTemplate.test_add_inplace_permuted
    test_max_min = CommonTemplate.test_max_min
    test_inf = CommonTemplate.test_inf
    test_nan_to_num = CommonTemplate.test_nan_to_num
    test_views6 = CommonTemplate.test_views6
    test_addmm = CommonTemplate.test_addmm
    test_signbit = CommonTemplate.test_signbit
    test_view_as_complex = CommonTemplate.test_view_as_complex
<<<<<<< HEAD
    test_max_pool2d2 = CommonTemplate.test_max_pool2d2
=======
>>>>>>> d41134f7

    @parametrize("dtype", MPS_DTYPES)
    def test_add(self, dtype):
        self.common(
            lambda a, b: a + b,
            (
                make_tensor(1024, device="mps", dtype=dtype),
                make_tensor(1024, dtype=dtype, device="mps"),
            ),
        )

    def test_acos(self):
        self.common(lambda x: x.acos(), (torch.rand(1024),))

    def test_atanh(self):
        self.common(lambda x: x.atanh(), (torch.rand(1024),))

    def test_sliced_input(self):
        self.common(
            lambda x: x[:, ::2].sin() + x[:, 1::2].cos(), (torch.rand(32, 1024),)
        )

    def test_where(self):
        def foo(x):
            rc = x.abs().sqrt()
            rc[x < 0] = -5
            return rc

        self.common(foo, (torch.rand(1024),))

    @parametrize("dtype", MPS_DTYPES)
    def test_cast(self, dtype):
        self.common(lambda a: a.to(dtype), (torch.rand(1024),))

    def test_broadcast(self):
        self.common(torch.add, (torch.rand(32, 1024), torch.rand(1024)))

    def test_inplace(self):
        def inc_(x):
            x += 1
            return x

        self.common(inc_, (torch.rand(1024),))


instantiate_parametrized_tests(MPSBasicTests)

if __name__ == "__main__":
    from torch._dynamo.test_case import run_tests

    if torch.backends.mps.is_available():
        run_tests(needs="filelock")<|MERGE_RESOLUTION|>--- conflicted
+++ resolved
@@ -47,10 +47,6 @@
     test_addmm = CommonTemplate.test_addmm
     test_signbit = CommonTemplate.test_signbit
     test_view_as_complex = CommonTemplate.test_view_as_complex
-<<<<<<< HEAD
-    test_max_pool2d2 = CommonTemplate.test_max_pool2d2
-=======
->>>>>>> d41134f7
 
     @parametrize("dtype", MPS_DTYPES)
     def test_add(self, dtype):
