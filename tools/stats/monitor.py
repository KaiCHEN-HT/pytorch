--- conflicted
+++ resolved
@@ -27,10 +27,7 @@
 import signal
 import threading
 import time
-<<<<<<< HEAD
-=======
 from collections import defaultdict
->>>>>>> c2a8555b
 from typing import Any
 
 import psutil  # type: ignore[import]
@@ -356,11 +353,7 @@
             return
         print(json.dumps(stats))
 
-<<<<<<< HEAD
-    def _collect_gpu_data(self) -> list[dict[str, Any]]:
-=======
     def _collect_gpu_data(self) -> list[GpuData]:
->>>>>>> c2a8555b
         gpu_data_list = []
         if self._has_pynvml:
             # Iterate over the available GPUs
