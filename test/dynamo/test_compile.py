# Owner(s): ["module: dynamo"]

import inspect
import io
import os
import tempfile
from unittest.mock import patch

import torch
from torch._dynamo.test_case import run_tests, TestCase
from torch._dynamo.testing import CompileCounter


class ToyModel(torch.nn.Module):
    def __init__(self) -> None:
        super().__init__()
        self.linear = torch.nn.Linear(10, 10)
        self.relu = torch.nn.ReLU()

    def forward(self, x):
        return self.relu(self.linear(x))


class InPlaceCompilationTests(TestCase):
    def test_compilation(self):
        torch._dynamo.reset()
        model = ToyModel()
        cnt = CompileCounter()
        model.compile(backend=cnt)
        x = torch.randn(10, 10)
        model(x)
        self.assertEqual(cnt.frame_count, 1)

    def test_overwrite_call_impl(self):
        torch._dynamo.reset()
        model = ToyModel()
        self.assertTrue(model._compiled_call_impl is None)
        model.compile()
        self.assertTrue(model._compiled_call_impl is not None)

    def test_save(self):
        torch._dynamo.reset()
        model = ToyModel()
        model.compile()
        model(torch.randn(1, 10))

        with tempfile.TemporaryDirectory() as tmpdirname:
            torch.save(model, os.path.join(tmpdirname, "model.pt"))
            # weights_only=False as this is a legacy use case that loads a module
            loaded_model = torch.load(
                os.path.join(tmpdirname, "model.pt"), weights_only=False
            )
            loaded_model(torch.randn(1, 10))

    def test_state_dict_save(self):
        torch._dynamo.reset()
        model = ToyModel()
        model.compile()
        model(torch.randn(1, 10))
        with tempfile.TemporaryDirectory() as tmpdirname:
            torch.save(model.state_dict(), os.path.join(tmpdirname, "model.pt"))
            loaded_model = ToyModel()
            loaded_model.load_state_dict(
                # weights_only=False as this is a legacy use case that loads a module
                torch.load(os.path.join(tmpdirname, "model.pt"), weights_only=False)
            )
            loaded_model(torch.randn(1, 10))

    def test_jit_save(self):
        torch._dynamo.reset()
        model = ToyModel()
        model.compile()
        model(torch.randn(1, 10))
        scripted_model = torch.jit.script(model)
        with tempfile.TemporaryDirectory() as tmpdirname:
            torch.jit.save(scripted_model, os.path.join(tmpdirname, "model.pt"))
            loaded_model = torch.jit.load(os.path.join(tmpdirname, "model.pt"))
            loaded_model(torch.randn(1, 10))

    def test_compilation_callback(self):
        torch._dynamo.reset()

        @torch._dynamo.on_compile_start
        def start_callback():
            print("Compilation started.")

        @torch._dynamo.on_compile_end
        def end_callback():
            print("Compilation ended.")

        mod = ToyModel()
        x = torch.randn(10, 10)

        with patch("sys.stdout", new_callable=io.StringIO) as mock_stdout:
            opt_mod = torch.compile(backend="eager", fullgraph=True)(mod)
            opt_mod(x)
            printed_output = mock_stdout.getvalue().strip()

        self.assertEqual(printed_output, "Compilation started.\nCompilation ended.")

    def test_compile_eager_options(self):
        @torch.compile(backend="eager", options={"foo": 2})
        def f(x):
            return x + x

        f(torch.randn(3))

        @torch.compile(backend="aot_eager", options={"foo": 2})
        def g(x):
            return x + x

        g(torch.randn(3))

    def test_compilation_callback_with_graph_break(self):
        torch._dynamo.reset()
        counter = 0

        @torch._dynamo.on_compile_start
        def start_callback():
            nonlocal counter
            counter += 1
            print(f"Counter = {counter}")

        @torch._dynamo.on_compile_end
        def end_callback():
            nonlocal counter
            counter += 1
            print(f"Counter = {counter}")

        @torch.compile(backend="eager")
        def fn(x):
            x = x + 1
            torch._dynamo.graph_break()
            return torch.sin(x)

        x = torch.randn(10, 10)

        with patch("sys.stdout", new_callable=io.StringIO) as mock_stdout:
            fn(x)
            printed_output = mock_stdout.getvalue().strip()

        self.assertEqual(
            printed_output, "Counter = 1\nCounter = 2\nCounter = 3\nCounter = 4"
        )

<<<<<<< HEAD
    def test_compilation_name_error(self):
        @torch.compile(backend="eager")
        def fn(x):
            x = x + 1
            does_not_exist()  # noqa: F821
            return x

        x = torch.randn(10, 10)
        with self.assertRaises(NameError):
            fn(x)
=======
    def test_compilation_constant_hasattr_fail(self):
        @torch.compile(backend="eager")
        def fn(x):
            return x.max()

        # We should fallback to normal mode, and throw a AttributeError, not a internal dynamo exception
        with self.assertRaises(AttributeError):
            fn(None)

    def test_compilation_evnum_hasattr_fail(self):
        from enum import Enum

        class TestEnum(Enum):
            VALID = 1

        @torch.compile(backend="eager")
        def fn(x):
            return x.max()

        # We should fallback to normal mode, and throw a AttributeError, not a internal dynamo exception
        with self.assertRaises(AttributeError):
            fn(TestEnum.VALID)
>>>>>>> d16e22d6


# The private variants of the below functions are extensively tested
# So as long as the signatures match we're good
class PublicTorchCompilerTests(TestCase):
    def check_signature(self, public_fn_name, private_fn_name, private_namespace):
        public_fn = getattr(torch.compiler, public_fn_name)
        private_fn = getattr(private_namespace, private_fn_name)

        public_sig = inspect.signature(public_fn)
        private_sig = inspect.signature(private_fn)

        self.assertEqual(
            public_sig,
            private_sig,
            f"Signatures do not match for function {public_fn_name}() \n Public: {public_sig} \n Private: {private_sig}",
        )

    def test_dynamo_signatures(self):
        function_names = [
            "reset",
            "allow_in_graph",
            "list_backends",
            "assume_constant_result",
            "disable",
        ]

        for fn_name in function_names:
            self.check_signature(fn_name, fn_name, torch._dynamo)


if __name__ == "__main__":
    run_tests()<|MERGE_RESOLUTION|>--- conflicted
+++ resolved
@@ -143,7 +143,29 @@
             printed_output, "Counter = 1\nCounter = 2\nCounter = 3\nCounter = 4"
         )
 
-<<<<<<< HEAD
+    def test_compilation_constant_hasattr_fail(self):
+        @torch.compile(backend="eager")
+        def fn(x):
+            return x.max()
+
+        # We should fallback to normal mode, and throw a AttributeError, not a internal dynamo exception
+        with self.assertRaises(AttributeError):
+            fn(None)
+
+    def test_compilation_evnum_hasattr_fail(self):
+        from enum import Enum
+
+        class TestEnum(Enum):
+            VALID = 1
+
+        @torch.compile(backend="eager")
+        def fn(x):
+            return x.max()
+
+        # We should fallback to normal mode, and throw a AttributeError, not a internal dynamo exception
+        with self.assertRaises(AttributeError):
+            fn(TestEnum.VALID)
+
     def test_compilation_name_error(self):
         @torch.compile(backend="eager")
         def fn(x):
@@ -154,30 +176,6 @@
         x = torch.randn(10, 10)
         with self.assertRaises(NameError):
             fn(x)
-=======
-    def test_compilation_constant_hasattr_fail(self):
-        @torch.compile(backend="eager")
-        def fn(x):
-            return x.max()
-
-        # We should fallback to normal mode, and throw a AttributeError, not a internal dynamo exception
-        with self.assertRaises(AttributeError):
-            fn(None)
-
-    def test_compilation_evnum_hasattr_fail(self):
-        from enum import Enum
-
-        class TestEnum(Enum):
-            VALID = 1
-
-        @torch.compile(backend="eager")
-        def fn(x):
-            return x.max()
-
-        # We should fallback to normal mode, and throw a AttributeError, not a internal dynamo exception
-        with self.assertRaises(AttributeError):
-            fn(TestEnum.VALID)
->>>>>>> d16e22d6
 
 
 # The private variants of the below functions are extensively tested
