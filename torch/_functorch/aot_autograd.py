--- conflicted
+++ resolved
@@ -28,16 +28,12 @@
 from torch._decomp.decompositions_for_rng import PhiloxStateTracker, rng_decompositions
 from torch._dispatch.python import enable_python_dispatcher
 from torch._dynamo import compiled_autograd
-<<<<<<< HEAD
-from torch._dynamo.utils import CompileEventLogger, dynamo_timed, preserve_rng_state
-=======
 from torch._dynamo.utils import (
+    CompileEventLogger,
     dynamo_timed,
-    get_chromium_event_logger,
     preserve_rng_state,
     set_feature_use,
 )
->>>>>>> 053bde09
 from torch._guards import detect_fake_mode
 from torch._inductor.output_code import OutputCode
 from torch._inductor.utils import BoxedBool, InputType
