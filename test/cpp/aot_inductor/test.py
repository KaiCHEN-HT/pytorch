import shutil

import torch
import torch._export


class Net(torch.nn.Module):
    def __init__(self):
        super().__init__()
        self.fc = torch.nn.Linear(64, 10)

    def forward(self, x, y):
        return self.fc(torch.sin(x) + torch.cos(y))


x = torch.randn((32, 64), device="cuda")
y = torch.randn((32, 64), device="cuda")

# FIXME: re-enable dynamic shape after we add dynamic shape support to the
# AOTInductor runtime
with torch._dynamo.config.patch(dynamic_shapes=False):
    torch._dynamo.reset()

    with torch.no_grad():
<<<<<<< HEAD
        module, _ = torch._dynamo.export(Net().cuda(), x, y)
        lib_path = torch._inductor.aot_compile(module, [x, y])
=======
        lib_path, module = torch._export.aot_compile(Net().cuda(), (x, y))
>>>>>>> c379d628

shutil.copy(lib_path, "libaot_inductor_output.so")<|MERGE_RESOLUTION|>--- conflicted
+++ resolved
@@ -22,11 +22,6 @@
     torch._dynamo.reset()
 
     with torch.no_grad():
-<<<<<<< HEAD
-        module, _ = torch._dynamo.export(Net().cuda(), x, y)
-        lib_path = torch._inductor.aot_compile(module, [x, y])
-=======
         lib_path, module = torch._export.aot_compile(Net().cuda(), (x, y))
->>>>>>> c379d628
 
 shutil.copy(lib_path, "libaot_inductor_output.so")