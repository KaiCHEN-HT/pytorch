--- conflicted
+++ resolved
@@ -1108,27 +1108,6 @@
         grid = grid.call_function(tx, [meta], {})
         return grid
 
-<<<<<<< HEAD
-    # We use this function to wrap user-defined functions (e.g., early_config_prune, perf_model)
-    def call_user_defined_fn(self, user_fn, args, kwargs, tx):
-        result = UserFunctionVariable(user_fn).call_function(tx, args, kwargs)
-        return result
-
-    def apply_heuristic(
-        self,
-        kwarg_key: str,
-        heuristic: Callable[..., Any],
-        args: Dict,
-        kwargs: Dict,
-        tx,
-    ) -> Any:
-        # Realize the results before we return
-        result = self.call_user_defined_fn(heuristic, [{**args, **kwargs}], {}, tx)
-        assert isinstance(result, ConstantVariable)
-        return {kwarg_key: result.realize().value}
-
-    # We need to override call_getitem here so that we can call GetItemSource
-=======
     # We use this function to wrap call_prune_configs
     def call_user_defined_fn(self, user_fn, args, kwargs, tx, variable):
         from .builder import SourcelessBuilder
@@ -1154,9 +1133,11 @@
 
         return configs
 
+    def maybe_unpack_heuristic_result(self, result: Any) -> Any:
+        return result.guard_as_python_constant()
+
     # We need to override call_getitem here so that we can add the source in the case
     # where we call the triton kernel with a grid
->>>>>>> f6dd5d26
     def call_getitem(
         self,
         variable: "TritonKernelVariable",
@@ -1168,76 +1149,13 @@
             self.raise_unsupported(
                 "Triton kernels should be called with only a single grid"
             )
-<<<<<<< HEAD
-=======
-
->>>>>>> f6dd5d26
         return type(variable)(
             kernel=variable.kernel,
             kernel_idx=variable.kernel_idx,
             grid=args[0],
-<<<<<<< HEAD
-            source=variable.source,
-        )
-
-    def call_prune_configs_if_required(  # type: ignore[no-untyped-def]
-        self,
-        autotuner,
-        args,
-        kwargs,
-        configs,
-        tx,
-    ):
-        # we need this to process the configs for the user-defined functions
-        from .builder import VariableBuilder
-
-        # Reimplement autotuner.prune_configs(...) here
-        # see triton/runtime/autotuner.py for the upstream reference
-        # We do this to avoid calling prune_configs, which in turn calls early_config_prune and perf_model
-        # These are both user-defined functions which can contain side effects, so we want to sandbox them in Dynamo
-
-        configs_variable = VariableBuilder(tx, AttrSource(autotuner.source, "configs"))(
-            autotuner.kernel.configs
-        )
-        if autotuner.kernel.early_config_prune:
-            # call the first user-defined function here (early_config_prune)
-            configs_variable = self.call_user_defined_fn(
-                autotuner.kernel.early_config_prune,
-                [configs_variable, args],
-                kwargs,
-                tx,
-            )
-        # realize the pruned configs
-        configs_variable = [config.realize().value for config in configs_variable.items]
-
-        if autotuner.kernel.perf_model:
-            top_k = autotuner.kernel.configs_top_k
-            if isinstance(top_k, float) and top_k <= 1.0:
-                top_k = int(len(configs_variable) * top_k)
-            if len(configs_variable) > top_k:
-                est_timing = {
-                    # call the user-defined function here as well
-                    config: self.call_user_defined_fn(
-                        autotuner.kernel.perf_model,
-                        [args],
-                        {**kwargs, **config.all_kwargs()},
-                        tx,
-                    )
-                    for config in configs_variable
-                }
-                # realize the results of calling perf_model
-                est_timing = {k: v.realize().value for k, v in est_timing.items()}
-                configs_variable = sorted(
-                    est_timing.keys(), key=lambda x: est_timing[x]
-                )[:top_k]
-
-        return configs_variable
-
-=======
             kernel_source=variable.source,
         )
 
->>>>>>> f6dd5d26
     def call_HOP(self, variable, grids, combined_args_raw, tx) -> ConstantVariable:
         from .constant import ConstantVariable
         from .dicts import ConstDictVariable
