from __future__ import annotations

import argparse
import functools
import json
import keyword
import os
from collections import defaultdict, namedtuple, OrderedDict
from dataclasses import dataclass, field
from pathlib import Path
<<<<<<< HEAD
from typing import Any, Callable, Literal, TYPE_CHECKING, TypeVar
from typing_extensions import assert_never
=======
from typing import Any, Callable, Dict, Literal, TYPE_CHECKING, TypeVar
>>>>>>> 29e96196

import yaml

import torchgen.api.dispatcher as dispatcher
import torchgen.api.meta as meta
import torchgen.api.native as native
import torchgen.api.structured as structured
import torchgen.dest as dest
from torchgen.aoti.fallback_ops import inductor_fallback_ops
from torchgen.api import cpp
from torchgen.api.translate import translate
from torchgen.api.types import (
    Binding,
    CppSignature,
    CppSignatureGroup,
    DispatcherSignature,
    NamedCType,
    NativeSignature,
    SpecialArgName,
)
from torchgen.context import (
    method_with_native_function,
    native_function_manager,
    with_native_function,
    with_native_function_and_indices,
)
from torchgen.gen_aoti_c_shim import (
    gen_aoti_c_shim,
    gen_static_dispatch_backend_call_signature,
    get_fallback_op_name,
    get_header_for_aoti,
)
from torchgen.gen_functionalization_type import (
    gen_functionalization_definition,
    gen_functionalization_registration,
    gen_functionalization_view_inverse_declaration,
    GenCompositeViewCopyKernel,
)
from torchgen.gen_vmap_plumbing import gen_all_vmap_plumbing
from torchgen.model import (
    Argument,
    BackendIndex,
    BackendMetadata,
    BaseOperatorName,
    DEFAULT_KERNEL_NAMESPACE,
    dispatch_device_map,
    DispatchKey,
    FRAGMENT_NAMESPACES,
    FunctionSchema,
    is_cuda_dispatch_key,
    is_generic_dispatch_key,
    is_ufunc_dispatch_key,
    is_xpu_dispatch_key,
    Location,
    NativeFunction,
    NativeFunctionsGroup,
    NativeFunctionsViewGroup,
    OperatorName,
    OptionalType,
    SchemaKind,
    SelfArgument,
    STRUCTURED_DISPATCH_KEYS,
    TensorOptionsArguments,
    Type,
    Variant,
    ViewSchemaKind,
)
from torchgen.native_function_generation import (
    add_generated_native_functions,
    gen_composite_functional_kernel,
    gen_composite_out_kernel,
    pre_group_native_functions,
)
from torchgen.selective_build.selector import SelectiveBuilder
from torchgen.utils import (
    concatMap,
    context,
    FileManager,
    make_file_manager,
    mapMaybe,
    NamespaceHelper,
    Target,
)
from torchgen.yaml_utils import YamlDumper, YamlLoader


if TYPE_CHECKING:
    from collections.abc import Sequence


T = TypeVar("T")

# Welcome to the ATen code generator v2!  The ATen code generator is
# responsible for parsing native_functions.yaml and then generating
# various generated files (e.g., TypeDefault.cpp) based on the operators
# defined in this file.  This means that the code generator knows how to
# parse function schema, and then translate this into various C++ types
# and boilerplate code.
#
# Some things to know about this file when you modify it:
#
# - This file has STRICT mypy typechecking.  Typecheck it with
#   `mypy --config mypy-strict.ini` in the root source directory
#
# - Most of the heavy lifting lives in external modules:
#   - 'model' has the data model for native_functions.yaml.  The classes
#     in those file represent what you see when you look at
#     a native_functions.yaml
#   - 'api' has conversions for how to translate JIT schema into
#     the various C++ APIs that the codegen interacts with.  There
#     are in fact THREE different C++ APIs: the public C++ API,
#     the dispatcher API, and the legacy dispatcher API.  See each
#     of these respective files for more information

# ~~~~~~~~~~~~~~~~~~~~~~~~~~~~~~~~~~~~~~~~~~~~~~~~~~~~~~~~~~~~~~~~~~~ #
#
#                         HELPER FUNCTIONS
#
# ~~~~~~~~~~~~~~~~~~~~~~~~~~~~~~~~~~~~~~~~~~~~~~~~~~~~~~~~~~~~~~~~~~~ #


# A custom loader for YAML to let us also keep track of line numbers
# of each entry in the YAML file
class LineLoader(YamlLoader):
    def construct_mapping(self, node, deep=False):  # type: ignore[no-untyped-def]
        mapping = super().construct_mapping(node, deep=deep)  # type: ignore[no-untyped-call]
        # Add 1 so line numbering starts at 1
        mapping["__line__"] = node.start_mark.line + 1
        return mapping


# Parse native_functions.yaml into a sequence of NativeFunctions and Backend Indices.
ParsedYaml = namedtuple("ParsedYaml", ["native_functions", "backend_indices"])


_GLOBAL_PARSE_NATIVE_YAML_CACHE: dict[str, ParsedYaml] = {}
_GLOBAL_PARSE_TAGS_YAML_CACHE: dict[str, set[str]] = {}


def file_manager_from_dispatch_key(
    dispatch_key: DispatchKey,
    device_fms: dict[str, FileManager],
    default_fm: FileManager,
) -> FileManager:
    fm = device_fms.get(
        next(
            (
                device
                for check, device in dispatch_device_map.items()
                if check(dispatch_key)
            ),
            "",
        ),
        default_fm,
    )
    return fm


def parse_native_yaml_struct(
    es: object,
    valid_tags: set[str],
    ignore_keys: set[DispatchKey] | None = None,
    path: str = "<stdin>",
    skip_native_fns_gen: bool = False,
) -> ParsedYaml:
    assert isinstance(es, list)
    rs: list[NativeFunction] = []
    bs: dict[DispatchKey, dict[OperatorName, BackendMetadata]] = defaultdict(dict)
    for e in es:
        assert isinstance(e, dict), f"expected to be dict: {e}"
        assert isinstance(e.get("__line__"), int), e
        loc = Location(path, e["__line__"])
        funcs = e.get("func")
        assert funcs is not None, f"missed 'func' in {e}"
        with context(lambda: f"in {loc}:\n  {funcs}"):
            func, m = NativeFunction.from_yaml(e, loc, valid_tags, ignore_keys)
            rs.append(func)
            BackendIndex.grow_index(bs, m)
    error_check_native_functions(rs)
    # Default dict is to prevent the codegen from barfing when we have a dispatch key that has no kernels yet.
    indices: dict[DispatchKey, BackendIndex] = defaultdict(
        lambda: BackendIndex(
            dispatch_key=DispatchKey.Undefined,
            use_out_as_primary=True,
            external=False,
            device_guard=False,
            # I'm actually not sure about this; undefined could be hit on
            # empty TensorList, hypothetically that could have sizes in it
            index={},
        )
    )
    if not skip_native_fns_gen:
        add_generated_native_functions(rs, bs)
    for k, v in bs.items():
        # All structured in-tree operators are implemented in terms of their out operator.
        indices[k] = BackendIndex(
            dispatch_key=k,
            use_out_as_primary=True,
            external=False,
            # Only cuda-like devices in tree require device guards
            device_guard=is_cuda_dispatch_key(k) or is_xpu_dispatch_key(k),
            index=v,
        )
    return ParsedYaml(rs, indices)


def parse_tags_yaml_struct(es: object, path: str = "<stdin>") -> set[str]:
    assert isinstance(es, list)
    rs: set[str] = set()
    for e in es:
        assert isinstance(e.get("__line__"), int), e
        loc = Location(path, e["__line__"])
        tags = e.get("tag")
        with context(lambda: f"in {loc}:\n  {tags}"):
            e_i = e.copy()
            name = e_i.pop("tag")
            desc = e_i.pop("desc", "")
            # ensure that each tag has a non-empty description
            assert desc != ""
            rs.add(name)
    return rs


@functools.cache
def parse_tags_yaml(path: str) -> set[str]:
    global _GLOBAL_PARSE_TAGS_YAML_CACHE
    if path not in _GLOBAL_PARSE_TAGS_YAML_CACHE:
        with open(path) as f:
            es = yaml.load(f, Loader=LineLoader)
            _GLOBAL_PARSE_TAGS_YAML_CACHE[path] = parse_tags_yaml_struct(es, path=path)

    return _GLOBAL_PARSE_TAGS_YAML_CACHE[path]


def parse_native_yaml(
    path: str,
    tags_yaml_path: str,
    ignore_keys: set[DispatchKey] | None = None,
    *,
    skip_native_fns_gen: bool = False,
    loaded_yaml: object | None = None,
) -> ParsedYaml:
    global _GLOBAL_PARSE_NATIVE_YAML_CACHE
    if path not in _GLOBAL_PARSE_NATIVE_YAML_CACHE:
        valid_tags = parse_tags_yaml(tags_yaml_path)

        # if a loaded yaml is provided, use that instead of reading from path
        if loaded_yaml is None:
            with open(path) as f:
                es = yaml.load(f, Loader=LineLoader)
        else:
            es = loaded_yaml

        _GLOBAL_PARSE_NATIVE_YAML_CACHE[path] = parse_native_yaml_struct(
            es,
            valid_tags,
            ignore_keys,
            path=path,
            skip_native_fns_gen=skip_native_fns_gen,
        )

    return _GLOBAL_PARSE_NATIVE_YAML_CACHE[path]


# Some assertions are already performed during parsing, but those are only within a single NativeFunction.
# Assertions here are meant to be performed across NativeFunctions.
def error_check_native_functions(funcs: Sequence[NativeFunction]) -> None:
    func_map: dict[OperatorName, NativeFunction] = {}
    base_func_map: dict[BaseOperatorName, list[NativeFunction]] = defaultdict(list)
    for f in funcs:
        func_map[f.func.name] = f
        base_func_map[f.func.name.name].append(f)
    for f in funcs:
        if f.structured_delegate is not None:
            delegate_func = func_map.get(f.structured_delegate)
            assert delegate_func is not None, (
                f"{f.func.name} is marked as a structured_delegate pointing to "
                f"{f.structured_delegate}, but {f.structured_delegate} is missing."
            )
            assert delegate_func.structured, (
                f"{f.func.name} is marked as a structured_delegate pointing to "
                f"{f.structured_delegate}, but {f.structured_delegate} is not marked as structured. "
                f"Consider adding 'structured=True' to the delegated operator"
            )

        # Check for reserved Python keywords
        PYTHON_RESERVED_KEYWORDS = set(keyword.kwlist)
        # List of pre-existing operators that are known to have reserved keywords
        # Exclusion list is used to suppress the assertion for these operators
        EXCLUSION_LIST = {
            ("_has_compatible_shallow_copy_type", "from"),
            ("random_.from", "from"),
            ("uniform_", "from"),
        }

        for arg in f.func.arguments.flat_all:
            if arg.name in PYTHON_RESERVED_KEYWORDS:
                if (str(f.func.name), arg.name) not in EXCLUSION_LIST:
                    raise AssertionError(
                        f"Argument name '{arg.name}' in function '{f.func.name}' is a reserved Python keyword."
                    )
        # See Note [resize_ in Functionalization]
        # resize_() is technically an inplace view op (and therefore needs the tag),
        # but it would be overkill to add a true "view" variant of resize.
        # Instead, resize_() gets special treatment in functionalization,
        # and we have a resize() op that is non-aliasing + functional.
        if (
            "inplace_view" in f.tags
            and str(f.func.name) != "resize_"
            and str(f.func.name) != "resize_as_"
            and str(f.func.name.name) != "set_"
        ):
            base_name = f.func.name.name
            assert base_name.inplace, (
                f"{f.func.name} is marked with tag: inplace_view, but it doesn't follow the naming "
                "convention for inplace ops - the codegen expects the base name to have a trailing underscore. "
            )
            out_of_place_base_name = BaseOperatorName(
                base_name.base, False, base_name.dunder_method
            )
            assert len(base_func_map[out_of_place_base_name]) > 0, (
                f"{f.func.name} is marked with tag: inplace_view. The codegen expects there to be a corresponding "
                f"out-of-place view op with the name '{base_name}' and matching schema, but it didn't find one. "
            )


def cpp_string(s: str) -> str:
    """Convert a python string into a c++ string literal"""
    s = s.replace("\\", "\\\\")
    s = s.replace('"', '\\"')
    s = s.replace("\a", "\\a")
    s = s.replace("\b", "\\b")
    s = s.replace("\f", "\\f")
    s = s.replace("\n", "\\n")
    s = s.replace("\v", "\\v")
    s = s.replace("\t", "\\t")
    return f'"{s}"'


# ~~~~~~~~~~~~~~~~~~~~~~~~~~~~~~~~~~~~~~~~~~~~~~~~~~~~~~~~~~~~~~~~~~~ #
#
#                        C++ CODE GENERATION
#
# ~~~~~~~~~~~~~~~~~~~~~~~~~~~~~~~~~~~~~~~~~~~~~~~~~~~~~~~~~~~~~~~~~~~ #

# Most functions in this section are curried: they consist of a function
# that takes some parameters (e.g., what is to be generated) which itself
# returns a function that actually maps NativeFunction to the code
# to be generated.  This pattern makes it convenient to use map, concatMap
# and similar functional combinators.


def static_dispatch_keys(backends: list[BackendIndex]) -> list[DispatchKey]:
    if len(backends) == 0:
        return []
    else:
        return [backend.dispatch_key for backend in backends] + [
            DispatchKey.CompositeImplicitAutograd,
            DispatchKey.CompositeImplicitAutogradNestedTensor,
            DispatchKey.CompositeExplicitAutograd,
            DispatchKey.CompositeExplicitAutogradNonFunctional,
        ]


def get_static_dispatch_backend(
    f: NativeFunction, backend_index: BackendIndex
) -> DispatchKey | None:
    if f.structured_delegate is not None or backend_index.has_kernel(f):
        # TODO: for ops with structured_delegate it should check the dispatch table of
        # the out variant instead. For now, these structured ops all have CPU/CUDA kernels
        # so we always dispatch to the `backend`, but this could be wrong when we
        # migrate math/default_backend ops to use structured delegate.
        return backend_index.dispatch_key
    elif f.has_composite_explicit_autograd_kernel:
        return DispatchKey.CompositeExplicitAutograd
    elif f.has_composite_explicit_autograd_non_functional_kernel:
        return DispatchKey.CompositeExplicitAutogradNonFunctional
    elif f.has_composite_implicit_autograd_kernel:
        return DispatchKey.CompositeImplicitAutograd
    elif f.has_composite_implicit_autograd_nested_tensor_kernel:
        return DispatchKey.CompositeImplicitAutogradNestedTensor
    return None


def static_dispatch_ops_header(
    f: NativeFunction, backend_index: list[BackendIndex]
) -> str | None:
    if backend_index is None or f.manual_kernel_registration:
        return None

    output = []
    for index in backend_index:
        dispatch_key = get_static_dispatch_backend(f, index)
        if dispatch_key is not None:
            output.append(
                f"#include <ATen/ops/{f.root_name}_{dispatch_key.lower()}_dispatch.h>"
            )
    return "\n".join(output)


def static_dispatch_extra_headers(backends: list[BackendIndex]) -> list[str]:
    return [
        f"#include <ATen/{dispatch_key}Functions.h>"
        for dispatch_key in static_dispatch_keys(backends)
    ]


# Translates arguments of `sig` to CppSignature bindings.
# Note that we have a special case for `memory_format` argument and this case is not covered by
# tools.codegen.api.translate() yet as its application is limited to static dispatch.
def translate_args(
    sig: CppSignature | DispatcherSignature,
    cpp_sig: CppSignature,
) -> str:
    # Adds SpecialArgName.possibly_redundant_memory_format NamedCType for memory_format bindings
    def add_spl_memory_format_binding(input_bindings: list[Binding]) -> list[Binding]:
        output_bindings: list[Binding] = []
        for binding in input_bindings:
            if binding.name == "memory_format":
                spl_mem_format_binding = Binding(
                    nctype=NamedCType(
                        SpecialArgName.possibly_redundant_memory_format,
                        binding.nctype.type,
                    ),
                    name=binding.name,
                    default=binding.default,
                    argument=binding.argument,
                )
                output_bindings.append(spl_mem_format_binding)
            else:
                output_bindings.append(binding)
        return output_bindings

    src_bindings = list(sig.arguments())
    goal_bindings = list(cpp_sig.arguments())
    # When last argument of CPP signature has SpecialArgName.possibly_redundant_memory_format NCType,
    # get memory_format bindings of dispatcher signature to have the same NCType as well
    for arg in goal_bindings:
        if arg.nctype.name == SpecialArgName.possibly_redundant_memory_format:
            src_bindings = add_spl_memory_format_binding(src_bindings)
            break
    exprs = translate(src_bindings, goal_bindings)
    return ", ".join(a.expr for a in exprs)


def generate_static_dispatch_backend_call(
    sig: CppSignature | DispatcherSignature,
    f: NativeFunction,
    backend_index: BackendIndex,
) -> str:
    cpp_sig = gen_static_dispatch_backend_call_signature(sig, f)
    name = cpp_sig.name()
    exprs = translate_args(sig, cpp_sig)
    backend_metadata = backend_index.get_kernel(f)
    kernel_ns = (
        backend_metadata.cpp_namespace
        if backend_metadata and backend_metadata.cpp_namespace
        else DEFAULT_KERNEL_NAMESPACE
    )
    ns = kernel_ns.replace("::native", "")
    return f"return {ns}::{backend_index.dispatch_key.lower()}::{name}({exprs});"


def generate_static_dispatch_fallback_call(
    sig: CppSignature | DispatcherSignature,
    f: NativeFunction,
    backend_indices: list[BackendIndex],
) -> str:
    cpp_sigs = CppSignatureGroup.from_native_function(
        f, method=False, fallback_binding=False
    )
    if sig.symint and f.func.has_symint():
        cpp_sig = cpp_sigs.symint_signature
    else:
        cpp_sig = cpp_sigs.signature
    assert cpp_sig is not None
    name = cpp_sig.name()
    exprs = translate_args(sig, cpp_sig)
    ns = DEFAULT_KERNEL_NAMESPACE.replace("::native", "")
    if f.has_composite_explicit_autograd_kernel:
        return f"return {ns}::{DispatchKey.CompositeExplicitAutograd.lower()}::{name}({exprs});"
    elif f.has_composite_explicit_autograd_non_functional_kernel:
        return f"return {ns}::{DispatchKey.CompositeExplicitAutogradNonFunctional.lower()}::{name}({exprs});"
    elif f.has_composite_implicit_autograd_kernel:
        return f"return {ns}::{DispatchKey.CompositeImplicitAutograd.lower()}::{name}({exprs});"
    elif f.has_composite_implicit_autograd_nested_tensor_kernel:
        return f"return {ns}::{DispatchKey.CompositeImplicitAutogradNestedTensor.lower()}::{name}({exprs});"
    else:
        return f"""TORCH_CHECK(false, "Static dispatch does not support {name} for\
{', '.join([str(index.dispatch_key)for index in backend_indices])} ");"""


def static_dispatch(
    sig: CppSignature | DispatcherSignature,
    f: NativeFunction,
    backend_indices: list[BackendIndex],
) -> str:
    """
    For a given `NativeFunction`, find out the corresponding backend and dispatch to it. If more than one
    backends exsit, fallback to static dispatch by determining dispatch key from inputs.
    Arguments:
        sig: A CppSignature or DispatcherSignature for this native function we want to use.
        f: NativeFunction to generate static dispatch.
        backend_indices: All available backends.
    Return:
        C++ code to call backend-specific functions, e.g., "return at::cpu::add(self, other, scale);"
    """
    if len(backend_indices) == 0 or f.manual_kernel_registration:
        return ""

    keys = [
        b
        for b in backend_indices
        if b.has_kernel(f)
        or (
            f.structured_delegate is not None
            and b.dispatch_key in STRUCTURED_DISPATCH_KEYS
        )
    ]
    if len(keys) == 1:
        return generate_static_dispatch_backend_call(sig, f, keys[0])
    elif len(keys) == 0:
        return generate_static_dispatch_fallback_call(sig, f, backend_indices)

    native_tensor_args = [
        a.name
        for a in sig.arguments()
        if isinstance(a.argument, SelfArgument)
        or isinstance(a.argument, Argument)
        and a.argument.type.is_tensor_like()
    ]
    tensor_args = ", ".join(native_tensor_args)
    tensor_opts = f.func.arguments.tensor_options

    stmts = []
    subexprs: list[str] = []
    if tensor_opts is not None:
        subexprs.append(
            "DispatchKeySet(c10::computeDispatchKey(dtype, layout, device))"
        )
    if tensor_args != "":
        subexprs.append(f"c10::detail::multi_dispatch_key_set({tensor_args})")
    stmts.append(f"""DispatchKeySet _dk_set = {' | '.join(subexprs)};""")
    stmts.append("DispatchKey _dk = c10::highestPriorityBackendTypeId(_dk_set);")

    dispatch_code = []
    for index in keys:
        dispatch_code.append(f"""case DispatchKey::{index.dispatch_key}:""")
        dispatch_code.append(
            f"""\t{generate_static_dispatch_backend_call(sig, f, index)};"""
        )

    fallback = generate_static_dispatch_fallback_call(sig, f, backend_indices)
    connector = "\n\t\t"

    return f"""
    {connector.join(stmts)}
    switch (_dk) {{
        {connector.join(dispatch_code)}
        default:
            {fallback}
    }}
    """


# Generates RegisterSchema.cpp.  Depending on the selector, either
# all schemas are registered, or only some are (in the case of
# selective build)
@dataclass(frozen=True)
class RegisterSchema:
    selector: SelectiveBuilder
    known_tags: dict[str, int] = field(default_factory=dict)

    @method_with_native_function
    def __call__(self, f: NativeFunction) -> str | None:
        if not self.selector.is_native_function_selected(f):
            return None
        tags = "{" + ", ".join(f"at::Tag::{tag}" for tag in sorted(f.tags)) + "}"
        if tags == "{}":
            return f"m.def({cpp_string(str(f.func))}, {{}});\n"
        maybe_tags = ""
        if tags not in self.known_tags:
            idx = len(self.known_tags)
            self.known_tags[tags] = idx
            maybe_tags = f"const std::vector<at::Tag> tags_{idx} = {tags};\n"
        return f"{maybe_tags}m.def({cpp_string(str(f.func))}, tags_{self.known_tags[tags]});\n"


# Generates Operators.h and Operators.cpp.
# These provide macros that, given an operator and overload name, allow users
# to access an "un-overloaded" function version of the operator. This
# is useful for extension writers who want to (1) want to decltype the operator
# and (2) don't want to worry about method-only operators.
@dataclass(frozen=True)
class ComputeOperators:
    target: Literal[Target.DECLARATION, Target.DEFINITION]
    static_dispatch_backend_indices: list[BackendIndex]

    @method_with_native_function
    def __call__(self, f: NativeFunction) -> str:
        sig = DispatcherSignature.from_schema(f.func)
        name = f.func.name.unambiguous_name()

        if self.target is Target.DECLARATION:
            # Note [The ATen Operators API]
            # The ATen Operators API lives in the at::_ops namespace, and contains compile-time
            # metadata about each operator + entry points into the Dispatcher.
            # The C++ function, method, and redispatch API's are all implemented as wrappers
            # into various bits of the structs defined here.
            #
            # Important characteristics about the Operators API:
            # (1) It follows the Dispatcher API.
            #     This is kind of necessary to avoid overhead.
            #     For example: if it followed the C++ API, then all of the faithful C++ factory functions
            #     would need to wrap their arguments into TensorOptions only to unwrap them again.
            # (2) Overload names are disambiguated.
            #     This is helpful for pytorch extenders who would like to decltype() an aten operator,
            #     that has overloads, e.g. decltype(at::_ops::mul_Tensor::call)
            # (3) No argument defaulting is allowed.
            #     This is more of an implementation detail to avoid #include cycles,
            #     since TensorBody.h (which defines the Tensor class) needs to include this file.
            # (4) manual_cpp_bindings and faithful names are not included in the API.
            #     This applies to stuff like __dispatch__is_complex(), and add_outf().
            #     These aren't "real aten ops", they're just additional functions provided by the C++ API.
            #     They're implemented as wrappers in Functions.h that call into the actual operators
            #     defined here, i.e. at::_ops::is_complex::call() and at::_ops::add_out::call().
            #     This means that ATEN_OP(is_complex) will not fastpath, and will go through the dispatcher.
            return f"""
struct TORCH_API {name} {{
  using schema = {sig.type()};
  using ptr_schema = schema*;
  // See Note [static constexpr char* members for windows NVCC]
  static constexpr const char* name = "aten::{f.func.name.name}";
  static constexpr const char* overload_name = "{f.func.name.overload_name}";
  static constexpr const char* schema_str = {cpp_string(str(f.func))};
  static {sig.defn(name="call", is_redispatching_fn=False)};
  static {sig.defn(name="redispatch", is_redispatching_fn=True)};
}};"""

        elif self.target is Target.DEFINITION:
            defns = f"""
// aten::{f.func}
static C10_NOINLINE c10::TypedOperatorHandle<{name}::schema> create_{name}_typed_handle() {{
  return c10::Dispatcher::singleton()
      .findSchemaOrThrow({name}::name, {name}::overload_name)
      .typed<{name}::schema>();
}}
"""
            for is_redispatching_fn in [False, True]:
                if is_redispatching_fn:
                    dispatcher_exprs_str = ", ".join(
                        ["dispatchKeySet"] + [a.name for a in sig.arguments()]
                    )
                    method_base = "redispatch"
                else:
                    dispatcher_exprs_str = ", ".join([a.name for a in sig.arguments()])
                    method_base = "call"

                dispatcher_call = method_base
                method_name = f"{name}::{method_base}"

                fn_body = f"""
    static auto op = create_{name}_typed_handle();
    return op.{dispatcher_call}({dispatcher_exprs_str});"""

                if (
                    not is_redispatching_fn
                    and len(self.static_dispatch_backend_indices) > 0
                ):
                    # call() should go through static dispatch
                    fn_body = static_dispatch(
                        sig, f, backend_indices=self.static_dispatch_backend_indices
                    )
                defns += f"""
// aten::{f.func}
{sig.defn(name=method_name, is_redispatching_fn=is_redispatching_fn)} {{
    {fn_body}
}}
"""
            return defns
        else:
            assert_never(self.target)


# Generates Functions.h, which provides the functional public C++ API,
# and the scaffolding to call into the dispatcher from these functions.
@dataclass(frozen=True)
class ComputeFunction:
    @method_with_native_function
    def __call__(self, f: NativeFunction) -> str | None:
        sig_group = CppSignatureGroup.from_native_function(
            f, method=False, fallback_binding=f.manual_cpp_binding
        )
        has_symint = f.func.has_symint()

        result = ""
        for sig in sig_group.signatures():
            # See Note [The ATen Operators API]
            target_sig = DispatcherSignature.from_schema(f.func)
            exprs = translate(sig.arguments(), target_sig.arguments())
            exprs_str = ", ".join([e.expr for e in exprs])

            if sig.symint:
                intlike_t = "c10::SymInt"
            else:
                intlike_t = "int64_t"

            if Variant.function in f.variants:
                result += f"""
// aten::{f.func}
inline {sig.decl()} {{
    return at::_ops::{f.func.name.unambiguous_name()}::call({exprs_str});
}}"""

            # The template function can be used from template situations
            # where you want to switch between the symint or not version
            # depending on a template argument
            #
            # NB: we ALWAYS generate this even for methods.  But we put it in
            # this header so it can take advantage of per-op headers
            if has_symint:
                result += f"""
namespace symint {{
  template <typename T, typename = std::enable_if_t<std::is_same_v<T, {intlike_t}>>>
  {sig.decl(suppress_symint_suffix=True)} {{
    return at::_ops::{f.func.name.unambiguous_name()}::call({exprs_str});
  }}
}}
"""
        return result


# Generates TensorBody.h. This file provides the object-oriented (method-based)
# public C++ API, and the scaffolding to call into the dispatcher from these functions.
@dataclass(frozen=True)
class ComputeTensorMethod:
    target: Literal[Target.DECLARATION, Target.DEFINITION]
    static_dispatch_backend_indices: list[BackendIndex]

    @method_with_native_function
    def __call__(self, f: NativeFunction) -> str | None:
        if Variant.method not in f.variants:
            return None

        assert not f.func.is_out_fn()
        assert f.func.arguments.self_arg is not None

        sig_group = CppSignatureGroup.from_native_function(
            f, method=True, fallback_binding=f.manual_cpp_binding
        )

        if self.target is Target.DECLARATION:
            result = ""
            for sig in sig_group.signatures():
                result += f"{sig.decl()} const;\n"
            return result

        if self.target is not Target.DEFINITION:
            assert_never(self.target)

        result = ""

        for sig in sig_group.signatures():
            target_sig = DispatcherSignature.from_schema(f.func)
            exprs = translate(sig.arguments(), target_sig.arguments(), method=True)
            exprs_str = ", ".join([e.expr for e in exprs])

            result += f"""
// aten::{f.func}
inline {sig.defn(prefix="Tensor::")} const {{
    return at::_ops::{f.func.name.unambiguous_name()}::call({exprs_str});
}}
"""

        return result


# Generates RedispatchFunctions.h.
# This is similar to the C++ API defined in Functions.h, but provides access
# to the dispatcher's redispatch API.
@dataclass(frozen=True)
class ComputeRedispatchFunction:
    @method_with_native_function
    def __call__(self, f: NativeFunction) -> str | None:
        # We unconditionally generate function variants of the redispatch API.
        # This is mainly because we can namespace functions separately, but not methods,
        sig_group = CppSignatureGroup.from_native_function(
            f, method=False, fallback_binding=f.manual_cpp_binding
        )

        result = ""
        for sig in sig_group.signatures():
            target_sig = DispatcherSignature.from_schema(f.func)
            exprs = translate(sig.arguments(), target_sig.arguments())
            exprs_str = ", ".join(["dispatchKeySet"] + [a.expr for a in exprs])

            result += f"""
// aten::{f.func}
inline {sig.decl(is_redispatching_fn=True)} {{
    return at::_ops::{f.func.name.unambiguous_name()}::redispatch({exprs_str});
}}
"""

        return result


# Generates ATenOpList.cpp, a runtime accessible list of all aten
# operators.
# TODO: This was historically used to help some JIT interop code
# figure out whether or not to treat aten namespace'd operators
# one way or another, we should reevaluate if this is actually needed.
@with_native_function
def compute_aten_op(f: NativeFunction) -> str:
    return f'{{"aten::{f.func.name.name}", "{f.func.name.overload_name}"}},'


# Generates MetaFunctions.h
def compute_meta_function_declaration(g: NativeFunctionsGroup) -> str | None:
    if not g.structured:
        return None
    with native_function_manager(g.out):
        name = meta.name(g)
        args = structured.meta_arguments(g)
        args_str = ", ".join(a.decl() for a in args)
        parent_class = g.out.structured_inherits
        if parent_class is None:
            parent_class = "at::impl::MetaBase"
        meta_return = "void"
        precomputed = g.out.precomputed if g.structured else None

        if precomputed:
            # Generate the template declaration with one bool parameter for each
            # precomputed element. Each parameter is true if the corresponding (in
            # terms of position) precomputed element has been set.
            precomputed_values = [*precomputed.replace.values(), precomputed.add]
            precomputed_elements = [
                elem for replace_list in precomputed_values for elem in replace_list
            ]
            precomputed_template_parameters = [
                elem.name.upper() for elem in precomputed_elements
            ]
            precomputed_template_params_str = ", ".join(
                f"bool {param} = false" for param in precomputed_template_parameters
            )
            precompute_template_decl = f"template <{precomputed_template_params_str}>"

            # Generate a string containing declarations of all precomputed elements.
            precomputed_elements_with_cpp_types = [
                structured.argument_type(elem, binds=elem.name)
                for elem in precomputed_elements
            ]

            precomputed_elements_decl = ";\n".join(
                f"{elem.cpp_type(strip_ref=True)} {elem.name}"
                for elem in precomputed_elements_with_cpp_types
            )

            # Generate "setter" methods for each precomputed element. Each method will return
            # a new instance of precompute_out with the template parameter that corresponds to
            # the member set by the method to true (to indicate that it has been set).
            setter_methods = []
            for i, elem in enumerate(precomputed_elements):
                # Generate the signature. The return type will be the same
                # as the type of `this` but with the template parameter
                # corresponding to the element set by this method set to true.
                # The assert generated below will ensure that this template
                # parameter is false on the type of `this`.
                return_ty_templates = ", ".join(
                    precomputed_template_parameters[:i]
                    + ["true"]
                    + precomputed_template_parameters[i + 1 :]
                )
                return_ty = f"precompute_out<{return_ty_templates}>"
                elem_cpp_ty = precomputed_elements_with_cpp_types[i].cpp_type(
                    strip_ref=True
                )
                signature = f"{return_ty} set_{elem.name}({elem_cpp_ty} value)"

                # Generate an assert which checks that the
                # template parameter corresponding to the precomputed
                # element that is set by this method is false on the
                # class corresponding to the object that `this` points to.
                # This ensures that each element can be set only once.
                assert_msg = f'"{elem.name} already set"'
                assert_stmt = f"static_assert({precomputed_template_parameters[i]} == false, {assert_msg});"

                # Generate the new object construction block. All state
                # except the element that this method sets is copied from the
                # object that `this` points to. The value for the element that
                # the method sets is taken from a method parameter.
                construction_stmts = []
                construction_stmts.append(f"{return_ty} ret;")

                for j, elem in enumerate(precomputed_elements):
                    if i == j:
                        construction_stmts.append(f"ret.{elem.name} = value;")
                    else:
                        construction_stmts.append(
                            f"ret.{elem.name} = this->{elem.name};"
                        )

                construction_stmts.append("return ret;")
                construction_block = "\n".join(construction_stmts)

                setter_methods.append(
                    f"""
                    {signature} {{
                        {assert_stmt}
                        {construction_block}
                    }}
                """
                )
            setter_methods_decl = "\n".join(setter_methods)

            # Meta should return an instance of the struct containing the precomputed elements.
            meta_return_template_params = ", ".join(
                ["true"] * len(precomputed_template_parameters)
            )
            # This typedef (actually a using statement) is needed so that TORCH_META_FUNC can reuse the return
            # type (which has a variable number of template parameters).
            meta_return_typedef = f"using meta_return_ty = precompute_out <{meta_return_template_params}>;"
            meta_return = "meta_return_ty"
            precomputed_decl = f"""
                {precompute_template_decl}
                struct TORCH_API precompute_out {{
                    {setter_methods_decl}
                    {precomputed_elements_decl};
            }};"""
        else:
            meta_return_typedef = ""
            precomputed_decl = ""

        return f"""\
struct TORCH_API structured_{name} : public {parent_class} {{
    {precomputed_decl}
    {meta_return_typedef}
    {meta_return} meta({args_str});
}};
"""


def needs_backend_select(f: NativeFunction, selector: SelectiveBuilder) -> bool:
    name = str(f.func.name.name)
    if name.endswith("_like") or name.startswith("new_"):
        return False
    if f.func.arguments.tensor_options is None:
        return False
    return selector.is_native_function_selected(f)


# Generates RegisterBackendSelect.cpp, a series of kernels which provide
# specialized computation of dispatch key for operator signatures which cannot
# be easily done automatically using templating.
@dataclass(frozen=True)
class ComputeBackendSelect:
    target: Literal[Target.DEFINITION, Target.REGISTRATION]

    # Selector object to determine which operators to generate
    # registration code for.
    selector: SelectiveBuilder

    @method_with_native_function
    def __call__(self, f: NativeFunction) -> str | None:
        if not needs_backend_select(f, self.selector):
            return None

        name = native.name(f.func)
        # BackendSelect can go to Meta, so it must preserve symints
        native_sig = NativeSignature(f.func, symint=True)

        native_tensor_args = [
            a
            for a in native_sig.arguments()
            if isinstance(a.argument, Argument) and a.argument.type.is_tensor_like()
        ]

        dispatcher_sig = DispatcherSignature.from_schema(f.func)

        sig: NativeSignature | DispatcherSignature
        sig = dispatcher_sig
        dispatcher_exprs = dispatcher_sig.exprs()
        dispatch_key = "c10::computeDispatchKey(dtype, layout, device)"

        if self.target is Target.DEFINITION:
            # I don't think there's actually a good reason to generate
            # these two cases differently
            # The first case could probably be improved though- it calls computeDispatchKeySet(),
            # which looks at TLS dispatch keys- there should not be any by the time we reach backend select.
            if native_tensor_args:
                assert f.func.arguments.has_tensor_arg()
                tensor_args = ", ".join(a.name for a in native_tensor_args)
                compute_dk = f"""\
DispatchKeySet _dk_set = c10::DispatchKeySet({dispatch_key}) | c10::detail::multi_dispatch_key_set({tensor_args});
DispatchKeySet _dk_mask = c10::DispatchKeySet(DispatchKeySet::FULL_AFTER, DispatchKey::BackendSelect);
DispatchKeySet _dk = c10::impl::computeDispatchKeySet(_dk_set, _dk_mask);"""
            else:
                assert not f.func.arguments.has_tensor_arg()
                compute_dk = (
                    f"DispatchKeySet _dk = c10::DispatchKeySet({dispatch_key});"
                )
            return f"""\
// aten::{f.func}
C10_ALWAYS_INLINE
{sig.defn(name)} {{
  {compute_dk}
  return at::_ops::{f.func.name.unambiguous_name()}::redispatch(
      _dk, {', '.join(a.expr for a in dispatcher_exprs)});
}}
"""
        elif self.target is Target.REGISTRATION:
            return f"""m.impl("aten::{f.func.name}", TORCH_FN({name}));"""
        else:
            assert_never(self.target)


# ~~~~~~~~~~~~~~~~~~~~~~~~~~~~~~~~~~~~~~~~~~~~~~~~~~~~~~~~~~~~~~~~~~~ #
#
#                       YAML CODE GENERATION
#
# ~~~~~~~~~~~~~~~~~~~~~~~~~~~~~~~~~~~~~~~~~~~~~~~~~~~~~~~~~~~~~~~~~~~ #


def format_yaml(data: object) -> str:
    # Ignore alias in Dumper
    YamlDumper.ignore_aliases = lambda self, data: True  # type: ignore[assignment]

    # Support serializing OrderedDict
    def dict_representer(dumper: Any, data: Any) -> Any:
        return dumper.represent_dict(data.items())

    YamlDumper.add_representer(OrderedDict, dict_representer)  # type: ignore[no-untyped-call]
    # Some yaml parsers (e.g. Haskell's) don't understand line breaks.
    # width=1e9 turns off optional line breaks and improves
    # the portability of the outputted yaml.
    return yaml.dump(data, default_flow_style=False, Dumper=YamlDumper, width=1e9)  # type: ignore[no-any-return, call-overload]


# For some reason, some defaults we write to YAML are written as native
# YAML objects, rather than doing them uniformly as strings.  This
# function detects those cases and converts them into native Python
# objects.
def pythonify_default(s: str) -> object:
    if s == "true":
        return True
    elif s == "false":
        return False

    try:
        return int(s)
    except ValueError:
        try:
            return float(s)
        except ValueError:
            return s


# What is a dynamic type?  Over time, the semantic meaning of
# dynamic type has degraded to meaninglessness (in the old days,
# it captured dtype-ness of types, but that has gone away with
# the removal of TH).  These days, it's mostly the same thing as
# the C++ API argument type, except that Tensor and Tensor?
# arguments simply present as Tensor.
#
# TODO: Get rid of dynamic_type, after getting tools/autograd
# to use the new codegen framework
def dynamic_type(t: Type) -> str:
    if isinstance(t, OptionalType):
        return dynamic_type(t.elem)
    # Note we don't use t.is_tensor_like() here because it would
    # also include Tensor[]
    if str(t) == "Tensor":
        return "at::Tensor"
    # This is a legacy concept, so never report SymInt
    return cpp.argumenttype_type(
        t, mutable=False, binds="__placeholder__", symint=False
    ).cpp_type()


def compute_method_of_yaml(variants: set[Variant]) -> list[str]:
    # This is written out explicitly to ensure that Tensor and
    # namespace are put into the list in the right order
    method_of = ["Type"]
    if Variant.method in variants:
        method_of.append("Tensor")
    if Variant.function in variants:
        method_of.append("namespace")
    return method_of


def compute_returns_yaml(
    f: NativeFunction,
) -> tuple[list[dict[str, str]], dict[str, str]]:
    # Note [name and field_name]
    # ~~~~~~~~~~~~~~~~~~~~~~~~~~
    # To understand name_to_field_name, we must first talk about this
    # schema:
    #
    #   lstsq.X(Tensor self, Tensor A, *, Tensor(a!) X, Tensor(b!) qr) -> (Tensor(a!) solution, Tensor(b!) QR)
    #
    # There is something very odd about this schema: it is an out
    # variant of the function (that is to say, it will convert into
    # at::lstsq_out() in the C++ API), but the names of the output
    # return arguments don't match the keyword argument names of
    # the inputs.  It TURNS OUT that in this situation, the historical
    # Declarations.yaml we want to output is this (abbreviated to
    # only show relevant fields):
    #
    #   arguments:
    #     ...
    #   - field_name: solution
    #     name: X
    #   - field_name: QR
    #     name: qr
    #     ...
    #
    #   returns:
    #   - field_name: solution
    #     name: X
    #   - field_name: QR
    #     name: qr
    #
    # The name of the return fields is stored in 'field_name', and the
    # name of the arguments is stored in 'name'.  So when we process
    # arguments, we need a way to get at the corresponding return.  At
    # the moment, this is most conveniently done by constructing a
    # mapping from name (the argument concept) to field_name (the
    # return concept) while processing return arguments, since we don't
    # directly maintain this correspondence in the modeling of function
    # schema itself.
    #
    # See also https://github.com/pytorch/pytorch/issues/43114
    name_to_field_name: dict[str, str] = {}

    # Compute the returns field of the YAML entry
    names = cpp.return_names(f)
    returns = []
    for i, (r, name) in enumerate(zip(f.func.returns, names)):
        ret = {
            "dynamic_type": dynamic_type(r.type),
            "name": name,
            # legacy, report ints
            "type": cpp.return_type(r, symint=False).cpp_type(),
        }

        if r.name:
            # See Note [name and field_name]
            ret["field_name"] = r.name
            if f.func.is_out_fn():
                name_to_field_name[f.func.arguments.out[i].name] = r.name

        returns.append(ret)

    return returns, name_to_field_name


# arguments in yaml roughly corresponds to the public C++ API
def compute_cpp_argument_yaml(
    cpp_a: Binding,
    *,
    schema_order: bool,
    kwarg_only_set: set[str],
    out_arg_set: set[str],
    name_to_field_name: dict[str, str],
) -> object:
    if isinstance(cpp_a.argument, TensorOptionsArguments):
        arg: dict[str, object] = {
            "annotation": None,
            "dynamic_type": "at::TensorOptions",
            "is_nullable": False,
            "name": cpp_a.name,
            "type": cpp_a.type,
            "kwarg_only": True,
        }
        if cpp_a.default is not None:
            arg["default"] = cpp_a.default
        return arg
    elif isinstance(cpp_a.argument, SelfArgument):
        raise AssertionError
    elif isinstance(cpp_a.argument, Argument):
        return compute_argument_yaml(
            cpp_a.argument,
            schema_order=schema_order,
            kwarg_only_set=kwarg_only_set,
            out_arg_set=out_arg_set,
            name_to_field_name=name_to_field_name,
        )


def compute_argument_yaml(
    a: Argument,
    *,
    schema_order: bool,
    kwarg_only_set: set[str],
    out_arg_set: set[str],
    name_to_field_name: dict[str, str],
) -> object:
    arg: dict[str, object] = {
        "annotation": str(a.annotation) if a.annotation else None,
        "dynamic_type": dynamic_type(a.type),
        "is_nullable": a.type.is_nullable(),
        "name": a.name,
        # legacy, report ints
        "type": cpp.argument_type(a, binds="__placeholder__", symint=False).cpp_type(),
    }
    if a.default is not None:
        arg["default"] = pythonify_default(
            cpp.default_expr(a.default, a.type, symint=False)
        )
    if a.name in kwarg_only_set:
        arg["kwarg_only"] = True
    if a.name in out_arg_set:
        arg["output"] = True
        arg["allocate"] = True
        # See Note [name and field_name]
        if a.name in name_to_field_name:
            arg["field_name"] = name_to_field_name[a.name]
    # Historically, booleans don't get their size recorded, because it
    # is already built into the cpp type (e.g., std::array<bool, 4>)
    l = a.type.is_list_like()
    if l is not None and l.size is not None and str(l.elem) != "bool":
        arg["size"] = l.size
    return arg


@with_native_function
def compute_declaration_yaml(f: NativeFunction) -> object:
    returns, name_to_field_name = compute_returns_yaml(f)

    # These sets are used to conveniently test if an argument is a
    # kwarg-only or out argument
    kwarg_only_set = {a.name for a in f.func.arguments.flat_kwarg_only}
    out_arg_set = {a.name for a in f.func.arguments.out}

    sig_group = CppSignatureGroup.from_native_function(
        f, method=False, fallback_binding=False
    )
    cpp_args = sig_group.signature.arguments()
    arguments = [
        compute_cpp_argument_yaml(
            cpp_a,
            schema_order=False,
            kwarg_only_set=kwarg_only_set,
            out_arg_set=out_arg_set,
            name_to_field_name=name_to_field_name,
        )
        for cpp_a in cpp_args
    ]

    schema_order_jit_arguments = list(f.func.schema_order_arguments())

    schema_order_arguments = [
        compute_argument_yaml(
            a,
            schema_order=True,
            kwarg_only_set=kwarg_only_set,
            out_arg_set=out_arg_set,
            name_to_field_name=name_to_field_name,
        )
        for a in schema_order_jit_arguments
    ]

    cpp_schema_order_types = [
        # NB: method here doesn't matter
        r.type
        for a in schema_order_jit_arguments
        for r in cpp.argument(
            a,
            method=False,
            cpp_no_default_args=set(),
            faithful=False,
            symint=False,
            has_tensor_options=False,
        )
    ]

    # legacy, report ints
    cpp_returns = cpp.returns_type(f.func.returns, symint=False).cpp_type()
    schema_order_cpp_signature = f"{cpp_returns} ({', '.join(cpp_schema_order_types)})"

    is_factory_method = (
        any(isinstance(a.argument, TensorOptionsArguments) for a in cpp_args)
        and Variant.method not in f.variants
    )

    return OrderedDict(
        [
            ("name", cpp.name(f.func)),
            ("operator_name", str(f.func.name.name)),
            ("overload_name", str(f.func.name.overload_name)),
            ("manual_kernel_registration", f.manual_kernel_registration),
            (
                "category_override",
                f.category_override if f.category_override is not None else "",
            ),
            ("schema_string", f"aten::{f.func}"),
            ("arguments", arguments),
            ("schema_order_cpp_signature", schema_order_cpp_signature),
            ("schema_order_arguments", schema_order_arguments),
            ("method_of", compute_method_of_yaml(f.variants)),
            ("mode", "native"),
            ("python_module", "" if f.python_module is None else f.python_module),
            ("returns", returns),
            ("inplace", f.func.name.name.inplace),
            ("is_factory_method", is_factory_method),
            ("abstract", f.is_abstract),
            ("device_guard", f.device_guard),
            ("with_gil", False),
            ("deprecated", False),
            ("has_math_kernel", f.has_composite_implicit_autograd_kernel),
        ]
    )


# See Note [Auto generated composite kernels]
def has_autogenerated_composite_kernel(f: NativeFunction) -> bool:
    return (f.structured or f.structured_delegate is not None) and (
        f.func.kind() == SchemaKind.functional or f.func.kind() == SchemaKind.inplace
    )


@with_native_function_and_indices
def compute_registration_declarations(
    f: NativeFunction, backend_indices: dict[DispatchKey, BackendIndex]
) -> str:
    name = dispatcher.name(f.func)
    returns_type = dispatcher.returns_type(f.func.returns).cpp_type()
    args = dispatcher.arguments(f.func)
    args_str = ", ".join(a.no_default().decl() for a in args)
    comment_data: dict[str, str] = {
        "schema": f"aten::{f.func}",
        # TODO: What exactly is the semantics of the 'dispatch' field?
        "dispatch": str(
            {k for k, v in backend_indices.items() if v.has_kernel(f)}
            != {DispatchKey.CompositeImplicitAutograd}
            and {k for k, v in backend_indices.items() if v.has_kernel(f)}
            != {
                DispatchKey.CompositeImplicitAutograd,
                DispatchKey.CompositeImplicitAutogradNestedTensor,
            }
        ),
        "default": str(f.has_composite_kernel or has_autogenerated_composite_kernel(f)),
    }
    return f"""{returns_type} {name}({args_str}); // {json.dumps(comment_data)}
"""


# ~~~~~~~~~~~~~~~~~~~~~~~~~~~~~~~~~~~~~~~~~~~~~~~~~~~~~~~~~~~~~~~~~~~ #
#
#                           RUN IT ALL
#
# ~~~~~~~~~~~~~~~~~~~~~~~~~~~~~~~~~~~~~~~~~~~~~~~~~~~~~~~~~~~~~~~~~~~ #


def get_custom_build_selector(
    provided_op_registration_allowlist: list[str] | None,
    op_selection_yaml_path: str | None,
) -> SelectiveBuilder:
    assert not (
        provided_op_registration_allowlist is not None
        and op_selection_yaml_path is not None
    ), (
        "Both provided_op_registration_allowlist and "
        + "op_selection_yaml_path can NOT be provided at the "
        + "same time."
    )

    op_registration_allowlist: set[str] | None = None
    if provided_op_registration_allowlist is not None:
        op_registration_allowlist = set(provided_op_registration_allowlist)

    if op_registration_allowlist is not None:
        selector = SelectiveBuilder.from_legacy_op_registration_allow_list(
            op_registration_allowlist,
            True,
            False,
        )
    elif op_selection_yaml_path is not None:
        selector = SelectiveBuilder.from_yaml_path(op_selection_yaml_path)
    else:
        selector = SelectiveBuilder.get_nop_selector()

    return selector


def get_grouped_by_view_native_functions(
    native_functions: Sequence[NativeFunction],
) -> Sequence[NativeFunction | NativeFunctionsViewGroup]:
    def maybe_create_view_group(
        d: dict[ViewSchemaKind | SchemaKind, NativeFunction],
    ) -> list[NativeFunction | NativeFunctionsViewGroup]:
        funcs: list[NativeFunction | NativeFunctionsViewGroup] = []
        if ViewSchemaKind.aliasing in d:
            view = d.pop(ViewSchemaKind.aliasing)
            view_inplace = d.pop(ViewSchemaKind.aliasing_inplace, None)
            view_copy = d.pop(SchemaKind.functional, None)

            funcs.append(
                NativeFunctionsViewGroup(
                    view=view,
                    view_copy=view_copy,
                    view_inplace=view_inplace,
                )
            )
        # Take the remaining functions that weren't part of the view group
        # and emit them separately
        funcs.extend(d.values())
        return funcs

    grouped_by_views: dict[
        FunctionSchema, dict[SchemaKind | ViewSchemaKind, NativeFunction]
    ] = defaultdict(dict)
    for f in native_functions:
        schema = f.func.view_signature()
        view_kind: ViewSchemaKind = f.view_schema_kind
        # We need to group up ops relevant to the same "view", consisting of:
        # view op (ViewSchemaKind.aliasing)
        # view_inplace op (ViewSchemaKind.aliasing_inplace)
        # view_copy op (SchemaKind.functional)
        if view_kind == ViewSchemaKind.non_aliasing:
            kind = f.func.kind()
            assert kind not in grouped_by_views[schema]
            grouped_by_views[schema][kind] = f
        else:
            assert (
                view_kind not in grouped_by_views[schema]
            ), f"{view_kind} already in {grouped_by_views[schema].keys()}"
            grouped_by_views[schema][view_kind] = f

    return list(concatMap(maybe_create_view_group, grouped_by_views.values()))


def get_grouped_native_functions(
    native_functions: Sequence[NativeFunction],
) -> Sequence[NativeFunction | NativeFunctionsGroup]:
    def flatten_pre_group(
        d: dict[SchemaKind, NativeFunction],
    ) -> Sequence[NativeFunction | NativeFunctionsGroup]:
        r = NativeFunctionsGroup.from_dict(d)
        if r is None:
            # Invariant: any NativeFunctions that are code-generated
            # should have been grouped into NativeFunctionsGroup objects
            assert not any("generated" in f.tags for f in d.values())
            return list(d.values())
        else:
            return [r]

    # TODO: how come ValuesView isn't a Sequence lol
    pre_grouped_native_functions = pre_group_native_functions(native_functions)
    return list(
        concatMap(flatten_pre_group, list(pre_grouped_native_functions.values()))
    )


def get_ns_grouped_kernels(
    *,
    grouped_native_functions: Sequence[NativeFunction | NativeFunctionsGroup],
    backend_indices: dict[DispatchKey, BackendIndex],
    native_function_decl_gen: Callable[
        [NativeFunctionsGroup | NativeFunction, BackendIndex], list[str]
    ] = dest.compute_native_function_declaration,
) -> dict[str, list[str]]:
    ns_grouped_kernels: dict[str, list[str]] = defaultdict(list)
    for f in grouped_native_functions:
        native_function_namespaces = set()
        dispatch_keys = set()
        for dispatch_key, backend_idx in backend_indices.items():
            backend_metadata = backend_idx.get_kernel(f)
            if backend_metadata:
                namespace = backend_metadata.cpp_namespace
                dispatch_keys.add(dispatch_key)
                native_function_namespaces.add(namespace)
            else:
                namespace = DEFAULT_KERNEL_NAMESPACE
            assert (
                len(native_function_namespaces) <= 1
            ), f"Codegen only supports one namespace per operator, got {native_function_namespaces} from {dispatch_keys}"
            ns_grouped_kernels[namespace].extend(
                native_function_decl_gen(f, backend_idx)
            )
    return ns_grouped_kernels


def get_native_function_declarations_from_ns_grouped_kernels(
    *,
    ns_grouped_kernels: dict[str, list[str]],
) -> list[str]:
    declarations: list[str] = []
    newline = "\n"
    for namespace, kernels in ns_grouped_kernels.items():
        ns_helper = NamespaceHelper(
            namespace_str=namespace,
            entity_name="",
            max_level=4,
        )
        # Convert to a set first to remove duplicate kernel names. Backends are
        # allowed to repeat kernel names; only generate the declaration once!
        ordered_kernels = list(OrderedDict.fromkeys(kernels))
        declarations.extend(
            f"""
{ns_helper.prologue}
{newline.join(ordered_kernels)}
{ns_helper.epilogue}
        """.split(newline)
        )
    return declarations


# Return native function declarations grouped by their namespaces.
def get_native_function_declarations(
    *,
    grouped_native_functions: Sequence[NativeFunction | NativeFunctionsGroup],
    backend_indices: dict[DispatchKey, BackendIndex],
    native_function_decl_gen: Callable[
        [NativeFunctionsGroup | NativeFunction, BackendIndex], list[str]
    ] = dest.compute_native_function_declaration,
) -> list[str]:
    """
    Generate kernel declarations, in `NativeFunction(s).h`.
    :param grouped_native_functions: a sequence of `NativeFunction` or `NativeFunctionGroup`.
    :param backend_indices: kernel collections grouped by dispatch key.
    :param native_function_decl_gen: callable to generate kernel declaration for each `NativeFunction`.
    :return: a list of string, from the string with all declarations, grouped by namespaces, split by newline.
    """

    ns_grouped_kernels = get_ns_grouped_kernels(
        grouped_native_functions=grouped_native_functions,
        backend_indices=backend_indices,
        native_function_decl_gen=native_function_decl_gen,
    )
    return get_native_function_declarations_from_ns_grouped_kernels(
        ns_grouped_kernels=ns_grouped_kernels
    )


def get_kernel_namespace(
    *, f: NativeFunction | NativeFunctionsGroup, backend_idx: BackendIndex
) -> str:
    backend_metadata = backend_idx.get_kernel(f)
    assert not backend_metadata or "::native" in backend_metadata.cpp_namespace, (
        f"The kernel for function {f.func.name if isinstance(f, NativeFunction) else f.functional.func.name} "
        f"with dispatch key {backend_idx.dispatch_key}"
        f" has a namespace {backend_metadata.cpp_namespace} and it's not ending with '::native'."
    )
    return (
        backend_metadata.cpp_namespace if backend_metadata else DEFAULT_KERNEL_NAMESPACE
    )


# Return native function definitions grouped by dispatch key and custom namespace.
# Used in RegisterDispatchKey.cpp and etc.
def get_native_function_definitions(
    *,
    fm: FileManager,
    grouped_native_functions: Sequence[NativeFunction | NativeFunctionsGroup],
    dispatch_key: DispatchKey,
    backend_idx: BackendIndex,
    selector: SelectiveBuilder,
    rocm: bool,
    symint: bool,
    skip_dispatcher_op_registration: bool,
    gen_dispatch_helpers: bool,
) -> list[str]:
    definitions: list[str] = []
    ns_definitions: dict[str, list[str]] = defaultdict(list)
    anonymous_definitions: dict[str, list[str]] = defaultdict(list)
    registrations: dict[str, dict[str, list[str]]] = defaultdict(dict)
    newline = "\n"
    ns_gen = dest.RegisterDispatchKey(
        backend_idx,
        Target.NAMESPACED_DEFINITION,
        selector,
        rocm=rocm,
        symint=symint,
        class_method_name=None,
        skip_dispatcher_op_registration=skip_dispatcher_op_registration,
    )
    anonymous_gen = dest.RegisterDispatchKey(
        backend_idx,
        Target.ANONYMOUS_DEFINITION,
        selector,
        rocm=rocm,
        symint=symint,
        class_method_name=None,
        skip_dispatcher_op_registration=skip_dispatcher_op_registration,
    )
    reg_gen = dest.RegisterDispatchKey(
        backend_idx,
        Target.REGISTRATION,
        selector,
        rocm=rocm,
        symint=symint,
        class_method_name=None,
        skip_dispatcher_op_registration=skip_dispatcher_op_registration,
    )
    for f in grouped_native_functions:
        kernel_namespace = get_kernel_namespace(f=f, backend_idx=backend_idx).replace(
            "::native", ""
        )

        ns_definitions[kernel_namespace].extend(
            ns_gen(f),
        )
        anonymous_definitions[kernel_namespace].extend(
            anonymous_gen(f),
        )
        namespace = (
            f.namespace if isinstance(f, NativeFunction) else f.functional.namespace
        )
        if namespace not in registrations[kernel_namespace]:
            registrations[kernel_namespace] = defaultdict(list)
        registrations[kernel_namespace][namespace].extend(
            reg_gen(f),
        )

    for kernel_namespace in ns_definitions:
        if len(ns_definitions[kernel_namespace]) == 0:
            continue
        ns_helper = NamespaceHelper(namespace_str=kernel_namespace)
        registration_body = ""
        for namespace in registrations[kernel_namespace]:
            if not registrations[kernel_namespace][namespace]:
                continue
            registration_body += f"""
TORCH_LIBRARY_IMPL({namespace}, {dispatch_key}, m) {{
    {newline.join(registrations[kernel_namespace][namespace])}
}}"""
        definitions.extend(
            fm.substitute_with_template(
                "RegisterDispatchDefinitions.ini",
                lambda: {
                    "ns_prologue": ns_helper.prologue,
                    "ns_epilogue": ns_helper.epilogue,
                    "dispatch_anonymous_definitions": anonymous_definitions[
                        kernel_namespace
                    ],
                    "static_init_dispatch_registrations": ""
                    if skip_dispatcher_op_registration
                    else registration_body,
                    "deferred_dispatch_registrations": "",
                    "dispatch_namespace": dispatch_key.lower(),
                    "dispatch_namespaced_definitions": ns_definitions[kernel_namespace],
                },
            ).split(newline)
        )

    return definitions


# Return native function declarations grouped by dispatch key and custom namespace.
# Used in CPUFunctions_inl.h and etc.
def get_namespaced_declaration(
    *,
    grouped_native_functions: Sequence[NativeFunction | NativeFunctionsGroup],
    dispatch_key: DispatchKey,
    backend_idx: BackendIndex,
    selector: SelectiveBuilder,
    rocm: bool,
    symint: bool,
) -> list[str]:
    declarations: list[str] = []
    ns_grouped_kernels: dict[str, list[str]] = defaultdict(list)
    newline = "\n"
    func = dest.RegisterDispatchKey(
        backend_idx,
        Target.NAMESPACED_DECLARATION,
        selector,
        rocm=rocm,
        class_method_name=None,
        skip_dispatcher_op_registration=False,
        symint=symint,
    )
    for f in grouped_native_functions:
        namespace = get_kernel_namespace(f=f, backend_idx=backend_idx).replace(
            "native", dispatch_key.lower()
        )

        ns_grouped_kernels[namespace].extend(
            func(f),
        )

    for namespace, kernels in ns_grouped_kernels.items():
        if len(kernels) == 0:
            continue
        ns_helper = NamespaceHelper(
            namespace_str=namespace, entity_name="", max_level=3
        )
        ordered_kernels = list(OrderedDict.fromkeys(kernels))
        declarations.extend(
            f"""
{ns_helper.prologue}
{newline.join(ordered_kernels)}
{ns_helper.epilogue}
        """.split(newline)
        )
    return declarations


# Return native function schema registration code for aten and other namespaces.
def get_native_function_schema_registrations(
    *,
    native_functions: Sequence[NativeFunction],
    schema_selector: SelectiveBuilder,
) -> tuple[list[str], str]:
    ns_native_functions: dict[str, list[NativeFunction]] = defaultdict(list)
    for native_function in native_functions:
        ns_native_functions[native_function.namespace].append(native_function)
    schema_registrations = ""
    aten_schema_registrations = []
    custom_namespace = None
    for namespace, funcs in ns_native_functions.items():
        schema_registrations_body = list(
            mapMaybe(RegisterSchema(schema_selector), funcs)
        )
        # NB: we have to separate aten namespace registration from other namespaces,
        # because in the template we hardcoded an operator for ATen already.
        if namespace == "aten":
            aten_schema_registrations = schema_registrations_body
        else:
            custom_namespace = namespace
            tab = "\t"
            # if the namespace is predefined, we should use define a library fragment
            # instead of a new library
            torch_library_macro = (
                "TORCH_LIBRARY_FRAGMENT"
                if namespace in FRAGMENT_NAMESPACES
                else "TORCH_LIBRARY"
            )
            schema_registrations += f"""
{torch_library_macro}({custom_namespace}, m) {{
  {tab.join(schema_registrations_body)}
}};"""
    return (aten_schema_registrations, schema_registrations)


def gen_aggregated_headers(
    *,
    native_functions: Sequence[NativeFunction],
    grouped_native_functions: Sequence[NativeFunction | NativeFunctionsGroup],
    structured_native_functions: Sequence[NativeFunctionsGroup],
    static_dispatch_idx: list[BackendIndex],
    selector: SelectiveBuilder,
    backend_indices: dict[DispatchKey, BackendIndex],
    cpu_fm: FileManager,
    device_fms: dict[str, FileManager],
    functions_keys: set[DispatchKey],
    dispatch_keys: Sequence[DispatchKey],
    rocm: bool,
) -> None:
    # Buck doesn't support dynamic output files, so we aggregate all operator
    # headers into a single file
    cpu_fm.write(
        "NativeMetaFunctions.h",
        lambda: {
            "NativeMetaFunctions_includes": [],
            "NativeMetaFunctions_declarations": list(
                mapMaybe(compute_meta_function_declaration, structured_native_functions)
            ),
        },
    )
    method_native_functions = [
        fn for fn in native_functions if Variant.method in fn.variants
    ]
    non_method_native_functions = [
        fn for fn in native_functions if fn not in method_native_functions
    ]
    cpu_fm.write(
        "MethodOperators.h",
        lambda: {
            "MethodOperators_includes": [],
            "MethodOperators_declarations": list(
                mapMaybe(
                    ComputeOperators(
                        Target.DECLARATION,
                        static_dispatch_backend_indices=static_dispatch_idx,
                    ),
                    method_native_functions,
                )
            ),
        },
    )
    cpu_fm.write(
        "Operators.h",
        lambda: {
            "Operators_includes": ["#include <ATen/MethodOperators.h>"],
            "Operators_declarations": list(
                mapMaybe(
                    ComputeOperators(
                        Target.DECLARATION,
                        static_dispatch_backend_indices=static_dispatch_idx,
                    ),
                    non_method_native_functions,
                )
            ),
        },
    )
    cpu_fm.write(
        "Functions.h",
        lambda: {
            "static_dispatch_extra_headers": static_dispatch_extra_headers(
                static_dispatch_idx
            ),
            "Functions_includes": ["#include <ATen/Operators.h>"],
            "Functions_declarations": list(
                mapMaybe(
                    ComputeFunction(),
                    native_functions,
                )
            ),
        },
    )
    declarations = get_native_function_declarations(
        grouped_native_functions=grouped_native_functions,
        backend_indices=backend_indices,
    )
    cpu_fm.write(
        "NativeFunctions.h",
        lambda: {
            "NativeFunctions_includes": ["#include <ATen/NativeMetaFunctions.h>"],
            "NativeFunctions_declarations": declarations,
        },
    )

    for dispatch_key in dispatch_keys:
        fm = file_manager_from_dispatch_key(dispatch_key, device_fms, cpu_fm)
        if dispatch_key in functions_keys:
            inl_headers = f"#include <ATen/{dispatch_key}Functions_inl.h>"

            fm.write_with_template(
                f"{dispatch_key}Functions.h",
                "DispatchKeyFunctions.h",
                lambda: {
                    "dispatch_key": str(dispatch_key),
                    "inline_headers": inl_headers,
                },
            )
            fm.write_with_template(
                f"{dispatch_key}Functions_inl.h",
                "DispatchKeyFunctions_inl.h",
                lambda: {
                    "DispatchKeyFunctions_inl_includes": [],
                    "dispatch_namespace": dispatch_key.lower(),
                    "dispatch_namespaced_declarations": get_namespaced_declaration(
                        grouped_native_functions=grouped_native_functions,
                        dispatch_key=dispatch_key,
                        backend_idx=backend_indices[dispatch_key],
                        selector=selector,
                        rocm=rocm,
                        symint=True,
                    ),
                },
            )

        del fm


def gen_per_operator_headers(
    *,
    native_functions: Sequence[NativeFunction],
    grouped_native_functions: Sequence[NativeFunction | NativeFunctionsGroup],
    static_dispatch_idx: list[BackendIndex],
    selector: SelectiveBuilder,
    backend_indices: dict[DispatchKey, BackendIndex],
    cpu_fm: FileManager,
    device_fms: dict[str, FileManager],
    ops_fm: FileManager,
    functions_keys: set[DispatchKey],
    dispatch_keys: Sequence[DispatchKey],
    rocm: bool,
) -> None:
    # For CMake builds, split operator declarations into separate headers in
    # the ATen/ops folder to split up header dependencies
    functions_by_root_name: dict[str, list[NativeFunction]] = defaultdict(list)
    for fn in native_functions:
        functions_by_root_name[fn.root_name].append(fn)

    grouped_functions_by_root_name: dict[
        str, list[NativeFunction | NativeFunctionsGroup]
    ] = defaultdict(list)
    for group in grouped_native_functions:
        name = group.root_name
        grouped_functions_by_root_name[name].append(group)

    for name, functions in functions_by_root_name.items():
        ops_fm.write_with_template(
            f"{name}_ops.h",
            "Operator.h",
            lambda: {
                "declarations": list(
                    mapMaybe(
                        ComputeOperators(
                            Target.DECLARATION,
                            static_dispatch_backend_indices=static_dispatch_idx,
                        ),
                        functions,
                    )
                ),
            },
        )

        ops_fm.write_with_template(
            f"{name}.h",
            "Function.h",
            lambda: {
                "static_dispatch_ops_headers": list(
                    mapMaybe(
                        lambda fn: static_dispatch_ops_header(
                            fn, backend_index=static_dispatch_idx
                        ),
                        functions,
                    )
                ),
                "operator_includes": f"#include <ATen/ops/{name}_ops.h>",
                "function_definitions": list(
                    mapMaybe(
                        ComputeFunction(),
                        functions,
                    )
                ),
            },
        )

        grouped_functions = grouped_functions_by_root_name.get(name, [])
        structured_functions = [
            fn
            for fn in grouped_functions
            if isinstance(fn, NativeFunctionsGroup) and fn.structured
        ]
        is_structured = len(structured_functions) > 0

        if is_structured:
            ops_fm.write_with_template(
                f"{name}_meta.h",
                "NativeMetaFunction.h",
                lambda: {
                    "meta_function_declarations": list(
                        mapMaybe(
                            compute_meta_function_declaration, structured_functions
                        )
                    ),
                },
            )
        declarations = get_native_function_declarations(
            grouped_native_functions=grouped_functions,
            backend_indices=backend_indices,
            native_function_decl_gen=dest.compute_native_function_declaration,
        )
        ops_fm.write_with_template(
            f"{name}_native.h",
            "NativeFunction.h",
            lambda: {
                "extra_includes": (
                    f"#include <ATen/ops/{name}_meta.h>" if is_structured else []
                ),
                "native_function_declarations": declarations,
            },
        )

    for category, suffix in [
        ("Functions", ""),
        ("Operators", "_ops"),
        ("NativeMetaFunctions", "_meta"),
        ("NativeFunctions", "_native"),
    ]:
        cpu_fm.write(
            f"{category}.h",
            lambda: {
                f"{category}_includes": [
                    f"#include <ATen/ops/{name}{suffix}.h>"
                    for name in sorted(functions_by_root_name.keys())
                ],
                f"{category}_declarations": [],
            },
        )

    for dispatch_key in dispatch_keys:
        if dispatch_key not in functions_keys:
            continue

        dispatch_namespace = dispatch_key.lower()
        dispatch_names = []

        for name, functions in functions_by_root_name.items():
            grouped_functions = grouped_functions_by_root_name.get(name, [])
            declarations = list(
                concatMap(
                    dest.RegisterDispatchKey(
                        backend_indices[dispatch_key],
                        Target.NAMESPACED_DECLARATION,
                        selector,
                        rocm=rocm,
                        symint=True,
                        class_method_name=None,
                        skip_dispatcher_op_registration=False,
                    ),
                    grouped_functions,
                )
            )

            if len(declarations) == 0:
                continue

            dispatch_names.append(name)
            ops_fm.write_with_template(
                f"{name}_{dispatch_namespace}_dispatch.h",
                "DispatchKeyFunction.h",
                lambda: {
                    "dispatch_namespace": dispatch_namespace,
                    "dispatch_namespaced_declarations": declarations,
                },
            )

        fm = file_manager_from_dispatch_key(dispatch_key, device_fms, cpu_fm)
        inl_headers = f"#include <ATen/{dispatch_key}Functions_inl.h>"

        fm.write_with_template(
            f"{dispatch_key}Functions.h",
            "DispatchKeyFunctions.h",
            lambda: {
                "dispatch_key": str(dispatch_key),
                "inline_headers": inl_headers,
            },
        )
        fm.write_with_template(
            f"{dispatch_key}Functions_inl.h",
            "DispatchKeyFunctions_inl.h",
            lambda: {
                "dispatch_namespace": dispatch_namespace,
                "DispatchKeyFunctions_inl_includes": [
                    f"#include <ATen/ops/{name}_{dispatch_namespace}_dispatch.h>"
                    for name in sorted(dispatch_names)
                ],
                "dispatch_namespaced_declarations": [],
            },
        )
        del fm

    cpu_fm.write(
        "MethodOperators.h",
        lambda: {
            "MethodOperators_includes": sorted(
                f"#include <ATen/ops/{name}_ops.h>"
                for name, functions in functions_by_root_name.items()
                if any(Variant.method in fn.variants for fn in functions)
            ),
            "MethodOperators_declarations": [],
        },
    )


def gen_headers(
    *,
    native_functions: Sequence[NativeFunction],
    valid_tags: set[str],
    grouped_native_functions: Sequence[NativeFunction | NativeFunctionsGroup],
    structured_native_functions: Sequence[NativeFunctionsGroup],
    static_dispatch_idx: list[BackendIndex],
    selector: SelectiveBuilder,
    backend_indices: dict[DispatchKey, BackendIndex],
    core_fm: FileManager,
    cpu_fm: FileManager,
    device_fms: dict[str, FileManager],
    ops_fm: FileManager,
    dispatch_keys: Sequence[DispatchKey],
    functions_keys: set[DispatchKey],
    rocm: bool,
    per_operator_headers: bool,
) -> None:
    if per_operator_headers:
        gen_per_operator_headers(
            native_functions=native_functions,
            grouped_native_functions=grouped_native_functions,
            static_dispatch_idx=static_dispatch_idx,
            selector=selector,
            backend_indices=backend_indices,
            cpu_fm=cpu_fm,
            device_fms=device_fms,
            ops_fm=ops_fm,
            dispatch_keys=dispatch_keys,
            functions_keys=functions_keys,
            rocm=rocm,
        )
    else:
        gen_aggregated_headers(
            native_functions=native_functions,
            grouped_native_functions=grouped_native_functions,
            structured_native_functions=structured_native_functions,
            static_dispatch_idx=static_dispatch_idx,
            selector=selector,
            backend_indices=backend_indices,
            cpu_fm=cpu_fm,
            device_fms=device_fms,
            dispatch_keys=dispatch_keys,
            functions_keys=functions_keys,
            rocm=rocm,
        )

    core_fm.write(
        "TensorBody.h",
        lambda: {
            "tensor_method_declarations": list(
                mapMaybe(
                    ComputeTensorMethod(
                        target=Target.DECLARATION,
                        static_dispatch_backend_indices=static_dispatch_idx,
                    ),
                    native_functions,
                )
            ),
            "tensor_method_definitions": list(
                mapMaybe(
                    ComputeTensorMethod(
                        target=Target.DEFINITION,
                        static_dispatch_backend_indices=static_dispatch_idx,
                    ),
                    native_functions,
                )
            ),
        },
    )

    cpu_fm.write(
        "RedispatchFunctions.h",
        lambda: {
            "function_redispatch_definitions": list(
                mapMaybe(ComputeRedispatchFunction(), native_functions)
            ),
        },
    )

    cpu_fm.write(
        "RegistrationDeclarations.h",
        lambda: {
            "registration_declarations": [
                compute_registration_declarations(f, backend_indices)
                for f in native_functions
            ],
        },
    )

    cpu_fm.write(
        "VmapGeneratedPlumbing.h", lambda: gen_all_vmap_plumbing(native_functions)
    )

    def gen_aten_interned_strings() -> dict[str, str]:
        attrs: set[str] = set()  # All function argument names
        names = set()  # All ATen function names
        for func in native_functions:
            names.add(str(func.func.name.name))
            # Some operators don't have a functional variant but we still create a
            # symbol without the underscore
            names.add(func.func.name.name.base)

            attrs.update(arg.name for arg in func.func.schema_order_arguments())

        # These are keywords in C++, so aren't valid symbol names
        # https://en.cppreference.com/w/cpp/language/operator_alternative
        names -= {
            "and",
            "and_eq",
            "bitand",
            "bitor",
            "compl",
            "not",
            "not_eq",
            "or",
            "or_eq",
            "xor",
            "xor_eq",
        }

        return {
            "aten_symbols": " \\\n".join(
                [f"_(aten, {name})" for name in sorted(names)]
            ),
            "attr_symbols": " \\\n".join(
                [f"_(attr, {name})" for name in sorted(attrs)]
            ),
        }

    core_fm.write("aten_interned_strings.h", gen_aten_interned_strings)

    def gen_tags_enum() -> dict[str, str]:
        return {"enum_of_valid_tags": (",\n".join(sorted(valid_tags)))}

    core_fm.write("enum_tag.h", gen_tags_enum)


def gen_source_files(
    *,
    native_functions: Sequence[NativeFunction],
    grouped_native_functions: Sequence[NativeFunction | NativeFunctionsGroup],
    structured_native_functions: Sequence[NativeFunctionsGroup],
    view_groups: Sequence[NativeFunctionsViewGroup],
    selector: SelectiveBuilder,
    static_dispatch_idx: list[BackendIndex],
    backend_indices: dict[DispatchKey, BackendIndex],
    aoti_fm: FileManager,
    core_fm: FileManager,
    cpu_vec_fm: FileManager,
    cpu_fm: FileManager,
    device_fms: dict[str, FileManager],
    dispatch_keys: Sequence[DispatchKey],
    functions_keys: set[DispatchKey],
    rocm: bool,
    force_schema_registration: bool,
    per_operator_headers: bool,
    skip_dispatcher_op_registration: bool,
    update_aoti_c_shim: bool,
    aoti_backends: set[DispatchKey],
    extend_aoti_c_shim: bool,
) -> None:
    extra_cuda_headers = """\
#include <c10/cuda/CUDAGuard.h>
#include <ATen/cuda/ATenCUDAGeneral.h>
#include <ATen/cuda/CUDADevice.h>
#include <ATen/cuda/CUDAContext.h>"""
    if rocm:
        extra_cuda_headers = """\
#include <ATen/hip/impl/HIPGuardImplMasqueradingAsCUDA.h>
#include <ATen/hip/ATenHIPGeneral.h>
#include <ATen/hip/HIPDevice.h>
#include <ATen/hip/HIPContext.h>"""

    for dispatch_key in dispatch_keys:
        fm = file_manager_from_dispatch_key(dispatch_key, device_fms, cpu_fm)
        if per_operator_headers:

            def operator_headers() -> list[str]:
                headers = []
                for g in grouped_native_functions:
                    is_registered = False
                    if backend_index.has_kernel(g):
                        is_registered = True
                    # The above has_kernel test on a group will only test for
                    # the existence of out dispatch, because that's how
                    # structured kernels work. But sometimes functions can be
                    # grouped but not be structured, and then you need to check
                    # each individual piece, as they may have manual dispatch
                    # entries.
                    elif isinstance(g, NativeFunctionsGroup) and any(
                        backend_index.has_kernel(fn) for fn in g.functions()
                    ):
                        is_registered = True
                    # TODO: this condition is a bit questionable
                    # (It has to do with the fact that structured kernels get generated kernels
                    # to the Meta + CompositeExplicitAutogradNonFunctional keys).
                    elif g.structured and dispatch_key in (
                        DispatchKey.Meta,
                        DispatchKey.CompositeExplicitAutogradNonFunctional,
                    ):
                        is_registered = True
                    if not is_registered:
                        continue

                    headers.append(f"#include <ATen/ops/{g.root_name}_native.h>")
                    if (
                        dispatch_key
                        == DispatchKey.CompositeExplicitAutogradNonFunctional
                    ):
                        headers.append(f"#include <ATen/ops/{g.root_name}.h>")
                    if dispatch_key in functions_keys:
                        headers.append(
                            f"#include <ATen/ops/{g.root_name}_{dispatch_namespace}_dispatch.h>"
                        )

                return sorted(set(headers))

        else:

            def operator_headers() -> list[str]:
                headers = ["#include <ATen/NativeFunctions.h>"]
                if dispatch_key == DispatchKey.CompositeExplicitAutogradNonFunctional:
                    headers.append("#include <ATen/Functions.h>")
                if dispatch_key in functions_keys:
                    headers.append(f"#include <ATen/{dispatch_key!s}Functions.h>")
                return headers

        backend_index = backend_indices[dispatch_key]
        ns_grouped_native_functions = defaultdict(list)
        for grouped_native_function in grouped_native_functions:
            namespace = (
                grouped_native_function.namespace
                if isinstance(grouped_native_function, NativeFunction)
                else grouped_native_function.functional.namespace
            )
            ns_grouped_native_functions[namespace].append(grouped_native_function)

        dispatch_namespace = str(dispatch_key).lower()

        # CompositeImplicitAutogradNestdTensor does not currently user the helpers generated
        # compilation will fail when `-Werror=unused-function` flag is set
        gen_dispatch_helpers: bool = (
            dispatch_key != DispatchKey.CompositeImplicitAutogradNestedTensor
        )

        register_dispatch_key_base_env = {
            "extra_cuda_headers": extra_cuda_headers
            if is_cuda_dispatch_key(dispatch_key)
            else "",
            "external_backend_headers": "",
            "dispatch_headers": dest.gen_registration_headers(
                backend_index, per_operator_headers, rocm
            ),
            # ops_headers *could* be sharded, but doesn't seem necessary?
            "ops_headers": operator_headers(),
            "dispatch_helpers": (
                dest.gen_registration_helpers(backend_index)
                if gen_dispatch_helpers
                else []
            ),
        }

        def register_dispatch_key_env_callable(
            gnf: NativeFunction | NativeFunctionsGroup,
        ) -> Dict[str, list[str]]:
            return {
                "dispatch_definitions": get_native_function_definitions(
                    fm=fm,  # noqa: F821
                    grouped_native_functions=[gnf],
                    dispatch_key=dispatch_key,
                    backend_idx=backend_index,
                    selector=selector,
                    rocm=rocm,
                    symint=True,
                    skip_dispatcher_op_registration=skip_dispatcher_op_registration,
                    gen_dispatch_helpers=gen_dispatch_helpers,
                )
            }

        fm.write_sharded_with_template(
            f"Register{dispatch_key}.cpp",
            "RegisterDispatchKey.cpp",
            grouped_native_functions,
            key_fn=lambda x: x.root_name,
            env_callable=register_dispatch_key_env_callable,
            num_shards=4 if dispatch_key == DispatchKey.CPU else 1,
            base_env=register_dispatch_key_base_env,
            sharded_keys={"dispatch_definitions"},
        )

        for g in structured_native_functions:
            if not g.out.ufunc_inner_loop or not is_ufunc_dispatch_key(dispatch_key):
                continue
            name = g.functional.func.name.name
            if dispatch_key is DispatchKey.CPU:
                assert fm is cpu_fm
                fm.write_with_template(
                    f"UfuncCPU_{name}.cpp",
                    "UfuncCPU.cpp",
                    lambda: {
                        "meta_declaration": compute_meta_function_declaration(g),
                        "native_declaration": dest.compute_native_function_declaration(
                            g, backend_indices[dispatch_key]
                        ),
                        "native_definitions": dest.compute_ufunc_cpu(g),
                    },
                )
                cpu_vec_fm.write_with_template(
                    f"UfuncCPUKernel_{name}.cpp",
                    "UfuncCPUKernel.cpp",
                    lambda: {
                        "name": name,
                        "native_definitions": dest.compute_ufunc_cpu_kernel(g),
                    },
                )
            elif dispatch_key is DispatchKey.CUDA:
                cuda_headers = "#include <ATen/native/cuda/Loops.cuh>"
                if rocm:
                    cuda_headers = "#include <ATen/native/hip/Loops.cuh>"
                fm.write_with_template(
                    f"UfuncCUDA_{name}.cu",
                    "UfuncCUDA.cu",
                    lambda: {
                        "name": name,
                        "cuda_headers": cuda_headers,
                        "meta_declaration": compute_meta_function_declaration(g),
                        "native_declaration": dest.compute_native_function_declaration(
                            g, backend_indices[dispatch_key]
                        ),
                        "native_definitions": dest.compute_ufunc_cuda(g),
                    },
                )
            else:
                raise AssertionError(f"unrecognized {dispatch_key} for ufunc")

        structured_func_group_dict = {}
        for func_group in structured_native_functions:
            for func in func_group.functions():
                if func.structured_delegate is not None:
                    structured_func_group_dict[func.structured_delegate] = func_group
                    break

        if dispatch_key in aoti_backends:
            fallbacks = {}
            for func in native_functions:
                op_name = get_fallback_op_name(func)
                if op_name in inductor_fallback_ops:
                    fallbacks[op_name] = func
            fallback_native_functions = tuple(
                value for _, value in sorted(fallbacks.items())
            )

            # header files were checked in for ABI-compatiblilty checking
            header_file_name = f"c_shim_{dispatch_key.lower()}.h"
            new_header = gen_aoti_c_shim(
                fallback_native_functions,
                structured_func_group_dict,
                dispatch_key,
                backend_indices,
                header=True,
                extend_aoti_c_shim=extend_aoti_c_shim,
                includes="",
            )
            if update_aoti_c_shim:
                aoti_fm.write(
                    header_file_name,
                    lambda: new_header,
                )
            else:
                try:
                    with open(
                        os.path.join(aoti_fm.install_dir, header_file_name)
                    ) as old_file:
                        old_header = old_file.read()
                        assert old_header == new_header, """

WARNING: The generated AOTInductor C shim header files have unexpectedly changed. This
indicates an AOTInductor fallback operator ABI backward compatibility breakage!!!
Only in a limited number of situations, this is allowed:

1. You added a fallback op to the inductor_fallback_ops list in torchgen/aoti/fallback_ops.py.
If that's the case, run `python torchgen/gen.py --update-aoti-c-shim` to update the existing
C shim header files.

2. You added a new default argument to an existing fallback op. This is clearly a BC breaking
change in the AOTInductor land. In this case, you need to keep a manual copy of that existing
fallback op in a file, e.g. torch/csrc/inductor/aoti_torch/c/shim.h, bump up the version
number of that fallback op in the newly generated C shim files, and update the cpp wrapper
codegen to generate the correct cpp call for this op. Contact AOTInductor team for assistance.

                        """
                except FileNotFoundError:
                    print(
                        f"{os.path.join(aoti_fm.install_dir, header_file_name)} not found"
                    )

            # cpp files are always generated on-the-fly
            def headers_for_aoti() -> str:
                headers = []
                for func in fallback_native_functions:
                    header = get_header_for_aoti(
                        func,
                        structured_func_group_dict,
                        dispatch_key,
                        backend_indices,
                        extend_aoti_c_shim=extend_aoti_c_shim,
                    )
                    if header is not None:
                        headers.append(header)
                return "\n".join(sorted(set(headers)))

            extra_headers = (
                extra_cuda_headers if is_cuda_dispatch_key(dispatch_key) else ""
            )

            aoti_fm.write(
                f"c_shim_{dispatch_key.lower()}.cpp",
                lambda: gen_aoti_c_shim(
                    fallback_native_functions,
                    structured_func_group_dict,
                    dispatch_key,
                    backend_indices,
                    header=False,
                    extend_aoti_c_shim=extend_aoti_c_shim,
                    includes=headers_for_aoti() + "\n" + extra_headers,
                ),
            )

        del fm

    # BackendSelect is generated specially
    def gen_backend_select() -> dict[str, list[str]]:
        relevant_fns = [
            fn for fn in native_functions if needs_backend_select(fn, selector)
        ]
        return {
            "ops_headers": [
                f"#include <ATen/ops/{fn.root_name}_ops.h>" for fn in relevant_fns
            ],
            "backend_select_method_definitions": list(
                mapMaybe(
                    ComputeBackendSelect(Target.DEFINITION, selector), relevant_fns
                )
            ),
            "backend_select_function_registrations": list(
                mapMaybe(
                    ComputeBackendSelect(Target.REGISTRATION, selector), relevant_fns
                )
            ),
        }

    cpu_fm.write("RegisterBackendSelect.cpp", gen_backend_select)

    schema_selector = selector
    if force_schema_registration:
        schema_selector = SelectiveBuilder.get_nop_selector()

    (
        aten_schema_registrations,
        schema_registrations,
    ) = get_native_function_schema_registrations(
        native_functions=native_functions, schema_selector=schema_selector
    )
    cpu_fm.write(
        "RegisterSchema.cpp",
        lambda: {
            "aten_schema_registrations": []
            if skip_dispatcher_op_registration
            else aten_schema_registrations,
            "schema_registrations": []
            if skip_dispatcher_op_registration
            else schema_registrations,
        },
    )

    def key_func(
        fn: NativeFunction | NativeFunctionsGroup | NativeFunctionsViewGroup,
    ) -> str:
        return fn.root_name

    cpu_fm.write_sharded(
        "Operators.cpp",
        native_functions,
        key_fn=key_func,
        env_callable=lambda fn: {
            "operator_headers": [f"#include <ATen/ops/{fn.root_name}.h>"],
            "definitions": [
                ComputeOperators(
                    Target.DEFINITION,
                    static_dispatch_backend_indices=static_dispatch_idx,
                )(fn)
            ],
        },
        base_env={
            "static_dispatch_extra_headers": static_dispatch_extra_headers(
                static_dispatch_idx
            ),
        },
        num_shards=5,
        sharded_keys={
            "operator_headers",
            "definitions",
            "static_dispatch_extra_headers",
        },
    )

    cpu_fm.write("Functions.cpp", dict)

    core_fm.write("TensorMethods.cpp", dict)

    core_fm.write(
        "ATenOpList.cpp",
        lambda: {
            "aten_ops": list(mapMaybe(compute_aten_op, native_functions)),
        },
    )

    def functionalization_env_callable(
        g: NativeFunction | NativeFunctionsGroup | NativeFunctionsViewGroup,
    ) -> dict[str, list[str]]:
        def gen_op_headers(
            g: NativeFunction | NativeFunctionsGroup | NativeFunctionsViewGroup,
        ) -> list[str]:
            if isinstance(g, NativeFunctionsViewGroup):
                # view ops always get a functionalization kernel
                headers = [
                    f"#include <ATen/ops/{g.view.root_name}_native.h>",
                    f"#include <ATen/ops/{g.view.root_name}_ops.h>",
                ]
                if g.view_copy is not None:
                    headers += [
                        f"#include <ATen/ops/{g.view_copy.root_name}_native.h>",
                        f"#include <ATen/ops/{g.view_copy.root_name}_ops.h>",
                    ]
                return headers
            elif isinstance(g, NativeFunctionsGroup):
                headers = [
                    f"#include <ATen/ops/{g.functional.root_name}_native.h>",
                    f"#include <ATen/ops/{g.functional.root_name}_ops.h>",
                    f"#include <ATen/ops/{g.out.root_name}_native.h>",
                    f"#include <ATen/ops/{g.out.root_name}_ops.h>",
                ]
                if g.inplace is not None:
                    headers += [
                        f"#include <ATen/ops/{g.inplace.root_name}_native.h>",
                        f"#include <ATen/ops/{g.inplace.root_name}_ops.h>",
                    ]
                if g.mutable is not None:
                    headers += [
                        f"#include <ATen/ops/{g.mutable.root_name}_native.h>",
                        f"#include <ATen/ops/{g.mutable.root_name}_ops.h>",
                    ]
                return headers
            else:
                return [
                    f"#include <ATen/ops/{g.root_name}_native.h>",
                    f"#include <ATen/ops/{g.root_name}_ops.h>",
                ]

        return {
            "ops_headers": gen_op_headers(g),
            "func_definitions": gen_functionalization_definition(
                selector,
                g,
            ),
            "func_registrations": gen_functionalization_registration(
                selector,
                g,
                backend_indices[DispatchKey.CompositeImplicitAutograd],
            ),
        }

    all_groups: list[
        NativeFunction | NativeFunctionsGroup | NativeFunctionsViewGroup
    ] = list(structured_native_functions) + list(
        view_groups  # type: ignore[assignment, arg-type, operator]
    )
    # Note: all operators that functionalization needs to handle (mutable and aliasing ops) should be grouped properly.
    # The only reason we really need to deal with direct NativeFunctions here (instead of the groups) is because:
    # (1) We can provide better error checking (error out if someone introduces a mutable op that doesn't obey the grouping logic)
    # (2) functionalization needs to manually register CompositeImplicitAutograd kernels, which might not be grouped.
    #     Although this could go away long-term if we add a dedicated dispatch key for decompositions.
    structured_map: dict[OperatorName, NativeFunction] = {
        f.func.name: f
        for f in concatMap(lambda g: list(g.functions()), structured_native_functions)
    }
    view_map: dict[OperatorName, NativeFunction] = {
        f.func.name: f for f in concatMap(lambda g: list(g.functions()), view_groups)
    }
    all_groups.extend(
        f
        for f in native_functions
        if f.func.name not in structured_map and f.func.name not in view_map
    )

    cpu_fm.write_sharded(
        "RegisterFunctionalization.cpp",
        all_groups,
        key_fn=key_func,
        env_callable=functionalization_env_callable,
        num_shards=4,
        sharded_keys={
            "ops_headers",
            "func_definitions",
            "func_registrations",
            "func_add_back_views_definitions",
            "func_add_back_views_registrations",
        },
    )

    cpu_fm.write(
        "FunctionalInverses.h",
        lambda: {
            "view_inverse_declarations": list(
                mapMaybe(
                    lambda g: gen_functionalization_view_inverse_declaration(
                        selector, g
                    ),
                    view_groups,
                )
            )
        },
    )

    # Note [view_copy NativeFunctions]
    # Every view operator in native_functions.yaml that is not CompositeImplicitAutograd
    # needs to have a corresponding non-aliasing {view}_copy variant.
    # Backends that use functionalization and don't know how to handle aliasing ops
    # are expected to implement kernels for these {view}_copy kernels instead.
    # The code for {view}_copy operators in core is pretty boilerplate-heavy however,
    # so we codegen the following:
    # (1) A CompositeExplicitAutogradNonFunctional kernel for every {view}_copy operator.
    #     These are never explicitly invoked by the functionalization pass,
    #     but they could theoretically be called from user code (I added these kernels for completeness,
    #     since the ops are part of the public API).
    # (2) A derivative formula for every {view}_copy operator
    #     {view}_copy operators can re-use the same derivative formulas as their {view} op counterparts,
    #     so rather than stamping all of the entries out in derivatives.yaml,
    #     we codegen them in.
    #     This is similar to how autograd codegen doesn't require inplace ops to have a derivatives.yaml entry.
    cpu_fm.write(
        "CompositeViewCopyKernels.cpp",
        lambda: {
            "ops_headers": [
                "\n".join(
                    f"#include <ATen/ops/{f.root_name}_ops.h>\n"
                    # NB: this include is important as it ensures we
                    # set the visibility on generated view_copy kernels
                    # correctly
                    f"#include <ATen/ops/{f.root_name}_native.h>"
                    for f in (
                        [g.view] if g.view_copy is None else [g.view, g.view_copy]
                    )
                )
                for g in view_groups
            ]
            + [
                "\n".join(
                    f"#include <ATen/ops/{f.root_name}_ops.h>\n"
                    # NB: this include is also important for correct visibility
                    f"#include <ATen/ops/{f.root_name}_native.h>"
                    for f in [g.inplace, g.mutable, g.functional]
                    if f is not None and "generated" not in f.tags
                )
                for g in structured_native_functions
            ],
            "CompositeViewCopyKernel_Definitions": list(
                mapMaybe(
                    GenCompositeViewCopyKernel(
                        backend_indices[
                            DispatchKey.CompositeExplicitAutogradNonFunctional
                        ]
                    ),
                    view_groups,
                )
            ),
            "GeneratedCompositeFunctional_Definitions": list(
                mapMaybe(
                    gen_composite_functional_kernel,
                    structured_native_functions,
                )
            ),
            "GeneratedCompositeOut_Definitions": list(
                mapMaybe(
                    gen_composite_out_kernel,
                    structured_native_functions,
                )
            ),
        },
    )


def gen_declarations_yaml(
    cpu_fm: FileManager, native_functions: Sequence[NativeFunction]
) -> None:
    cpu_fm.write(
        "Declarations.yaml",
        lambda: format_yaml([compute_declaration_yaml(f) for f in native_functions]),
    )


def get_torchgen_root() -> Path:
    """
    If you're depending on torchgen out-of-tree, you can use the root to figure
    out the path to native_functions.yaml
    """
    return Path(__file__).parent.resolve()


def main() -> None:
    parser = argparse.ArgumentParser(description="Generate ATen source files")
    parser.add_argument(
        "-s",
        "--source-path",
        help="path to source directory for ATen",
        default="aten/src/ATen",
    )
    parser.add_argument(
        "-o",
        "--output-dependencies",
        help="output a list of dependencies into the given file and exit",
    )
    parser.add_argument(
        "--dry-run",
        action="store_true",
        help="run without writing any files (still updates outputs)",
    )
    parser.add_argument(
        "--per-operator-headers",
        action="store_true",
        help="generate separate headers per operator in ATen/ops",
    )
    parser.add_argument(
        "-d",
        "--install-dir",
        "--install_dir",
        help="output directory",
        default="build/aten/src/ATen",
    )
    parser.add_argument(
        "--aoti-install-dir",
        "--aoti_install_dir",
        help="output directory for AOTInductor shim",
        default="torch/csrc/inductor/aoti_torch/generated",
    )
    parser.add_argument(
        "--rocm",
        action="store_true",
        help="reinterpret CUDA as ROCm/HIP and adjust filepaths accordingly",
    )
    parser.add_argument(
        "--mps",
        action="store_true",
        help="Generate MPS registration code when set",
    )
    parser.add_argument(
        "--xpu",
        action="store_true",
        help="Generate XPU registration code when set",
    )

    # TODO: --op-registration-whitelist will be removed when all call-sites
    # for gen.py are moved over to using the operator YAML file for mobile
    # custom build.
    parser.add_argument(
        "--op-registration-whitelist",
        "--op_registration_whitelist",
        nargs="*",
        help="filter op registrations by the whitelist (if set); "
        "each item is `namespace`::`operator name` without overload name; "
        "e.g.: aten::empty aten::conv2d ...",
    )
    parser.add_argument(
        "--op-selection-yaml-path",
        "--op_selection_yaml_path",
        help="Provide a path to the operator selection (for custom build) YAML "
        "that contains the information about the set of selected operators "
        "and their categories (training, ...). Each operator is either a "
        "full operator name with overload or just a bare operator name. "
        "The operator names also contain the namespace prefix (e.g. aten::)",
    )
    parser.add_argument(
        "--backend-whitelist",
        "--backend_whitelist",
        nargs="*",
        help="filter dispatch backend by the whitelist (if set), "
        "e.g.: CPU CUDA QuantizedCPU ...",
    )
    parser.add_argument(
        "--static-dispatch-backend",
        "--static_dispatch_backend",
        nargs="*",
        help="generate static dispatch code for the specific backend (if set)",
    )
    parser.add_argument(
        "--skip-dispatcher-op-registration",
        "--skip_dispatcher_op_registration",
        action="store_true",
        help="Avoid registering operators into the dispatcher.",
    )
    parser.add_argument(
        "--force-schema-registration",
        "--force_schema_registration",
        action="store_true",
        help="force it to generate schema-only registrations for all ops, including"
        "those that are not listed on --op-registration-whitelist",
    )
    parser.add_argument(
        "--generate",
        type=str,
        nargs="*",
        choices=["headers", "sources", "declarations_yaml"],
        default=["headers", "sources", "declarations_yaml"],
        help="Generate only a subset of files",
    )
    parser.add_argument(
        "--update-aoti-c-shim",
        action="store_true",
        help="Update AOTInductor C shim after adding an entry to inductor_fallback_ops in torchgen/aoti/fallback_ops.py. "
        "WARNING: Do not use this unless you are sure what you are doing!!!",
    )
    parser.add_argument(
        "--extend-aoti-c-shim",
        action="store_true",
        help="This Flag indicates the generation of c shims for out-of-tree ATen ops,"
        "which is an extension to the In-tree ATen op c shims. This flag needs to be combined with"
        "---source-path=<out-of-tree native_functions.yaml>"
        "--aoti-install-dir=<in-tree aoti_install_dir>/extend"
        "   default is torch/csrc/inductor/aoti_torch/generated/extend"
        "WARNING: Do not use this unless you are sure what you are doing!!!",
    )

    options = parser.parse_args()

    selector = get_custom_build_selector(
        options.op_registration_whitelist,
        options.op_selection_yaml_path,
    )

    native_yaml_path = os.path.join(options.source_path, "native/native_functions.yaml")
    tags_yaml_path = os.path.join(options.source_path, "native/tags.yaml")

    from torchgen.model import dispatch_keys

    # TODO: stop generating CUDA kernels for non-CUDA builds
    ignore_keys = set()
    if not options.mps:
        ignore_keys.add(DispatchKey.MPS)

        if DispatchKey.MPS in dispatch_keys:
            del dispatch_keys[dispatch_keys.index(DispatchKey.MPS)]

    if not options.xpu:
        ignore_keys.add(DispatchKey.XPU)

        if DispatchKey.XPU in dispatch_keys:
            del dispatch_keys[dispatch_keys.index(DispatchKey.XPU)]

    parsed_yaml = parse_native_yaml(native_yaml_path, tags_yaml_path, ignore_keys)
    valid_tags = _GLOBAL_PARSE_TAGS_YAML_CACHE[tags_yaml_path]
    native_functions, backend_indices = (
        parsed_yaml.native_functions,
        parsed_yaml.backend_indices,
    )

    grouped_native_functions = get_grouped_native_functions(native_functions)

    structured_native_functions = [
        g for g in grouped_native_functions if isinstance(g, NativeFunctionsGroup)
    ]
    native_functions_with_view_groups = get_grouped_by_view_native_functions(
        native_functions
    )
    view_groups = [
        g
        for g in native_functions_with_view_groups
        if isinstance(g, NativeFunctionsViewGroup)
    ]

    # NB: It is mandatory to NOT use os.path.join here, as the install directory
    # will eventually be ingested by cmake, which does not respect Windows style
    # path slashes.  If you switch this to use os.path.join, you'll get an error
    # like:
    #
    #   Syntax error in cmake code when parsing string
    #
    #     C:/Jenkins/workspace/pytorch-builds/pytorch-win-ws2016-cuda9-cudnn7-py3-build/build/aten/src/ATen\core/TensorMethods.h
    #
    #   Invalid character escape '\c'.
    core_install_dir = f"{options.install_dir}/core"
    Path(core_install_dir).mkdir(parents=True, exist_ok=True)
    ops_install_dir = f"{options.install_dir}/ops"
    Path(ops_install_dir).mkdir(parents=True, exist_ok=True)

    aoti_install_dir = f"{options.aoti_install_dir}"
    Path(aoti_install_dir).mkdir(parents=True, exist_ok=True)

    core_fm = make_file_manager(options=options, install_dir=core_install_dir)
    cpu_fm = make_file_manager(options=options)
    cpu_vec_fm = make_file_manager(options=options)
    cuda_fm = make_file_manager(options=options)
    ops_fm = make_file_manager(options=options, install_dir=ops_install_dir)
    aoti_fm = make_file_manager(options=options, install_dir=aoti_install_dir)
    device_fms = {"cuda": cuda_fm}
    if options.xpu:
        device_fms["xpu"] = make_file_manager(options=options)

    # Only a limited set of dispatch keys get CPUFunctions.h headers generated
    # for them; this is the set
    functions_keys = {
        DispatchKey.CPU,
        DispatchKey.CUDA,
        DispatchKey.CompositeImplicitAutograd,
        DispatchKey.CompositeImplicitAutogradNestedTensor,
        DispatchKey.CompositeExplicitAutograd,
        DispatchKey.CompositeExplicitAutogradNonFunctional,
        DispatchKey.Meta,
    }

    aoti_backends = {
        DispatchKey.CPU,
        DispatchKey.CUDA,
    }

    if options.mps:
        functions_keys.add(DispatchKey.MPS)

    if options.xpu:
        functions_keys.add(DispatchKey.XPU)
        aoti_backends.add(DispatchKey.XPU)

    if options.backend_whitelist:
        dispatch_keys = [
            k
            for k in dispatch_keys
            if is_generic_dispatch_key(k) or str(k) in options.backend_whitelist
        ]

    static_dispatch_idx: list[BackendIndex] = []
    if options.static_dispatch_backend:
        static_dispatch_idx = [
            backend_indices[DispatchKey.parse(key)]
            for key in options.static_dispatch_backend
        ]
        for key in options.static_dispatch_backend:
            dp_key = DispatchKey.parse(key)
            if dp_key not in functions_keys:
                functions_keys.add(dp_key)

    if "sources" in options.generate:
        gen_source_files(
            native_functions=native_functions,
            grouped_native_functions=grouped_native_functions,
            structured_native_functions=structured_native_functions,
            view_groups=view_groups,
            selector=selector,
            static_dispatch_idx=static_dispatch_idx,
            backend_indices=backend_indices,
            aoti_fm=aoti_fm,
            core_fm=core_fm,
            cpu_vec_fm=cpu_vec_fm,
            cpu_fm=cpu_fm,
            device_fms=device_fms,
            dispatch_keys=dispatch_keys,
            functions_keys=functions_keys,
            rocm=options.rocm,
            force_schema_registration=options.force_schema_registration,
            per_operator_headers=options.per_operator_headers,
            skip_dispatcher_op_registration=options.skip_dispatcher_op_registration,
            update_aoti_c_shim=options.update_aoti_c_shim,
            aoti_backends=aoti_backends,
            extend_aoti_c_shim=options.extend_aoti_c_shim,
        )

    if "headers" in options.generate:
        gen_headers(
            native_functions=native_functions,
            valid_tags=valid_tags,
            grouped_native_functions=grouped_native_functions,
            structured_native_functions=structured_native_functions,
            static_dispatch_idx=static_dispatch_idx,
            selector=selector,
            backend_indices=backend_indices,
            core_fm=core_fm,
            cpu_fm=cpu_fm,
            device_fms=device_fms,
            ops_fm=ops_fm,
            dispatch_keys=dispatch_keys,
            functions_keys=functions_keys,
            rocm=options.rocm,
            per_operator_headers=options.per_operator_headers,
        )

    if "declarations_yaml" in options.generate:
        gen_declarations_yaml(native_functions=native_functions, cpu_fm=cpu_fm)

    if options.output_dependencies:
        depfile_path = Path(options.output_dependencies).resolve()
        depfile_name = depfile_path.name
        depfile_stem = depfile_path.stem

        for fm, prefix in [
            (cpu_fm, ""),
            (cpu_vec_fm, "cpu_vec_"),
            (core_fm, "core_"),
            (ops_fm, "ops_"),
        ] + [(device_fm, f"{device}_") for device, device_fm in device_fms.items()]:
            varname = prefix + depfile_stem
            path = depfile_path.parent / (prefix + depfile_name)
            fm.write_outputs(varname, str(path))


if __name__ == "__main__":
    main()<|MERGE_RESOLUTION|>--- conflicted
+++ resolved
@@ -8,12 +8,8 @@
 from collections import defaultdict, namedtuple, OrderedDict
 from dataclasses import dataclass, field
 from pathlib import Path
-<<<<<<< HEAD
 from typing import Any, Callable, Literal, TYPE_CHECKING, TypeVar
 from typing_extensions import assert_never
-=======
-from typing import Any, Callable, Dict, Literal, TYPE_CHECKING, TypeVar
->>>>>>> 29e96196
 
 import yaml
 
