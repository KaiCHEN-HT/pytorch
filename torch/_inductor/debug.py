import collections
import contextlib
import dataclasses
import functools
import itertools
import json
import logging
import os
import os.path
import pickle
import pstats
import shutil
import subprocess
from collections.abc import Iterator
from typing import Any, Callable, IO, Optional, Union
from unittest.mock import patch

import torch
from functorch.compile import draw_graph, get_aot_graph_name, get_graph_being_compiled
from torch import fx as fx
from torch._dynamo.repro.after_aot import save_graph_repro
from torch._dynamo.utils import get_debug_dir
from torch.fx.graph_module import GraphModule
from torch.fx.passes.shape_prop import _extract_tensor_metadata, TensorMetadata
from torch.fx.passes.tools_common import legalize_graph
from torch.types import FileLike
from torch.utils._ordered_set import OrderedSet
from torch.utils._pytree import tree_map

from . import config, ir  # noqa: F811, this is needed
from .scheduler import (
    BaseSchedulerNode,
    FusedSchedulerNode,
    NopKernelSchedulerNode,
    OutputNode,
    SchedulerNode,
)
from .virtualized import V


log = logging.getLogger(__name__)

SchedulerNodeList = list[Any]
BufMeta = collections.namedtuple("BufMeta", ["name", "n_origin"])
GRAPHVIZ_COMMAND_SCALABLE = ["dot", "-Gnslimit=2", "-Gnslimit1=2", "-Gmaxiter=5000"]


@functools.lru_cache(None)
def has_dot() -> bool:
    try:
        subprocess.check_output(["which", "dot"], stderr=subprocess.PIPE)
        return True
    except subprocess.SubprocessError:
        return False


def draw_buffers(
    nodes: list[BaseSchedulerNode],
    print_graph: bool = False,
    fname: Optional[str] = None,
) -> None:
    """
    Draw a graph in fname.svg.
    """
    if not has_dot():
        log.warning("draw_buffers() requires `graphviz` package")
        return

    if fname is None:
        fname = get_graph_being_compiled()

    graph = create_fx_from_snodes(nodes)

    for node in graph.nodes:
        if "fusion_meta" not in node.meta:
            continue
        group = node.meta["fusion_meta"].group
        if isinstance(group, tuple):
            if isinstance(group[1], int):
                group = (group[1],)
            else:
                group = group[1]

        # gather meta data
        dtype = None
        if isinstance(node, ir.ComputedBuffer):
            dtype = node.data.dtype

        metadata = TensorMetadata(group, dtype, None, None, None, None, None)  # type: ignore[arg-type]
        node.meta["tensor_meta"] = metadata

    if print_graph:
        print(graph)

    gm = GraphModule({}, graph)
    legalize_graph(gm)
    gm.graph.lint()
    draw_graph(
        gm, fname, clear_meta=False, dot_graph_shape=config.trace.dot_graph_shape
    )


def create_fx_from_snodes(snodes: list[BaseSchedulerNode]) -> fx.Graph:
    """
    Creates a FX Graph from a list of SchedulerNode objects.
    """

    def get_fake_func(name: str) -> Callable[..., int]:
        def func1(*args: Any) -> int:
            return 0

        func1.__name__ = name
        return func1

    FusionMeta = collections.namedtuple("FusionMeta", ["group", "snode", "type"])

    buf_to_fx_node = {}
    node_to_fx_node = {}
    graph = torch.fx.Graph()
    first_node = None

    outputs = []
    group: Any = None
    # create call_function node for each Buffer and Kernel
    for snode in snodes:
        if snode.is_extern():
            node_type = "extern"
            group = node_type
        elif snode.is_template():
            node_type = "template"
            group = node_type
        elif isinstance(snode, NopKernelSchedulerNode):
            node_type = "nop"
            group = node_type
        elif isinstance(snode, SchedulerNode):
            node_type = "compute"
            group = snode.group
        elif isinstance(snode, FusedSchedulerNode):
            node_type = "fused"
            group = snode.group
        else:
            raise RuntimeError("Unknown node type")

        fused_name = torch._inductor.utils.get_fused_kernel_name(
            snode.get_nodes(), "original_aten"
        )
        func_name = f"{node_type}: {fused_name}"
        node_func = get_fake_func(func_name)
        kwargs = {}
        if hasattr(snode, "get_device"):
            kwargs = {"device": snode.get_device()}
        fx_node = graph.call_function(node_func, args=(), kwargs=kwargs)  # type: ignore[arg-type]

        def in_output(snode: Union[BaseSchedulerNode, FusedSchedulerNode]) -> bool:
            if isinstance(snode, FusedSchedulerNode):
                return any(in_output(x) for x in snode.snodes)
            return any(
                isinstance(user.node, OutputNode)
                for buf in snode.get_outputs()
                for user in buf.users
            )

        if in_output(snode):
            outputs.append(fx_node)
        name = snode.get_name()
        fx_node.name = name

        fx_node.meta["fusion_meta"] = FusionMeta(group, snode, node_type)

        node_to_fx_node[name] = fx_node
        for buf in snode.get_outputs():
            buf_to_fx_node[buf.get_name()] = fx_node

        if first_node is None:
            first_node = fx_node

    # create edges between nodes
    for snode in snodes:
        name = snode.get_name()
        deps = snode.read_writes.reads

        fx_node = node_to_fx_node[name]
        new_args = []
        for dep in deps:
            if dep.name in buf_to_fx_node:
                dep_node = buf_to_fx_node[dep.name]
            else:
                with graph.inserting_before(first_node):
                    dep_node = graph.placeholder(dep.name)
                    buf_to_fx_node[dep.name] = dep_node
            if dep_node == fx_node:  # to avoid cycles
                continue
            new_args.append(dep_node)

        fx_node.args = tuple(new_args)

    graph.output(outputs[0] if len(outputs) == 1 else tuple(outputs))
    return graph


def update_orig_fx_node_name_to_buf_name(
    nodes: Optional[SchedulerNodeList],
    node_name_to_buf_name: dict[str, str],
    parent_buf_name: Optional[str] = None,
    n_origins: int = 0,
) -> None:
    if nodes is None:
        return
    for node in nodes:
        # for FusedSchedulerNode, traverse recursively into get_nodes()
        buf_name = node.get_name()
        children_nodes = node.get_nodes()
        if children_nodes is not None and len(children_nodes) > 1:
            update_orig_fx_node_name_to_buf_name(
                children_nodes,
                node_name_to_buf_name,
                buf_name if parent_buf_name is None else parent_buf_name,
            )
            continue
        else:
            assert len(children_nodes) == 1 and children_nodes[0] == node

        ir_node = node.node
        if ir_node is None or ir_node.origins is None:
            continue
        for origin in ir_node.origins:
            node_name = origin.name
            # when buf1 and buf2 both have origin=node1
            # we draw node1 according to buf1
            if node_name not in node_name_to_buf_name:
                node_name_to_buf_name[node_name] = (
                    buf_name if parent_buf_name is None else parent_buf_name
                )


def get_node_name_to_buf_meta(
    node_name_to_buf_name: dict[str, str]
) -> dict[str, BufMeta]:
    buf_name_to_n_node = {}
    for node_name, buf_name in node_name_to_buf_name.items():
        if buf_name not in buf_name_to_n_node:
            buf_name_to_n_node[buf_name] = OrderedSet([node_name])
        else:
            buf_name_to_n_node[buf_name].add(node_name)

    node_name_to_buf_meta = {}
    for node_name, buf_name in node_name_to_buf_name.items():
        n_node = len(buf_name_to_n_node[buf_name])
        node_name_to_buf_meta[node_name] = BufMeta(buf_name, n_node)
    return node_name_to_buf_meta


def annotate_orig_fx_with_snodes(
    gm: torch.fx.GraphModule,
    snodes: SchedulerNodeList,
) -> None:
    """
    Creates a FX Graph from a list of SchedulerNode objects.
    """
    node_name_to_buf_name: dict[str, str] = {}
    update_orig_fx_node_name_to_buf_name(snodes, node_name_to_buf_name)
    if node_name_to_buf_name is None:
        return
    node_name_to_buf_meta = get_node_name_to_buf_meta(node_name_to_buf_name)
    for node in gm.graph.nodes:
        if node.name in node_name_to_buf_meta:
            node.meta["buf_meta"] = node_name_to_buf_meta.get(node.name)


@contextlib.contextmanager
def enable_aot_logging() -> Iterator[None]:
    compile_debug = os.environ.get("TORCH_COMPILE_DEBUG", "0") == "1"

    import torch._functorch.aot_autograd

    log = logging.getLogger(torch._functorch.aot_autograd.__name__)

    stack = contextlib.ExitStack()
    if not compile_debug:
        try:
            yield
        finally:
            stack.close()
        return

    # Enable all graphs to be logged to a file by setting the flags to True
    # and the log level of the file logger to DEBUG
    stack.enter_context(patch("functorch.compile.config.debug_partitioner", True))

    path = os.path.join(get_debug_dir(), "torchinductor")
    os.makedirs(path, exist_ok=True)

    fh = logging.FileHandler(
        os.path.join(
            path,
            f"aot_{get_aot_graph_name()}_debug.log",
        )
    )
    fh.setLevel(logging.DEBUG)
    fh.setFormatter(
        logging.Formatter("[%(filename)s:%(lineno)d %(levelname)s] %(message)s")
    )
    log.addHandler(fh)
    try:
        yield
    finally:
        log.removeHandler(fh)
        stack.close()


class DebugContext:
    _counter = itertools.count()
    _inductor_triton_kernel_to_post_grad_node_info: dict[str, list[str]] = {}

    @staticmethod
    def create_debug_dir(folder_name: str) -> Optional[str]:
        debug_dir = config.trace.debug_dir or get_debug_dir()
        for n in DebugContext._counter:
            dirname = os.path.join(
                debug_dir,
                "torchinductor",
                f"{folder_name}.{n}",
            )
            if not os.path.exists(dirname):
                os.makedirs(dirname)
                return dirname
        return None

    def __init__(self) -> None:
        self._prof = None
        self._path = None
        self._stack = contextlib.ExitStack()

    def copy(self, new_path: str) -> None:
        if not self._path:
            return
        assert new_path.endswith(".debug"), new_path
        from filelock import FileLock

        try:
            with FileLock(f"{new_path}.lock"):
                if os.path.exists(new_path):
                    shutil.rmtree(new_path)
                shutil.copytree(self._path, new_path)
        except OSError:
            log.warning(
                "Failed to copy debug files from %s to %s", self._path, new_path
            )

    def fopen(
        self,
        filename: str,
        write_mode: str = "w",
        *args: Any,
        **kwargs: Any,
    ) -> IO[Any]:
        assert self._path
        return open(os.path.join(self._path, filename), write_mode, *args, **kwargs)

    @contextlib.contextmanager
    def fopen_context(
        self,
        filename: str,
        write_mode: str = "w",
        *args: Any,
        **kwargs: Any,
    ) -> Iterator[IO[Any]]:
        assert self._path
        with open(os.path.join(self._path, filename), write_mode, *args, **kwargs) as f:
            yield f

    def filename(self, suffix: str) -> str:
        assert self._path
        return os.path.join(self._path, suffix)

    def upload_tar(self) -> None:
        if config.trace.upload_tar is not None:
            import tarfile

            assert self._path
            tar_file = os.path.join(
                self._path, f"{os.path.basename(self._path)}.tar.gz"
            )
            with tarfile.open(tar_file, "w:gz") as tar:
                tar.add(self._path, arcname=os.path.basename(self._path))
            config.trace.upload_tar(tar_file)

    def __enter__(self) -> None:
        if config.debug:
            log = logging.getLogger("torch._dynamo")
            prev_level = log.level
            log.setLevel(logging.DEBUG)

            def reset_log_level(level: Any) -> None:
                log.setLevel(level)

            self._stack.callback(reset_log_level, prev_level)

        self._stack.enter_context(V.set_debug_handler(self))

        if not config.trace.enabled:
            return

        self._path = self.create_debug_dir(get_aot_graph_name())  # type: ignore[assignment]

        if config.trace.debug_log:
            self._setup_log_capture("debug.log", logging.DEBUG)
        if config.trace.info_log:
            self._setup_log_capture("info.log", logging.INFO)

    def _setup_log_capture(
        self,
        filename: str,
        level: int,
    ) -> None:
        log = logging.getLogger("torch._inductor")
        fd = self._stack.enter_context(self.fopen(filename))
        ch = logging.StreamHandler(fd)
        ch.setLevel(level)
        ch.setFormatter(
            logging.Formatter("[%(filename)s:%(lineno)d %(levelname)s] %(message)s")
        )
        log.addHandler(ch)
        log.setLevel(min(log.level, level))
        self._stack.callback(log.removeHandler, ch)

    def __exit__(
        self,
        exc_type: Optional[type[BaseException]],
        exc_val: Optional[BaseException],
        exc_tb: Optional[Any],
    ) -> None:
        if self._prof:
            self._prof.disable()
            self._save_profile_data()

        if self._path:
            self.upload_tar()
            log.warning("%s debug trace: %s", get_graph_being_compiled(), self._path)
        self._stack.close()

    def _save_profile_data(self) -> None:
        assert self._prof
        self._prof.dump_stats(self.filename("compile.prof"))
        with self.fopen("compile.stats") as fd:
            stats = pstats.Stats(self._prof, stream=fd)
            stats.strip_dirs()
            stats.sort_stats("cumtime")
            stats.print_stats(100)
            stats.sort_stats("tottime")
            stats.print_stats(100)

    def __getattr__(self, name: str) -> Optional[Callable[..., None]]:
        if config.trace.enabled and getattr(config.trace, name):
            try:
                return getattr(DebugFormatter(self), name)
            except Exception:
                log.warning("Ignoring exception in debug code", exc_info=True)
                return None
        else:

            def ignored(*args: Any, **kwargs: Any) -> None:
                pass

            return ignored


class DebugFormatter:
    def __init__(self, handler: DebugContext) -> None:
        self.fopen = handler.fopen
        self.fopen_context = handler.fopen_context
        self.filename = handler.filename
        self.handler = handler

    def fx_graph(
        self,
        gm: torch.fx.GraphModule,
        inputs: list[torch.Tensor],
    ) -> None:
        with self.fopen("fx_graph_runnable.py") as fd:
            save_dir = None
            if torch._inductor.config.trace.save_real_tensors:
                inputs = torch._subclasses.fake_utils.try_convert_fake_to_real(inputs)
                save_dir = os.path.dirname(fd.name)

            # dont try to use stable hash torchinductor compilation if saving real tensors
            # and avoid recursively trying to save real tensors inside of the inductor compilation
            # regardless
            stable_hash = torch._inductor.config.trace.save_real_tensors
            with torch._inductor.config.patch(
                {"trace.enabled": False, "trace.save_real_tensors": False}
            ):
                save_graph_repro(
                    fd,
                    gm,
                    inputs,
                    "inductor",
                    save_dir=save_dir,
                    stable_hash=stable_hash,
                )

        with self.fopen("fx_graph_readable.py") as fd:
            fd.write(gm.print_readable(print_output=False))

    def fx_graph_transformed(
        self,
        gm: torch.fx.GraphModule,
        inputs: list[torch.Tensor],
    ) -> None:
        with self.fopen("fx_graph_transformed.py") as fd:
            fd.write(gm.print_readable(print_output=False))

    def ir_pre_fusion(self, nodes: SchedulerNodeList) -> None:
        self._write_ir("ir_pre_fusion.txt", nodes)

    def ir_post_fusion(self, nodes: SchedulerNodeList) -> None:
        self._write_ir("ir_post_fusion.txt", nodes)

    def _write_ir(
        self,
        filename: str,
        nodes: SchedulerNodeList,
    ) -> None:
        with self.fopen(filename) as fd:
            log.info("Writing debug ir to  %s", fd.name)
            for node in nodes:
                fd.write(node.debug_str())
                fd.write("\n\n\n")

    def graph_diagram(self, nodes: SchedulerNodeList) -> None:
        draw_buffers(nodes, fname=self.filename("graph_diagram.svg"))

    def draw_orig_fx_graph(
        self,
        gm: torch.fx.GraphModule,
        nodes: SchedulerNodeList,
    ) -> None:
        annotate_orig_fx_with_snodes(gm, nodes)
        draw_graph(
            gm,
            fname=self.filename("orig_fx_graph_diagram.svg"),
            clear_meta=False,
            prog=GRAPHVIZ_COMMAND_SCALABLE,
            parse_stack_trace=True,
            dot_graph_shape=config.trace.dot_graph_shape,
        )

    def output_code(self, filename: str) -> None:
        shutil.copy(filename, self.filename("output_code.py"))

    def log_inductor_triton_kernel_to_post_grad_node_info(
        self, filename: str = "inductor_triton_kernel_to_post_grad_nodes.json"
    ) -> None:
        with self.fopen(filename, "w") as fd:
            log.info("Writing provenance tracing debugging info to %s", fd.name)
            json.dump(DebugContext._inductor_triton_kernel_to_post_grad_node_info, fd)

    def log_autotuning_results(
        self,
        name: str,
        input_nodes: list[ir.IRNode],
        timings: dict["ChoiceCaller", float],  # type: ignore[name-defined] # noqa: F821
        elapse: float,
        precompile_elapse: float,
    ) -> None:
        from .ir import FixedLayout

        def build_node_info(node: ir.IRNode) -> dict[str, str]:
            if hasattr(node, "name"):
                node_name = node.name
            else:
                node_name = ""
            node_info = {
                "name": node_name,
                "type": type(node).__name__,
            }
            try:
                layout = node.get_output_spec()
                if isinstance(layout, FixedLayout):
                    offset = 0
                    try:
                        offset = int(layout.offset)
                    except Exception:
                        try:
                            offset = V.graph.sizevars.size_hint(
                                layout.offset, fallback=0
                            )
                        except Exception:
                            pass
                    static_layout = FixedLayout(
                        layout.device,
                        dtype=layout.dtype,
                        size=[*V.graph.sizevars.size_hints(layout.size)],
                        stride=[*V.graph.sizevars.size_hints(layout.stride)],
                        offset=offset,
                    )
                    node_info["layout"] = str(static_layout)
                else:
                    node_info["layout"] = str(layout)
            except Exception:
                pass
            try:
                node_info["dtype"] = str(node.get_dtype())
            except Exception:
                pass
            try:
                node_info["device"] = str(node.get_device())
            except Exception:
                pass
            try:
                node_info["stride"] = str(
                    V.graph.sizevars.size_hints(node.get_stride())
                )
            except Exception:
                pass
            try:
                node_info["size"] = str(V.graph.sizevars.size_hints(node.get_size()))  # type: ignore[arg-type]
            except Exception:
                pass
            try:
                node_info["numel"] = str(V.graph.sizevars.size_hint(node.get_numel()))
            except Exception:
                pass
            if hasattr(node, "data") and isinstance(node.data, ir.IRNode):
                node_info["data"] = build_node_info(node.data)
            return node_info

        general_properties = {
            "op_name": name,
            "cuda_device_name": torch.cuda.get_device_name(),
            "cuda_device_count": torch.cuda.device_count(),
            "input_nodes": [build_node_info(node) for node in input_nodes],
            "autotuning_time": elapse,
            "precompile_time": precompile_elapse,
        }
        with self.fopen_context(
            "autotuning_result_json_list.txt", "at", encoding="utf-8"
        ) as fd:
            for caller, time in timings.items():
                info_dict = dict(caller.info_dict())
                info_dict.update(general_properties)
                info_dict["benchmark_result"] = time
                json.dump(info_dict, fd)
                fd.write("\n")


@dataclasses.dataclass
class TensorMetadataHolder:
    tensor_metadata: TensorMetadata
    device: torch.device


save_args_cnt = itertools.count()


def save_args_for_compile_fx_inner(*args: Any, **kwargs: Any) -> None:
    """
    This function is used to save arguments for a compile_fx_inner function call
    to the file system.  Later on one can replay the compile_fx_inner call
    with the saved arguments using load_args_and_run_compile_fx_inner.
    """

    folder = "/tmp/inductor_saved_args"
    if not os.path.exists(folder):
        os.mkdir(folder)

    def handle_tensor(x: Any) -> Any:
        """
        Pickle FakeTensor will result in error:
        AttributeError: Can't pickle local object 'WeakValueDictionary.__init__.<locals>.remove'

        Convert all Tensor to metadata. This may also makes pickle faster.
        """
        if isinstance(x, torch.Tensor):
            return TensorMetadataHolder(_extract_tensor_metadata(x), x.device)
        else:
            return x

    args_to_save, kwargs_to_save = tree_map(handle_tensor, (args, kwargs))

    fn_name = "compile_fx_inner"
    path = f"{folder}/{fn_name}_{next(save_args_cnt)}.pkl"
    with open(path, "wb") as f:
        pickle.dump((args_to_save, kwargs_to_save), f)

    if log.isEnabledFor(logging.DEBUG):
        message = f"""
Arguments for a compile_fx_inner call is saved to {path}. To replay the call,
run the following:

from torch._inductor.debug import load_args_and_run_compile_fx_inner
load_args_and_run_compile_fx_inner({path!r})
        """
        # call print rather than log.debug. log.debug will print message
        # prefix for each line which makes the code snippet harder to be
        # copied.
        # Not a big deal since the code is already been guarded by checking
        # the log level.
        print(message)


def load_args_and_run_compile_fx_inner(path: str) -> Any:
    from torch._inductor.compile_fx import compile_fx_inner

    with open(path, "rb") as f:
        args, kwargs = pickle.load(f)

    def handle_tensor(x: Any) -> Any:
        if isinstance(x, TensorMetadataHolder):
            return torch._dynamo.testing.rand_strided(
                x.tensor_metadata.shape,
                x.tensor_metadata.stride,
                x.tensor_metadata.dtype,
                x.device,
            )
        else:
            return x

    fake_mode = torch._subclasses.FakeTensorMode(allow_non_fake_inputs=True)
    with fake_mode, config.patch("save_args", False):
        args, kwargs = tree_map(handle_tensor, (args, kwargs))
        return compile_fx_inner(*args, **kwargs)


def aot_inductor_minifier_wrapper(
    func: Callable[..., str],
    exported_program: torch.export.ExportedProgram,
    *,
<<<<<<< HEAD
    inductor_configs: Dict[str, Any],
    package_path: Optional[FileLike] = None,
=======
    inductor_configs: dict[str, Any],
    package_path: Optional[Union[str, io.BytesIO]] = None,
>>>>>>> 9e0437a0
) -> str:
    from torch._inductor import config

    use_minifier = config.aot_inductor.dump_aoti_minifier

    gm = exported_program.module()
    assert isinstance(gm, torch.fx.GraphModule)

    args, kwargs = exported_program.example_inputs

    try:
        return func(
            gm,
            args,
            kwargs,
            inductor_configs=inductor_configs,
            package_path=package_path,
            load_and_run=use_minifier,
        )
    except Exception as e:
        if use_minifier:
            # TODO: check accuracy and re-direct to minifier
            from torch._dynamo.repro.aoti import dump_to_minify

            dump_to_minify(
                exported_program,
                "compile_fx_aot",
                options=inductor_configs,
            )
        raise e<|MERGE_RESOLUTION|>--- conflicted
+++ resolved
@@ -726,13 +726,8 @@
     func: Callable[..., str],
     exported_program: torch.export.ExportedProgram,
     *,
-<<<<<<< HEAD
-    inductor_configs: Dict[str, Any],
+    inductor_configs: dict[str, Any],
     package_path: Optional[FileLike] = None,
-=======
-    inductor_configs: dict[str, Any],
-    package_path: Optional[Union[str, io.BytesIO]] = None,
->>>>>>> 9e0437a0
 ) -> str:
     from torch._inductor import config
 
