# mypy: allow-untyped-defs
from __future__ import annotations

import collections
import dataclasses
import functools
import itertools
import logging
import os
import textwrap
from functools import lru_cache
from typing import (
    Any,
    Callable,
    cast,
    Dict,
    Iterable,
    List,
    Optional,
    Tuple,
    TYPE_CHECKING,
    Union,
)

import sympy

import torch
import torch._logging
from torch._dynamo.utils import preserve_rng_state
from torch._inductor.runtime.hints import AutotuneHint, DeviceProperties
from torch._inductor.runtime.triton_heuristics import grid as default_grid_fn
from torch._prims_common import is_integer_dtype
from torch.utils._ordered_set import OrderedSet
from torch.utils._sympy.functions import CeilDiv, FloorDiv, ModularIndexing
from torch.utils._triton import has_triton_package

from ...utils._sympy.symbol import free_symbol_is_type, prefix_str, prefix_to_symt, symbol_is_type, SymT
from ...utils._sympy.value_ranges import ValueRanges
from .. import config, ir
from ..codecache import code_hash, get_path, PyCodeCache
from ..metrics import is_metric_table_enabled, log_kernel_metadata
from ..runtime.benchmarking import benchmarker
from ..runtime.hints import ReductionHint, TRITON_MAX_BLOCK
from ..runtime.runtime_utils import get_max_y_grid, next_power_of_2
from ..utils import (
    cache_on_self,
    get_bounds_index_expr,
    get_fused_kernel_name,
    get_kernel_metadata,
    is_welford_reduction,
    Placeholder,
    sympy_dot,
    sympy_product,
    sympy_subs,
)
from ..virtualized import _ops as ops, OpsHandler, ReductionType, StoreMode, V
from ..wrapper_benchmark import get_kernel_category_by_source_code
from .common import (
    BackendFeature,
    CSE,
    CSEVariable,
    DeferredLine,
    IndentedBuffer,
    OpOverrides,
    PythonPrinter,
    SizeArg,
    TensorArg,
    WorkspaceArg,
)
from .simd import (
    constant_repr,
    IterationRanges,
    IterationRangesEntry,
    IterationRangesRoot,
    pexpr,
    SIMDKernel,
    SIMDScheduling,
)
from .triton_utils import (
    config_of,
    should_unwrap_unspec_arg,
    signature_of,
    signature_to_meta,
)


if TYPE_CHECKING:
    from ..ir import IRNode

log = logging.getLogger(__name__)
perf_hint_log = torch._logging.getArtifactLogger(__name__, "perf_hints")
schedule_log = torch._logging.getArtifactLogger(__name__, "schedule")
fusion_log = torch._logging.getArtifactLogger(__name__, "fusion")


@lru_cache(None)
def gen_attr_descriptor_import():
    """
    import AttrsDescriptor if the triton version is new enough to have this
    class defined.
    """
    if not has_triton_package():
        return ""

    import triton.compiler.compiler

    if hasattr(triton.compiler.compiler, "AttrsDescriptor"):
        return "from triton.compiler.compiler import AttrsDescriptor"
    else:
        return ""


@lru_cache(None)
def gen_common_triton_imports():
    imports = IndentedBuffer()
    imports.splice(
        """
        import triton
        import triton.language as tl
        """
    )
    if attr_desc := gen_attr_descriptor_import():
        imports.writeline(attr_desc)

    imports.splice(
        """
        from torch._inductor.runtime import triton_helpers, triton_heuristics
        from torch._inductor.runtime.triton_helpers import libdevice, math as tl_math
        from torch._inductor.runtime.hints import AutotuneHint, ReductionHint, TileHint, instance_descriptor, DeviceProperties
        """
    )
    return imports.getvalue()

reduction_types = OrderedSet([SymT.R0_INDEX, SymT.R1_INDEX])
block_types = OrderedSet([SymT.XBLOCK, SymT.YBLOCK] + list(reduction_types))

<<<<<<< HEAD
block_offsets = {
    symt: sympy.Symbol(f"{prefix_str[symt]}offset", integer=True, nonnegative=True)
    for symt in block_types
}

block_sizes = {
    symt: sympy.Symbol(f"{prefix_str[symt].upper()}BLOCK", integer=True, positive=True)
    for symt in block_types
}
=======
class TritonSymbols:
    """
    Stores sympy.Symbol instances and constants associated with triton codegen.
    """

    block_offsets = {
        symt: sympy.Symbol(f"{prefix_str[symt]}offset", integer=True, nonnegative=True)
        for symt in [SymT.XBLOCK, SymT.YBLOCK, SymT.RINDEX]
    }

    block_sizes = {
        symt: sympy.Symbol(
            f"{prefix_str[symt].upper()}BLOCK", integer=True, positive=True
        )
        for symt in [SymT.XBLOCK, SymT.YBLOCK, SymT.RINDEX]
    }

    @classmethod
    def get_block_size(cls, tree: IterationRanges) -> sympy.Symbol:
        return cls.block_sizes[tree.symt]

    @classmethod
    def get_block_offset(cls, tree: IterationRanges) -> sympy.Symbol:
        return cls.block_offsets[tree.symt]

    @classmethod
    def max_block_size(cls, tree: IterationRanges) -> int:
        return TRITON_MAX_BLOCK[tree.prefix.upper()]
>>>>>>> 8c4b8808


@dataclasses.dataclass
class IndexingOptions:
    index_str: str
    mask_vars: OrderedSet[str]
    mask_str: str
    expand_str: Optional[str]
    _has_rindex: bool
    index: sympy.Expr

    def has_mask(self):
        return bool(self.mask_vars)

    def has_indirect(self):
        return free_symbol_is_type(self.index, SymT.TMP)

    def has_rindex(self):
        return self._has_rindex

    def has_tmpmask(self):
        return "tmp" in self.mask_str

    def has_rmask(self):
        return "rmask" in self.mask_str


@dataclasses.dataclass
class BlockPtrOptions:
    params: BlockParameters
    constant_offset: sympy.Expr
    order: List[int]
    mask_vars: OrderedSet[str]
    broadcast_shape: List[sympy.Expr]
    broadcasting_dims: List[bool]
    final_shape: List[sympy.Expr]

    @property
    def shape(self) -> List[sympy.Expr]:
        return self.params.shape

    @property
    def block_shape(self) -> List[sympy.Expr]:
        return self.params.block_shape

    @property
    def strides(self) -> List[sympy.Expr]:
        return self.params.strides

    @property
    def offsets(self) -> List[sympy.Expr]:
        return self.params.offsets

    def codegen_broadcast_and_reshape(
        self,
        value: str,
        initial_shape: List[sympy.Expr],
        final_shape: List[sympy.Expr],
        allow_implicit: bool,
    ) -> str:
        """
        Generate a broadcast and a reshape for the block pointer.
        This restores stride-0 dimensions which were removed from the block pointer.
        """

        # Reshape to add singletons.
        pre_broadcast_shape = [
            sympy.Integer(1) if is_broadcasting else dim
            for dim, is_broadcasting in zip(
                self.broadcast_shape, self.broadcasting_dims
            )
        ]
        value = triton_reshape(value, initial_shape, pre_broadcast_shape)

        # Broadcast singletons.
        # For loads, we can often implicitly broadcast singleton dimensions.
        # We need an explicit broadcast for stores, or if the final reshape does more
        # than add singletons.
        sizevars = V.graph.sizevars
        if any(self.broadcasting_dims) and (
            not allow_implicit
            or len(pre_broadcast_shape) != len(final_shape)
            or any(
                not (
                    sizevars.statically_known_equals(pre_dim, 1)
                    or sizevars.statically_known_equals(pre_dim, post_dim)
                )
                for pre_dim, post_dim in zip(pre_broadcast_shape, final_shape)
            )
        ):
            value = f"tl.broadcast_to({value}, {V.kernel.index_to_str(self.broadcast_shape)})"

        # Reshape to the final shape.
        value = triton_reshape(value, self.broadcast_shape, final_shape)

        return value

    @staticmethod
    def create(
        *,
        params: BlockParameters,
        constant_offset: sympy.Expr,
        range_trees: List[IterationRangesEntry],
        mask_vars: OrderedSet[str],
    ) -> BlockPtrOptions:
        """Helper to create a  BlockPtrOptions instance"""

        sizevars = V.graph.sizevars

        def lookup_size(exprs: Iterable[sympy.Expr]) -> List[sympy.Expr]:
            return [sizevars.lookup_precomputed_size(expr) for expr in exprs]

        # Look up precomputed sizes
        params.shape = lookup_size(params.shape)
        params.strides = lookup_size(params.strides)

        # Strip out dimensions of stride 0.
        # These will be restored with tl.broadcast_to.
        broadcasting_dims = [
            sizevars.statically_known_equals(stride, 0) for stride in params.strides
        ]

        # Strip out dimensions of size 1.
        # These will be restored by tl.reshape.
        singleton_dims = [
            sizevars.statically_known_equals(dim, 1) for dim in params.block_shape
        ]
        if all(singleton_dims):
            # Handle a pure singletons, e.g. [1, 1]
            singleton_dims[-1] = False

        # Record the post-broadcast shape before broadcasting dims are removed.
        # The pre-broadcast shape is identical to this, except broadcasting dims are
        # replaced with 1.
        broadcast_shape = [
            dim
            for dim, is_singleton in zip(params.block_shape, singleton_dims)
            if not is_singleton
        ]

        # Combine all removable dims.
        removable_dims = [any(dims) for dims in zip(singleton_dims, broadcasting_dims)]

        def remove_dims(it):
            """Removes any broadcasting or singleton dims from a given sequence"""
            return [
                item
                for item, is_removable in zip(it, removable_dims)
                if not is_removable
            ]

        # Drop removable dimensions from the input.
        params = BlockParameters(
            **{key: remove_dims(val) for key, val in dataclasses.asdict(params).items()}
        )

        # Compute the final shape, adjusting for special kernel types.
        final_shape = [TritonSymbols.get_block_size(tree) for tree in range_trees]
        if V.kernel.no_x_dim:
            assert range_trees[0].prefix == "x"
            final_shape.pop(0)

        if (
            not V.kernel.inside_reduction
            and len(params.strides) == len(V.kernel.numels) - 1
            and V.kernel.numels[-1] != 1
        ):
            # Need to expand rank by 1 to match rank when self.inside_reduction=True
            final_shape.append(sympy.Integer(1))

        return BlockPtrOptions(
            params=params,
            constant_offset=V.graph.sizevars.lookup_precomputed_size(constant_offset),
            order=list(reversed(range(len(params.shape)))),
            mask_vars=mask_vars,
            final_shape=final_shape,
            broadcast_shape=broadcast_shape,
            broadcasting_dims=broadcasting_dims,
        )

    def replace_offset(self, expr: sympy.Expr, replacement: sympy.Expr, symt: SymT) -> sympy.Expr:
        """
        Replaces instances of {symt}_offset with the new expression.
        """
<<<<<<< HEAD
        offset = block_offsets[symt]
        return sympy_subs(expr, {offset: replacement})
=======
        roffset = TritonSymbols.block_offsets[SymT.RINDEX]
        return sympy_subs(expr, {roffset: replacement})
>>>>>>> 8c4b8808

    def format(self, name: str, roffset=True) -> str:
        """
        Codegen a call to tl.make_block_ptr()

        Args:
            name: variable name for pointer
            roffset: should roffset be included in offsets=..., for use with tl.advance()

        Returns:
            "tl.make_block_ptr(...)"
        """
        def remove_roffsets(expr: sympy.Expr) -> sympy.Expr:
            for symt in reduction_types:
                expr = self.replace_offset(expr, sympy.Integer(0), symt)
            return expr

        f = V.kernel.index_to_str
        offsets = [*self.offsets]
        if not roffset:
            offsets = [
                remove_roffsets(offset) for offset in offsets
            ]
        args = [
            f"{name} + ({f(self.constant_offset)})"
            if self.constant_offset != 0
            else name,
            f"shape={f(self.shape)}",
            f"strides={f(self.strides)}",
            f"block_shape={f(self.block_shape)}",
            f"order={f(self.order)}",
            f"offsets={f(offsets)}",
        ]
        return f"tl.make_block_ptr({', '.join(args)})"

    @cache_on_self
    def boundary_check(self) -> List[int]:
        """List of indices to pass to tl.load(boundary_check=...)"""
        sizevars = V.graph.sizevars

        # Substitute maximum block sizes in shape expressions.
        # This works in multiple_of checks because block sizes are powers of 2.
        block_to_max: Dict[sympy.Expr, Any] = {
            block_size: TRITON_MAX_BLOCK[prefix_str[symt].upper()]
            for symt, block_size in TritonSymbols.block_sizes.items()
        }

        return [
            idx
            for idx in range(len(self.shape))
            if (
                not sizevars.statically_known_equals(
                    self.strides[idx], sympy.Integer(0)
                )
                and not sizevars.statically_known_multiple_of(
                    self.shape[idx], self.block_shape[idx]
                )
                and not sizevars.statically_known_multiple_of(
                    self.shape[idx], sympy_subs(self.block_shape[idx], block_to_max)
                )
                and not (
                    V.kernel.no_x_dim
                    and self.block_shape[idx] == TritonSymbols.block_sizes[SymT.XBLOCK]
                )
            )
        ]

    def advance_roffset(self, symt: SymT) -> sympy.Expr:
        """
        Codegen string to pass to tl.advance(name, ...).

        Advance is the difference between offsets in each loop iteration.
        To compute it, we replace rN_offset with multiples of RN_BLOCK.
        Since we expect rN_offset to vary in range(0, rN_numel, RN_BLOCK), the first
        iteration has rN_offset=0, while the second has rN_offset=RN_BLOCK.
        """
<<<<<<< HEAD
        rblock = block_sizes[symt]
=======
        rblock = TritonSymbols.block_sizes[SymT.RINDEX]
>>>>>>> 8c4b8808
        advance = [
            (
                self.replace_offset(offset, rblock, symt)
                - self.replace_offset(offset, sympy.Integer(0), symt)
            )
            for offset in self.offsets
        ]
        return advance

    def has_indirect(self):
        return False  # block_ptr can't do indirect indexing

    def has_rindex(self) -> bool:
        return any(free_symbol_is_type(expr, reduction_types) for expr in self.block_shape)

    def has_rmask(self):
        return self.has_rindex()

    def has_tmpmask(self):
        return False  # block_ptr can't do indirect indexing

    def has_mask(self):
        return bool(self.boundary_check())


def triton_reshape(
    value: str, old_shape: List[sympy.Expr], new_shape: List[sympy.Expr]
):
    """Workaround https://github.com/openai/triton/issues/2836"""
    assert isinstance(old_shape, list) and isinstance(new_shape, list)

    def shape_to_str(shape: List[sympy.Expr]) -> List[str]:
        return [str(dim) for dim in shape]

    old_shape, new_shape = tuple(
        shape_to_str(shape) for shape in (old_shape, new_shape)
    )

    if old_shape == new_shape:
        return value
    if [s for s in new_shape if s != "1"] != old_shape:
        return f"tl.reshape({value}, [{', '.join(new_shape)}])"
    # rewrite to [:, None] syntax, which is less buggy
    idx = 0
    expand = []
    for size in new_shape:
        if idx < len(old_shape) and size == old_shape[idx]:
            expand.append(":")
            idx += 1
        else:
            assert size == "1"
            expand.append("None")
    assert idx == len(old_shape)
    return f"{value}[{', '.join(expand)}]"


# NB: Inheriting from PythonPrinter is somewhat dangerous, because there are a
# number of operators which Triton "implements", but in a way that is
# inconsistent with Python semantics (and consistent with C semantics).  We
# must override all of these, or it is potential silent correctness problem
class TritonPrinter(PythonPrinter):
    def _print_TruncToInt(self, expr):
        assert len(expr.args) == 1
        return (
            f"libdevice.trunc({self._print(expr.args[0])}).to({V.kernel.index_dtype})"
        )

    def _print_Float(self, expr):
        # Use a tensor here to get float64. Otherwise the constant is
        # truncated to float32.
        ret = f"tl.full([1], {expr}, tl.float64)"
        return ret

    def _print_ToFloat(self, expr):
        assert len(expr.args) == 1
        return f"{self.paren(self._print(expr.args[0]))}.to(tl.float64)"

    def _print_PythonMod(self, expr):
        quot, div = expr.args
        quot_s = self._print(quot)
        div_s = self._print(div)
        if quot.is_nonnegative and div.is_nonnegative:
            return f"{self.paren(quot_s)} % {self.paren(div_s)}"
        return f"triton_helpers.remainder_integer({quot_s}, {div_s})"

    def _print_FloorDiv(self, expr):
        assert expr.is_integer
        quot, div = expr.args
        quot_s = self._print(quot)
        div_s = self._print(div)
        if quot.is_nonnegative and div.is_nonnegative:
            return f"({self.paren(quot_s)} // {self.paren(div_s)})"
        return f"triton_helpers.div_floor_integer({quot_s},  {div_s})"

    # TODO: This is wrong, when lhs, rhs > 2**53, Python does a higher
    # precision algorithm, which we would need to replicate here
    def _print_IntTrueDiv(self, expr):
        lhs, rhs = expr.args
        return f"{self.paren(self._print(lhs))} / {self.paren(self._print(rhs))}"

    # NB: sympy.floor/ceiling produce integers, so we have to do the
    # conversion to index dtype
    def _print_floor(self, expr):
        assert len(expr.args) == 1
        return (
            f"libdevice.floor({self._print(expr.args[0])}).to({V.kernel.index_dtype})"
        )

    def _print_FloorToInt(self, expr):
        assert len(expr.args) == 1
        return (
            f"libdevice.floor({self._print(expr.args[0])}).to({V.kernel.index_dtype})"
        )

    def _print_ceiling(self, expr):
        assert len(expr.args) == 1
        return f"libdevice.ceil({self._print(expr.args[0])}).to({V.kernel.index_dtype})"

    def _print_CeilToInt(self, expr):
        assert len(expr.args) == 1
        return f"libdevice.ceil({self._print(expr.args[0])}).to({V.kernel.index_dtype})"

    def _helper_sqrt(self, expr):
        return f"libdevice.sqrt({self._print(expr)}.to(tl.float32))"

    def _print_FloatPow(self, expr):
        return (
            f"libdevice.pow({self._print(expr.args[0])}, {self._print(expr.args[1])})"
        )

    _print_PowByNatural = _print_FloatPow

    def _print_Where(self, expr):
        c = self.doprint(expr.args[0])
        p = self.doprint(expr.args[1])
        q = self.doprint(expr.args[2])
        return f"tl.where({c}, {p}, {q})"

    def _print_min_max_helper(self, expr: sympy.Expr, cmp: str) -> str:
        """
        Helper for max/min code genereration.
        cmp: > or <
        """
        nargs = len(expr.args)
        if len(expr.args) == 1:
            return self._print(expr.args[0])

        mid = len(expr.args) // 2
        cls = type(expr)
        a = self._print(cls(*expr.args[:mid]))
        b = self._print(cls(*expr.args[mid:]))

        # Use a macro so we can propagate constexprs.
        # https://github.com/triton-lang/triton/issues/3815
        a, b = tuple(f"({x})" for x in (a, b))
        assert cmp in (">", "<"), f"Unexpected comparator: '{cmp}'"
        return f"({a} * ({a} {cmp}= {b}) + {b} * ({b} {cmp} {a}))"

    def _print_Min(self, expr):
        return self._print_min_max_helper(expr, "<")

    def _print_Max(self, expr):
        return self._print_min_max_helper(expr, ">")

    def _print_Abs(self, expr):
        assert len(expr.args) == 1
        return f"tl_math.abs({self._print(expr.args[0])})"

    def _print_OpaqueUnaryFn_cos(self, expr):
        assert len(expr.args) == 1
        return f"libdevice.cos(({self._print(expr.args[0])}).to(tl.float32))"

    def _print_OpaqueUnaryFn_cosh(self, expr):
        assert len(expr.args) == 1
        return f"libdevice.cosh(({self._print(expr.args[0])}).to(tl.float32))"

    def _print_OpaqueUnaryFn_acos(self, expr):
        assert len(expr.args) == 1
        return f"libdevice.acos(({self._print(expr.args[0])}).to(tl.float32))"

    def _print_OpaqueUnaryFn_sin(self, expr):
        assert len(expr.args) == 1
        return f"libdevice.sin(({self._print(expr.args[0])}).to(tl.float32))"

    def _print_OpaqueUnaryFn_sinh(self, expr):
        assert len(expr.args) == 1
        return f"libdevice.sinh(({self._print(expr.args[0])}).to(tl.float32))"

    def _print_OpaqueUnaryFn_asin(self, expr):
        assert len(expr.args) == 1
        return f"libdevice.asin(({self._print(expr.args[0])}).to(tl.float32))"

    def _print_OpaqueUnaryFn_tan(self, expr):
        assert len(expr.args) == 1
        return f"libdevice.tan(({self._print(expr.args[0])}).to(tl.float32))"

    def _print_OpaqueUnaryFn_tanh(self, expr):
        assert len(expr.args) == 1
        return f"libdevice.tanh(({self._print(expr.args[0])}).to(tl.float32))"

    def _print_OpaqueUnaryFn_atan(self, expr):
        assert len(expr.args) == 1
        return f"libdevice.atan(({self._print(expr.args[0])}).to(tl.float32))"

    def _print_RoundToInt(self, expr):
        assert len(expr.args) == 1
        return f"libdevice.llrint({self._print(expr.args[0])})"

    def _print_RoundDecimal(self, expr):
        assert len(expr.args) == 2
        number, ndigits = expr.args
        if number.is_integer:
            # ndigits < 0 should have been filtered by the sympy function
            assert ndigits < 0
            raise ValueError(
                f"For integer inputs, only non-negative ndigits are currently supported, but got {ndigits}."
            )
        return f"libdevice.nearbyint(1e{ndigits} * {self.paren(self._print(number))}) * 1e{-ndigits}"


texpr = TritonPrinter().doprint


def triton_compute_type(dtype):
    triton_type_name = str(dtype).split(".")[-1]
    if triton_type_name == "bool":
        triton_type_name = "int1"
    elif (
        triton_type_name in ("float16", "bfloat16")
        and config.triton.codegen_upcast_to_fp32
    ):
        # float16 math is done in float32 inside the kernel
        triton_type_name = "float32"
    elif triton_type_name == "float8_e4m3fn":
        triton_type_name = "float8e4nv"
    elif triton_type_name == "float8_e5m2":
        triton_type_name = "float8e5"
    elif triton_type_name == "float8_e4m3fnuz":
        triton_type_name = "float8e4b8"
    elif triton_type_name == "float8_e5m2fnuz":
        triton_type_name = "float8e5b16"
    return f"tl.{triton_type_name}"


def _get_primitive_bitwidth(dtype):
    if hasattr(dtype, "is_floating_point"):
        if dtype.is_floating_point:
            # triton_compute_type changes the bitwidth
            if (
                dtype in [torch.bfloat16, torch.float16]
                and config.triton.codegen_upcast_to_fp32
            ):
                return 32
            return torch.finfo(dtype).bits
        else:
            return torch.iinfo(dtype).bits
    else:
        return -1


def triton_store_type(dtype):
    triton_type_name = str(dtype).split(".")[-1]
    if triton_type_name == "bool":
        triton_type_name = "int8"
    elif triton_type_name == "float8_e4m3fn":
        triton_type_name = "float8e4nv"
    elif triton_type_name == "float8_e5m2":
        triton_type_name = "float8e5"
    return f"tl.{triton_type_name}"


def triton_acc_type(dtype):
    if is_integer_dtype(dtype) and dtype.is_signed:
        nbits = 64 if dtype == torch.int64 else 32
        return f"tl.int{nbits}"
    return triton_compute_type(dtype)


class TritonCSEVariable(CSEVariable):
    def __init__(self, name, bounds: ValueRanges[Any]) -> None:
        super().__init__(name, bounds)
        # We'll use this to track which masks the variable needs when used for indirect indexing
        self.mask_vars: OrderedSet[str] = OrderedSet()

    def update_on_args(self, name, args, kwargs):
        for arg in args:
            if isinstance(arg, TritonCSEVariable):
                self.mask_vars.update(arg.mask_vars)
            elif isinstance(arg, sympy.Symbol) and arg.name[0] in "xyr":
                # most of the time index vars don't need masks associated with them
                # however, when index vars are used to compute indices for indirect reads
                # those reads should subsequently be masked,
                self.mask_vars.update({f"{arg.name[0]}mask"})


class TritonOverrides(OpOverrides):
    """Map element-wise ops to Triton"""

    @staticmethod
    def to_dtype(
        x,
        dtype: torch.dtype,
        src_dtype: Optional[torch.dtype] = None,
        use_compute_types=True,
    ):
        def _get_min_elements_per_thread(
            src_dtype: torch.dtype, dst_dtype: torch.dtype
        ) -> int:
            if src_dtype == dst_dtype:
                # No data type conversion is needed. No requirements on min_elem_per_thread.
                return 0

            # fp8 data type conversions has min_elem_per_thread requirements.
            # Refer to Triton implementations here:
            # https://github.com/openai/triton/blob/10f59d8ce04052521c1bc0cb3a3f8b98918fc7e3/lib/Conversion/TritonGPUToLLVM/ElementwiseOpToLLVM.cpp#L10.
            fp8_dtypes = (
                torch.float8_e4m3fn,
                torch.float8_e5m2,
            )
            # Triton doesn't support type conversions between fp8_e4m3 and fp8_e5m2.
            assert not (
                src_dtype in fp8_dtypes
                and dst_dtype in fp8_dtypes
                and src_dtype != dst_dtype
            ), "Conversions between float8_e5m2 and float8_e4m3fn is not supported!"
            if src_dtype == torch.float8_e5m2 or dst_dtype == torch.float8_e5m2:
                return 4
            if src_dtype == torch.float8_e4m3fn or dst_dtype == torch.float8_e4m3fn:
                return 2
            # No requirements on min_elem_per_thread.
            return 0

        if src_dtype is not None:
            # Both dtype and src_dtype are set. This is used by torch to(dtype=dtype).
            # It takes the maximum min_elem_per_thread if there are multiple fp8 conversions
            # in the same kernel.
            V.kernel.min_elem_per_thread = max(
                _get_min_elements_per_thread(src_dtype, dtype),
                V.kernel.min_elem_per_thread,
            )

        if dtype == torch.bool:
            return f"({x} != 0)"
        elif dtype == torch.uint8:
            # to work around llvm uint conversion semantics
            # that produces 0's for negative values
            return f"{x}.to(tl.int8).to(tl.uint8)"

        if use_compute_types:
            out_dtype = triton_compute_type(dtype)
        else:
            out_dtype = triton_store_type(dtype)

        return f"{x}.to({out_dtype})"

    @staticmethod
    def to_dtype_bitcast(x, dtype: torch.dtype, src_dtype: torch.dtype):
        triton_dtype = triton_compute_type(dtype)
        # We may promote float16 or bfloat16 to float32 and cause the
        # bitwidth of dtype to be different from the input tensor (i.e. float32).
        # In such as case, we will have to convert the input tensor to
        # its src_type, perform bitcast, and then convert the bit-casted
        # tensor back to float to ensure we use values with the right precision.
        if (
            src_dtype in (torch.float16, torch.bfloat16)
            and config.triton.codegen_upcast_to_fp32
        ):
            triton_src_dtype = str(src_dtype).split(".")[-1]
            cast_x = f"{x}.to(tl.{triton_src_dtype})"
            if dtype in (torch.float16, torch.bfloat16):
                triton_type_name = str(dtype).split(".")[-1]
                triton_dtype = f"tl.{triton_type_name}"
            cast_x = f"{cast_x}.to({triton_dtype}, bitcast=True)"
            return f"{cast_x}.to(tl.float32)"
        else:
            src_dtype_bitwidth = _get_primitive_bitwidth(src_dtype)
            target_dtype_bitwidth = _get_primitive_bitwidth(dtype)
            bitcast = "True" if src_dtype_bitwidth == target_dtype_bitwidth else "False"
            return f"{x}.to({triton_dtype}, bitcast={bitcast})"

    @staticmethod
    def _shaped_constant(value, dtype, shape):
        type_ = torch._prims_common.dtype_to_type(dtype)
        triton_val = constant_repr(type_(value))
        triton_type = triton_compute_type(dtype)

        if triton_type == "tl.float32":
            # Float constants are always f32 in triton
            return triton_val

        # NOTE: We use a tensor here in order to get the expected type.
        # Otherwise, e.g. float64 constants would be trunctated to float32.
        return f"tl.full({shape}, {triton_val}, {triton_type})"

    @classmethod
    def constant(cls, value, dtype):
        return cls._shaped_constant(value, dtype, shape=[])

    @staticmethod
    def abs(x):
        return f"tl_math.abs({x})"

    @staticmethod
    def libdevice_abs(x):
        return f"libdevice.abs({x})"

    @staticmethod
    def exp(x):
        return f"tl_math.exp({x})"

    @staticmethod
    def libdevice_exp(x):
        return f"libdevice.exp({x})"

    @staticmethod
    def exp2(x):
        return f"libdevice.exp2({x})"

    @staticmethod
    def expm1(x):
        return f"libdevice.expm1({x})"

    @staticmethod
    def sqrt(x):
        return f"libdevice.sqrt({x})"

    @staticmethod
    def libdevice_sqrt(x):
        return f"libdevice.sqrt({x})"

    @staticmethod
    def relu(x):
        bug = config.triton.inject_relu_bug_TESTING_ONLY
        if bug == "compile_error":
            return "compile error!"
        elif bug == "runtime_error":
            # NB: this only triggers runtime error as long as input
            # is not all zero
            return f'triton_helpers.device_assert_then({x} == 0, "injected assert fail", {x})'
        elif bug == "accuracy":
            return f"{x} + 1"
        elif bug is None:
            return ops.maximum(ops.constant(0, torch.int32), x)
        else:
            raise AssertionError(
                f"unrecognized config triton.inject_relu_bug_TESTING_ONLY = {bug!r}"
            )

    @staticmethod
    def minimum(a, b):
        return f"triton_helpers.minimum({a}, {b})"

    @staticmethod
    def maximum(a, b):
        return f"triton_helpers.maximum({a}, {b})"

    @staticmethod
    def where(a, b, c):
        return f"tl.where({a}, {b}, {c})"

    @staticmethod
    def inline_asm_elementwise(
        *inputs, asm, constraints=None, dtype=torch.float32, is_pure=True, pack=1
    ):
        triton_type = triton_compute_type(dtype)
        input_refs = ", ".join([str(i) for i in inputs])
        if constraints is None:
            constraints = ", ".join(["=r"] + ["r" for _ in inputs])
        return f"tl.inline_asm_elementwise('{asm}', '{constraints}', [{input_refs}], dtype={triton_type}, is_pure={is_pure}, pack={pack})"  # noqa: B950

    @staticmethod
    def cos(x):
        return f"tl_math.cos({x})"

    @staticmethod
    def libdevice_cos(x):
        return f"libdevice.cos({x})"

    @staticmethod
    def sin(x):
        return f"tl_math.sin({x})"

    @staticmethod
    def libdevice_sin(x):
        return f"libdevice.sin({x})"

    @classmethod
    def index_expr(cls, expr, dtype):
        raise NotImplementedError("ops.index_expr not implemented outside a kernel")

    @staticmethod
    def masked(mask, body, other):
        raise NotImplementedError("ops.masked not implemented outside a kernel")

    @staticmethod
    def lgamma(x):
        return f"libdevice.lgamma({x})"

    @staticmethod
    def erf(x):
        return f"libdevice.erf({x})"

    @staticmethod
    def cosh(x):
        return f"libdevice.cosh({x})"

    @staticmethod
    def sinh(x):
        return f"libdevice.sinh({x})"

    @staticmethod
    def acos(x):
        return f"libdevice.acos({x})"

    @staticmethod
    def acosh(x):
        return f"libdevice.acosh({x})"

    @staticmethod
    def asin(x):
        return f"libdevice.asin({x})"

    @staticmethod
    def asinh(x):
        return f"libdevice.asinh({x})"

    @staticmethod
    def atan2(x, y):
        return f"libdevice.atan2({x}, {y})"

    @staticmethod
    def atan(x):
        return f"libdevice.atan({x})"

    @staticmethod
    def atanh(x):
        return f"libdevice.atanh({x})"

    @staticmethod
    def copysign(x, y):
        return f"libdevice.copysign({x}, {y})"

    @staticmethod
    def erfc(x):
        return f"libdevice.erfc({x})"

    @staticmethod
    def erfinv(x):
        return f"libdevice.erfinv({x})"

    @staticmethod
    def hypot(x, y):
        return f"libdevice.hypot({x}, {y})"

    @staticmethod
    def log10(x):
        return f"libdevice.log10({x})"

    @staticmethod
    def log2(x):
        return f"libdevice.log2({x})"

    @staticmethod
    def nextafter(x, y):
        return f"libdevice.nextafter({x}, {y})"

    @staticmethod
    def logical_and(a, b):
        return f"{a} & {b}"

    @staticmethod
    def logical_not(a):
        return f"{a} == 0"

    @staticmethod
    def logical_or(a, b):
        return f"{a} | {b}"

    @staticmethod
    def logical_xor(a, b):
        return f"({a} ^ {b})"

    @staticmethod
    def bitwise_and(a, b):
        return f"{a} & {b}"

    @staticmethod
    def bitwise_not(a):
        return f"~{a}"

    @staticmethod
    def bitwise_or(a, b):
        return f"{a} | {b}"

    @staticmethod
    def bitwise_xor(a, b):
        return f"{a} ^ {b}"

    @staticmethod
    def bitwise_left_shift(a, b):
        return f"{a} << {b}"

    @staticmethod
    def bitwise_right_shift(a, b):
        return f"{a} >> {b}"

    @staticmethod
    def rand(seed, offset):
        offset = f"({offset}).to(tl.uint32)"
        return f"tl.rand({seed}, {offset})"

    @staticmethod
    def randn(seed, offset):
        offset = f"({offset}).to(tl.uint32)"
        return f"tl.randn({seed}, {offset})"

    @staticmethod
    def randint64(seed, offset, low, high):
        offset = f"({offset}).to(tl.uint32)"
        return f"triton_helpers.randint64({seed}, {offset}, {low}, {high})"

    @staticmethod
    def load_seed(name, offset):
        raise NotImplementedError("ops.load_seed not implemented outside a kernel")

    @staticmethod
    def rsqrt(x):
        return f"libdevice.rsqrt({x})"

    @staticmethod
    def log1p(x):
        return f"libdevice.log1p({x})"

    @staticmethod
    def tan(x):
        return f"libdevice.tan({x})"

    @staticmethod
    def tanh(x):
        return f"libdevice.tanh({x})"

    @staticmethod
    def sigmoid(x):
        return f"tl.sigmoid({x})"

    @staticmethod
    def signbit(x):
        # XX: This is wrong for the value -0.0 in floating point
        return f"libdevice.signbit({x}) if ({x}).dtype is tl.float32 else {x} < 0"

    @staticmethod
    def fmod(a, b):
        return f"libdevice.fmod({a}, {b})"

    @staticmethod
    def pow(a, b):
        return f"libdevice.pow({a}, {b})"

    @staticmethod
    def log(x):
        return f"tl_math.log({x})"

    @staticmethod
    def libdevice_log(x):
        return f"libdevice.log({x})"

    @staticmethod
    def isinf(x):
        return f"libdevice.isinf({x}).to(tl.int1)"

    @staticmethod
    def isnan(x):
        return f"libdevice.isnan({x}).to(tl.int1)"

    @staticmethod
    def round(x):
        return f"libdevice.nearbyint({x})"

    @staticmethod
    def floor(x):
        return f"libdevice.floor({x})"

    @staticmethod
    def floordiv(a, b):
        # See the comment in lowering.div_mode. a and b are integer type.
        # Similar to div_floor_kernel_cuda in pytorch core.
        # Notice that // in triton behaves as truncdiv instead of floordiv
        quot = f"{a} // {b}"
        rem = f"{a} % {b}"
        return f"tl.where(({a} < 0) != ({b} < 0), tl.where({rem} != 0, {quot} - 1, {quot}), {quot})"

    @staticmethod
    def sign(x):
        z = ops.constant(0, torch.int32)
        left = ops.to_dtype((ops.lt(z, x)), torch.int8)
        right = ops.to_dtype((ops.lt(x, z)), torch.int8)
        sub = ops.sub(left, right)
        return f"{sub}.to({x}.dtype)"

    @staticmethod
    def trunc(x):
        return f"libdevice.trunc({x})"

    @staticmethod
    def truncdiv(a, b):
        # See the comment in lowering.div_mode. a and b are integer type.
        # Notice that // in triton behaves as truncdiv instead of floordiv
        return f"{a} // {b}"

    @staticmethod
    def ceil(x):
        return f"libdevice.ceil({x})"


TritonOverrides._initialize_pointwise_overrides("triton")


# Use mypy to check protocol implemented correctly
def _typecheck_TritonOverrides(h: TritonOverrides) -> OpsHandler[str]:
    return h


class TritonKernelOverrides(TritonOverrides):
    """Map element-wise ops to Triton within a TritonKernel

    Unlike TritonOverrides, these assume the code is going to be inserted into
    the body of the main triton kernel and so it may use indexing and mask
    variables which are assumed to already be defined in the current scope.
    """

    @classmethod
    def constant(cls, value, dtype):
        # NOTE: Cannot use shape=[] as it's not supported by triton-rocm
        # We could use shape=[1] instead but starting with the correct
        # ndim avoids extra `tt.expand_dim` ops appearing in the triton IR.
        ndim = V.kernel.triton_tensor_ndim()
        shape = [1] * ndim
        return cls._shaped_constant(value, dtype, shape=shape)

    @classmethod
    def index_expr(cls, expr, dtype):
        indexing = V.kernel.indexing(expr, block_ptr=False)
        assert isinstance(indexing, IndexingOptions)
        var = V.kernel.cse.generate(
            V.kernel.compute, indexing.index_str, bounds=get_bounds_index_expr(expr)
        )

        if dtype not in (torch.int32, torch.int64):
            var = V.kernel.cse.generate(V.kernel.compute, cls.to_dtype(var, dtype))
        var.mask_vars = indexing.mask_vars
        return var

    @staticmethod
    def masked(mask, body, other):
        if mask is not None and torch.version.hip is not None:
            mask = V.kernel.cse.generate(
                V.kernel.compute,
                f"{mask}.to(tl.int1)",
            )

        nodes = body.graph.find_nodes(op="output")
        assert nodes, "graph for body does not contain an output"

        need_where = False
        for node in nodes:
            for arg in node.args:
                if arg.target != "load" or should_unwrap_unspec_arg(arg.args[0]):
                    need_where = True

        value = None if need_where else other
        with V.kernel.mask_loads(mask, value=value) as new_mask:
            result = body()

        if need_where:
            # Remove once CSEVariables track the dtype
            if result.bounds.is_bool:
                other = bool(other)
            # Take dtype from result to prevent accidental promotion
            other = V.kernel.cse.generate(
                V.kernel.compute,
                f"tl.full({result}.shape, {constant_repr(other)}, {result}.dtype)",
                bounds=ValueRanges.wrap(other),
            )
            ret = ops.where(new_mask, result, other)
        else:
            ret = result

        ret.mask_vars.discard(new_mask)
        return ret

    @staticmethod
    def load_seed(name, offset):
        var = V.kernel.args.input(name)
        return (
            f"tl.load({var} + {V.kernel.args.seed_offset('load_seed_offset', offset)})"
        )

    @staticmethod
    def frexp(x):
        cache_key = f"frexp({x})"
        if cache_key in V.kernel.cse.cache:
            return V.kernel.cse.cache[cache_key]

        mantissa = V.kernel.cse.newvar()
        exponent = V.kernel.cse.newvar()
        V.kernel.compute.writeline(
            f"{mantissa}, {exponent} = triton_helpers.frexp({x})"
        )
        V.kernel.cse.cache[cache_key] = (mantissa, exponent)
        return (mantissa, exponent)


# Use mypy to check protocol implemented correctly
def _typecheck_TritonKernelOverrides(h: TritonKernelOverrides) -> OpsHandler[str]:
    return h


class HelperFunctions:
    """An ordered set of helper functions."""

    _templates_seen: Dict[str, str]  # Template code to function name
    finalized_helpers: List[str]

    def __init__(self) -> None:
        self._templates_seen = {}
        self.finalized_helpers = []

    def add(self, template_code: str, *, base_name="_triton_helper_fn") -> str:
        """This accepts a function definition with the function name
        left as a format specifier e.g.

            @triton.jit
            def {name}(arg0, arg1):
                return arg0 + arg1

        We add the templated code to the function set and return the name
        assigned to that function.

        """
        existing_name = self._templates_seen.get(template_code)
        if existing_name is not None:
            # Don't duplicate existing helpers
            return existing_name

        name = f"{base_name}{len(self.finalized_helpers)}"
        self._templates_seen[template_code] = name
        self.finalized_helpers.append(template_code.format(name=name))
        return name

    def __iter__(self):
        return iter(self.finalized_helpers)

    def __getitem__(self, idx):
        return self.finalized_helpers[idx]


@dataclasses.dataclass
class BlockParameters:
    """
    Class representing ND block dimensions, for block pointer analysis.
    """

    shape: List[sympy.Expr] = dataclasses.field(default_factory=list)
    block_shape: List[sympy.Expr] = dataclasses.field(default_factory=list)
    strides: List[sympy.Expr] = dataclasses.field(default_factory=list)
    offsets: List[sympy.Expr] = dataclasses.field(default_factory=list)

    def __add__(self, other: BlockParameters) -> BlockParameters:
        """
        Concatenates block parameters.
        """
        cls = type(self)
        a, b = tuple(dataclasses.asdict(x) for x in (self, other))
        return cls(**{key: a[key] + b[key] for key in a})


class TritonKernel(SIMDKernel):
    overrides = TritonKernelOverrides  # type: ignore[assignment]
    helper_functions: HelperFunctions
    kexpr: Callable[[sympy.Expr], str] = texpr
    allow_block_ptr = True

    def __init__(
        self,
        *groups,
        index_dtype: str,
        mutations: Optional[OrderedSet[str]] = None,
        pid_cache=None,
        reduction_hint=ReductionHint.DEFAULT,
        min_elem_per_thread=0,
        override_persistent_reduction=None,
        optimize_mask=True,
    ) -> None:
        self.optimize_mask: bool = optimize_mask
        super().__init__(
            *groups,
            index_dtype=index_dtype,
            mutations=mutations,
            reduction_hint=reduction_hint,
            pid_cache=pid_cache,
            override_persistent_reduction=override_persistent_reduction,
        )
        self.suffix: IndentedBuffer = IndentedBuffer()  # type: ignore[assignment]
        self.outside_loop_vars: OrderedSet[Any] = OrderedSet()
        self.min_elem_per_thread = min_elem_per_thread
        self.block_ptr_id = itertools.count()
        self.helper_functions = HelperFunctions()
        self.pointer_advancements: Dict[SymT, List[DeferredLine]] = collections.defaultdict(list)

        # A set of autotuning hints to pass as part of triton_meta
        self.autotune_hints: OrderedSet[AutotuneHint] = OrderedSet()
        self.triton_meta: Optional[Dict[str, object]] = None

        self.codegen_range_tree()

<<<<<<< HEAD
    def _get_block_size(self, tree: IterationRangesEntry) -> sympy.Symbol:
        return block_sizes[tree.SymT]

    def _get_block_offset(self, tree: IterationRangesEntry) -> sympy.Symbol:
        return block_offsets[tree.SymT]

    def _max_block_size(self, tree: IterationRangesEntry) -> int:
        return TRITON_MAX_BLOCK[tree.prefix.upper()]

=======
>>>>>>> 8c4b8808
    def codegen_range_tree(self):
        for tree in self.range_trees:
            # reduction indexing goes inside a loop
            if not tree.is_loop:
                self.iteration_ranges_codegen_header(tree, self.body)
            elif self.inside_reduction:
                # workaround for this issue:
                # https://gist.github.com/jansel/6527126f781559095c5531f98a4235a7
                self.body.writeline(
                    f"{tree.prefix}base = {self.iteration_ranges_ranges_code(tree)}"
                )


    def need_numel_args(self):
        r"""
        Indicate whether we need provide numel as arguments for the generated
        kernel calls in the benchmark.

        Should be true for pointwise/reduction kernels but false for triton
        matmul kernels.
        """
        return True

    def should_use_persistent_reduction(self) -> bool:
        """
        Heuristic to set self.persistent_reduction and add guards
        if needed.
        """
        if not (self.inside_reduction and config.triton.persistent_reductions):
            return False
        threshold = {
            ReductionHint.INNER: 1024,
        }.get(self.reduction_hint, 64)

        # If multi_kernel is enabled, we do more aggressive persistent reduction.
        # This may result in some persistent reductions slower than the
        # corresponding non-persistent reductions. MultiKernel will do benchmarking
        # to pick the faster one.
        if config.triton.multi_kernel:
            threshold *= 16
        last_numel = self.numels[-1]
        return V.graph.sizevars.statically_known_leq(last_numel, threshold)  # type: ignore[arg-types]

    def want_no_x_dim(self):
        return (
            self.reduction_hint == ReductionHint.INNER
            and self.persistent_reduction
            and len(self.numels) == 2
            and V.graph.sizevars.statically_known_geq(self.numels[-1], 256)  # type: ignore[arg-types]
        )

    @property
    def assert_function(self) -> str:
        return "tl.device_assert"

    def indexing(
        self,
        index: sympy.Expr,
        *,
        copy_shape=None,
        dense_indexing=False,
        override_mask=None,
        block_ptr=False,
    ):
        """
        Compute the index and mask to pass to tl.load() or tl.store()
        """
        index = self.prepare_indexing(index)
        index_vars = index.free_symbols
        has_rindex = False

        mask_vars: OrderedSet[str] = OrderedSet()
        for var in index_vars:
            assert isinstance(var, sympy.Symbol)
            has_rindex = has_rindex or symbol_is_type(var, reduction_types)
            if override_mask:
                pass
            elif symbol_is_type(var, SymT.TMP):
                # indirect indexing
                cse_var = self.cse.varname_map[var.name]
                mask_vars.update(cse_var.mask_vars)
            elif symbol_is_type(
                var,
                (
                    SymT.UNBACKED_INT,
                    SymT.SIZE,
                    SymT.PRECOMPUTED_SIZE,
                    SymT.INDEX,
                    SymT.FLOAT,
                    SymT.UNBACKED_FLOAT,
                ),
            ):
                pass
            else:
                # var is one of xN, yN, r0_N or r1_N
                prefix_matches = [
                    prefix_str[symt]
                    for symt in block_types
                    if symbol_is_type(
                        var, symt
                    )
                ]
                assert len(prefix_matches) == 1, f"Ambiguous type: {var.name}"
                mask_vars.add(f"{prefix_matches[0]}mask")

        need_dense = (
            config.triton.dense_indexing
            or dense_indexing
            or self._load_mask is not None
        ) and index != 0

        have_dense = True
        have_loop_vars = False
        dense_mask_vars: OrderedSet[str] = OrderedSet()

        for tree in self.active_range_trees():
            if index_vars.intersection(tree.var_list):
                have_loop_vars = True
            else:
                have_dense = False
            dense_mask_vars.add(f"{tree.prefix}mask")

        if (
            block_ptr
            and self.allow_block_ptr
            and config.triton.use_block_ptr
            and not override_mask
            and not self._load_mask
            and len(mask_vars - dense_mask_vars) == 0
            and not self.is_indirect_indexing(index)
            and have_loop_vars
            # workaround https://github.com/openai/triton/issues/2821
            and self.index_dtype == "tl.int32"
        ):

            def match_strided_block(
                index: sympy.Expr, range_tree: IterationRangesEntry
            ) -> Optional[BlockParameters]:
                """
                Matches expressions of the form:
                    idx = s * xindex

                This implies stride (s,), and shape (XBLOCK,).
                """
                symbol = range_tree.symbol()
                stride = sympy.Wild("stride", exclude=[symbol])
                m = index.match(symbol * stride)
                if m is None:
                    return None

                return BlockParameters(
                    shape=[range_tree.numel],
                    block_shape=[TritonSymbols.get_block_size(range_tree)],
                    strides=[m[stride]],
                    offsets=[TritonSymbols.get_block_offset(range_tree)],
                )

            def match_mod_div_block(
                index: sympy.Expr, range_tree: IterationRangesEntry
            ) -> Optional[BlockParameters]:
                """
                Matches higher-dimensional blocks coming from FloorDiv and ModularIndexing.

                Example expression to match:
                   sN * ((rindex//(d1 * ... * d(N-1))))
                       + s1 * ModularIndexing(rindex, 1, d1)
                       + ...
                       + s(N-1) * ModularIndexing(rindex, d1 * ... * d(N-2), d(N-1))

                This iterates over a block of shape (dN, ..., d1) and stride
                (sN, ..., s1). (d1,...,d(N-1)) and (s1,...,sN) are
                wildcards that we match.

                Note that dN does not appear in the expression, but we solve for it
                using range tree numels and the other dims.
                """
                # Bound the possible number of dims. We use the following heuristics:
                # - At least one dim for each range tree node.
                # - At least one dim for every FloorDiv or ModularIndexing op.
                # - At least 2 dims to pattern match.
                num_dims = max(
                    2,
                    len(self.range_tree_nodes),
                    (index.count(FloorDiv) + index.count(ModularIndexing)),
                )

                # Pattern match to find the strides and offset.
                index_var = range_tree.symbol()
                wild = functools.partial(sympy.Wild, exclude=[index_var])
                dims: List[sympy.Expr] = [
                    wild(f"dim_mod{idx}") for idx in range(num_dims)
                ]
                strides: List[sympy.Expr] = [
                    wild(f"stride_mod{idx}") for idx in range(num_dims)
                ]

                def get_slice_numels(dims: List[Any]) -> List[Any]:
                    """
                    Compute the cumulative size of each dimension's slice.
                    This proceeds from the last dim up to the second.
                    """
                    numels = [sympy.Integer(1)]
                    for dim in dims[:0:-1]:
                        numel = dim * numels[0]
                        numels.insert(0, numel)
                    return numels

                # The first dimension's index is computed by division.
                # The remaining are computed by modulo.
                slice_numels = get_slice_numels(dims[:num_dims])
                block_index_exprs = [FloorDiv(index_var, slice_numels[0])] + [
                    ModularIndexing(index_var, numel, dim)
                    for dim, numel in zip(dims[1:], slice_numels[1:])
                ]

                # Calculate a linear index from block indices.
                match_expr = sympy_dot(strides, block_index_exprs)

                # Pattern match.
                match = index.match(match_expr)
                if match is None:
                    return None

                # Provide default values for unmatched dims and strides.
                for dim in dims[1:]:
                    if dim not in match:
                        match[dim] = sympy.Integer(1)
                for stride in strides[1:]:
                    if stride not in match:
                        match[stride] = sympy.Integer(0)

                sizevars = V.graph.sizevars

                def get_match(expr: sympy.Expr) -> sympy.Expr:
                    return sizevars.lookup_precomputed_size(match[expr])

                # Replace wildcards with matched expressions.
                dims = [dims[0]] + [get_match(dim) for dim in dims[1:]]
                strides = [get_match(stride) for stride in strides]
                slice_numels = get_slice_numels(dims)
                block_index_exprs = [
                    sympy_subs(expr, match) for expr in block_index_exprs
                ]

                # The leading dimension is not directly matched in our expression.
                # We solve for it by dividing the range tree numel by the product of
                # all other dimensions. We quit if they are not known to be divisible.
                assert (
                    dims[0] not in match
                ), "Expected not to match the leading dimension!"
                if not sizevars.statically_known_multiple_of(
                    range_tree.numel, slice_numels[0]
                ):
                    return None
                dims[0] = range_tree.numel / slice_numels[0]

                # Check for applicable iteration range sizes.
                # When mapping a 1D block into an ND one, we need to know that
                # the number of elements is not changed. This means the slice numels of
                # the ND iteration range must evenly divide the length of the 1D block.
                # There are two cases where we can guarantee this:
                #  1. Numels are powers of 2. If numel == 2 ** n, and we know XBLOCK == 2 ** m,
                #     with n and m integers, then either numel is a multiple of XBLOCK, or numel
                #     is less than XBLOCK. (If numel is less than XBLOCK, we round up to 1 below.)
                #  2. Numels are multiples of the maximum possible block size.
                max_block = TritonSymbols.max_block_size(range_tree)
                if any(
                    not sizevars.statically_known_multiple_of(numel, max_block)
                    and not sizevars.statically_known_power_of_2(numel)
                    for numel in slice_numels
                ):
                    return None

                def identity(expr: sympy.Expr) -> sympy.Expr:
                    return expr

                # Compute the ND block shape from the linear block size.
                # Use CielDiv to round leading dimensions up to 1.
                # Non-leading dimensions are clamped to the size of the iteration range,
                # while the leading dimension can exceed this to accomodate a larger
                # block size.
                linear_block_size = TritonSymbols.get_block_size(range_tree)
                block_shape: List[sympy.Expr] = [
                    CeilDiv(linear_block_size, slice_numels[0])
                ] + [
                    sympy.Min(CeilDiv(linear_block_size, numel), dim)
                    for numel, dim in zip(slice_numels[1:], dims[1:])
                ]

                # Compute block offsets from {xyzr}offset and the matched expressions.
                block_offsets: List[sympy.Expr] = [
                    sympy_subs(
                        expr, {index_var: TritonSymbols.get_block_offset(range_tree)}
                    )
                    for expr in block_index_exprs
                ]

                return BlockParameters(
                    shape=dims,
                    block_shape=block_shape,
                    strides=strides,
                    offsets=block_offsets,
                )

            def match_block_pointer_subexpr(
                expr: sympy.Expr, range_tree: IterationRangesEntry
            ) -> Optional[BlockParameters]:
                """
                Match a block indexing subexpression involving a single range tree.
                """
                for match_func in (
                    match_strided_block,
                    match_mod_div_block,
                ):
                    match = match_func(expr, range_tree)
                    if match is not None:
                        return match

                return None

            def match_block_pointer() -> Optional[BlockPtrOptions]:
                index_relative_to_xyr_index = sympy_subs(
                    index, {v: t.expr for v, t in self.range_tree_nodes.items()}
                )
                range_trees = self.active_range_trees(reorder=True)

                # Match each range tree separately.
                range_symbols = {tree.symbol() for tree in range_trees}
                index_terms = sympy.Add.make_args(index_relative_to_xyr_index)
                block_params = BlockParameters()
                for tree in range_trees:
                    # Partition the index into subexpressions pertaining to each range tree.
                    # For example xindex * 5 + rindex * 3 is partitioned to
                    # (xindex * 5, rindex * 3).
                    symbol = tree.symbol()
                    subexpr = sympy.Integer(0) + sum(
                        expr for expr in index_terms if symbol in expr.free_symbols
                    )

                    # Reject mixed terms, e.g. xindex * rindex.
                    # NB: the zero expression is allowed, for broadcasting.
                    if len(range_symbols.intersection(subexpr.free_symbols)) > 1:
                        return None

                    # Match the subexpression for this range tree.
                    params = match_block_pointer_subexpr(subexpr, tree)
                    if params is None:
                        return None
                    block_params += params

                # Collect leftover terms as a constant offset.
                offset = sum(
                    expr
                    for expr in index_terms
                    if not range_symbols.intersection(expr.free_symbols)
                )

                # Form the block pointer.
                self.filter_masks(mask_vars)
                return BlockPtrOptions.create(
                    params=block_params,
                    constant_offset=offset,
                    range_trees=range_trees,
                    mask_vars=mask_vars,
                )

            # Return a block pointer, if indexing matches the pattern.
            options = match_block_pointer()
            if options is not None:
                return options

        expand_str = None
        index_str = self.index_to_str(index)
        if isinstance(index, sympy.Integer):
            expand_str = f"{copy_shape}.shape" if copy_shape else self.dense_size_str()
            index_str = f"tl.full({expand_str}, {index_str}, tl.int32)"
            return IndexingOptions(
                index_str, OrderedSet(), "None", expand_str, has_rindex, index
            )

        if need_dense and not have_dense:
            expand_str = f"{copy_shape}.shape" if copy_shape else self.dense_size_str()
            index_str = f"tl.broadcast_to({index_str}, {expand_str})"
            mask_vars = dense_mask_vars
        elif not have_loop_vars and copy_shape:
            index_str = f"tl.broadcast_to({index_str}, {copy_shape}.shape)"
            mask_vars = dense_mask_vars

        if override_mask:
            mask_vars = OrderedSet([override_mask])

        if self._load_mask:
            mask_vars.add(self._load_mask)

        self.filter_masks(mask_vars)

        mask_str = " & ".join(sorted(map(str, mask_vars))) if mask_vars else "None"
        return IndexingOptions(index_str, mask_vars, mask_str, expand_str, has_rindex, index)  # type: ignore[arg-type]

    def codegen_block_ptr(
        self, name: str, var: str, indexing: BlockPtrOptions, other=""
    ) -> Tuple[str, str]:
        check = indexing.boundary_check()
        if not check:
            # workaround https://github.com/openai/triton/issues/2813
            other = ""
        elif other:
            assert other == ", other=0.0"
            other = f", boundary_check={check!r}, padding_option='zero'"
        else:
            other = f", boundary_check={check!r}"
        if (
            self.inside_reduction
            and self.range_trees[-1].is_loop
            and indexing.has_rindex()
        ):
            block_ptr = f"block_ptr{next(self.block_ptr_id)}"
            self.body.writeline(
                DeferredLine(
                    name, f"{block_ptr} = {indexing.format(var, roffset=False)}"
                )
            )

            # Generate block pointer advancements, for later use.
            for symt in reduction_types:
                advance_offsets = indexing.advance_roffset(symt)

                # Ignore identity advancements.
                if all(
                    V.graph.sizevars.statically_known_equals(offset, sympy.Integer(0))
                    for offset in advance_offsets
                ):
                    continue

                offset_str = self.index_to_str(advance_offsets)
                self.pointer_advancements[symt].append(
                    DeferredLine(
                        name,
                        f"{block_ptr} = tl.advance({block_ptr}, {offset_str})",
                    )
                )
        else:
            block_ptr = indexing.format(var)
        return block_ptr, other

    def codegen_block_ptr_store_line(self, name, indexing, block_ptr, value, other=""):
        # Stores require an explicit broadcast.
        value = indexing.codegen_broadcast_and_reshape(
            value, indexing.final_shape, indexing.block_shape, False
        )

        # workaround https://github.com/openai/triton/issues/2814
        value = f"{value}.to({triton_store_type(V.graph.get_dtype(name))})"
        return f"tl.store({block_ptr}, {value}{other})"

    def check_bounds(
        self,
        expr: sympy.Expr,
        size: sympy.Expr,
        lower: bool,
        upper: bool,
    ):
        if not (lower or upper):
            return

        assert isinstance(expr, sympy.Expr)
        indexing = self.indexing(expr, block_ptr=False)
        assert isinstance(indexing, IndexingOptions)

        index_str = indexing.index_str
        mask_str = indexing.mask_str if indexing.has_mask() else None
        size_str = texpr(self.rename_indexing(size)) if upper else None

        # expr is already wrapped
        line = self.indirect_assert(
            index_str, "0" if lower else None, size_str, mask_str
        )

        indirect = self.is_indirect_indexing(expr) or any(
            isinstance(m, TritonCSEVariable) for m in indexing.mask_vars
        )
        buffer = self.get_load_buffer(indexing)
        self.cse.generate(buffer, line, assignment=False)

    def get_load_buffer(self, indexing):
        if indexing.has_indirect() or indexing.has_tmpmask():
            # Masked loads must come after the mask is computed
            return self.compute
        elif (
            self.inside_reduction
            and self.range_trees[-1].is_loop
            and not indexing.has_rindex()
        ):
            # can lift a common load outside of reduction loop
            # One exception is when this is an indirect_load.
            return self.body
        else:
            return self.loads

    def load(self, name: str, index: sympy.Expr):
        var = self.args.input(name)
        indirect_indexing = self.is_indirect_indexing(index)
        original_index = index
        indexing = self.indexing(index, block_ptr=True)
        has_rindex = indexing.has_rindex()
        has_tmpmask = indexing.has_tmpmask()

        # Keep the variable in cache if were going to reuse it. Equiv., if any of the following hold
        #  1) We are doing broadcasting
        #  2) It is a non-coalesced load. The intuition is that if it's
        #  non-coalesced, we will likely load each element multiple times in
        #  practice.
        #  3) It will be used later and it won't be CSE'd. Equiv., if all the following hold
        #   3.1) We are in a reduction loop
        #   3.2) Its not its last use
        #   3.3) This load will not be lifted to the body
        #
        is_coalesced = any(
            i == 1 for i in self.get_strides_of_load(original_index).values()
        )
        if self.is_broadcasted(original_index):
            ep = ", eviction_policy='evict_last'"
        elif not is_coalesced:
            ep = ", eviction_policy='evict_last'"
        elif self.inside_reduction and self.range_trees[-1].is_loop:
            if name in self.args.inplace_buffers:
                names: OrderedSet[str] = OrderedSet(
                    self.args.inplace_buffers[name].other_names
                )
            else:
                names = OrderedSet([name])
            last_use = len(names & self.last_usage) > 0
            evict_last = not last_use and (has_rindex or indirect_indexing)
            if evict_last:
                ep = ", eviction_policy='evict_last'"
            else:
                ep = ", eviction_policy='evict_first'"
        else:
            ep = ""

        if (has_tmpmask or has_rindex) and indexing.has_mask():
            if self._load_other:
                other = f", other={constant_repr(self._load_other)}"
            else:
                other = ", other=0.0"
        else:
            other = ""

        append_broadcast = None
        if should_unwrap_unspec_arg(name):
            line = var
        else:
            if isinstance(indexing, BlockPtrOptions):
                block_ptr, other = self.codegen_block_ptr(
                    name, var, indexing, other
                )
                line = f"tl.load({block_ptr}{other}{ep})"
                line = indexing.codegen_broadcast_and_reshape(
                    line, indexing.block_shape, indexing.final_shape, True
                )

            elif isinstance(original_index, sympy.Integer):
                line = f"tl.load({var} + ({original_index}))"
                append_broadcast = indexing.expand_str
            else:
                line = f"tl.load({var} + ({indexing.index_str}), {indexing.mask_str}{ep}{other})"

            dtype = V.graph.get_dtype(name)
            if (
                dtype in (torch.float16, torch.bfloat16)
                and config.triton.codegen_upcast_to_fp32
            ):
                line += ".to(tl.float32)"
            if dtype == torch.bool and torch.version.hip is None:
                # Workaround for https://github.com/openai/triton/issues/2151
                # tl.load returns int8 when loading from pointer to int1
                # NOTE: Currently causes hangs on bool UTs for ROCm
                line += ".to(tl.int1)"

        load_buffer = self.get_load_buffer(indexing)
        result_var = self.cse.generate(load_buffer, line)
        assert isinstance(result_var, TritonCSEVariable)
        result_var.mask_vars = indexing.mask_vars  # type: ignore[assignment]

        if append_broadcast:
            line = f"tl.broadcast_to({result_var}, {append_broadcast})"
            result_var = self.cse.generate(load_buffer, line)

        if not self.inside_reduction or (not indexing.has_rmask() and not has_rindex):
            self.outside_loop_vars.add(result_var)

        return result_var

    def store(
        self, name: str, index: sympy.Expr, value: CSEVariable, mode: StoreMode = None
    ) -> None:
        var = self.args.output(name)
        original_index = index
        indexing = self.indexing(index, dense_indexing=True, block_ptr=mode is None)

        # Guard against write-after-read corruption in triton.
        # See # https://github.com/openai/triton/issues/1615
        # This triton bug means that a load which is broadcasted over multiple
        # warps may see the result of a store that happens later in the triton
        # program. The workaround is to add a barrier before storing, which
        # enforces that all warps have already read the data.
        is_inplace = name in self.args.inplace_buffers
        is_broadcasted = self.is_broadcasted(original_index)
        if is_inplace and is_broadcasted:
            self.stores.writeline(DeferredLine(name, "tl.debug_barrier()"))

        if isinstance(indexing, BlockPtrOptions):
            block_ptr, other = self.codegen_block_ptr(
                name, var, indexing
            )
            # block_ptr stores don't do implicit casting
            line = self.codegen_block_ptr_store_line(
                name, indexing, block_ptr, value, other
            )
        elif mode is None:
            line = f"tl.store({var} + ({indexing.index_str}), {value}, {indexing.mask_str})"
        elif mode == "atomic_add":
            line = f"tl.atomic_add({var} + ({indexing.index_str}), {value}, {indexing.mask_str}, sem='relaxed')"
        else:
            raise NotImplementedError(f"store mode={mode}")
        self.stores.writeline(DeferredLine(name, line))

        if not self.inside_reduction:
            self.outside_loop_vars.add(value)

    def bucketize(
        self,
        values: CSEVariable,
        offsets_name: str,
        offsets_size: sympy.Expr,
        indexing_dtype: torch.dtype,
        right: bool,
    ) -> CSEVariable:
        """
        See [Note: Inductor bucketize op]
        """

        # Triton performance for bucketize_binary_search is much better when the number
        # of threads equals the number of elements.
        # If we're trying to use a bucketize kernel, we should make sure that an
        # autotuning config with num_elements_per_warp=32 exists.
        self.autotune_hints.add(AutotuneHint.ELEMENTS_PER_WARP_32)

        offsets_ptr = self.args.input(offsets_name)
        block_size = self.dense_size_str()
        offsets_size_str = self.index_to_str(offsets_size)

        if indexing_dtype == torch.int32:
            triton_dtype = "tl.int32"
        elif indexing_dtype == torch.int64:
            triton_dtype = "tl.int64"
        else:
            raise NotImplementedError(
                "Bucketize only supports indexing with int32 and int64"
            )

        result = self.cse.generate(
            self.compute,
            f"triton_helpers.bucketize_binary_search({values}, {offsets_ptr}, {triton_dtype}, {right}, {offsets_size_str}, {block_size})",  # noqa: B950 line too long
        )

        return result

    def reduction_resize(self, value):
        ndims = self.triton_tensor_ndim()
        if ndims == 1:
            return f"triton_helpers.promote_to_tensor({value})"

        sizes = [":"] * ndims
        sizes[-1] = "None"
        return f"{value}[{', '.join(sizes)}]"

    def reduction(
        self,
        dtype: torch.dtype,
        src_dtype: torch.dtype,
        reduction_type: ReductionType,
        value: Union[CSEVariable, Tuple[CSEVariable, ...]],
    ) -> Union[CSEVariable, Tuple[CSEVariable, ...]]:
        assert self.inside_reduction
        masks = OrderedSet(f"{tree.prefix}mask" for tree in self.range_trees)

        # rmask = r0_mask & ... & rn_mask
        def string_and(x: str, y: str) -> str:
            return "{x} & {y}"
        self.indexing_code.splice(
            "rmask = " + functools.reduce(
                string_and,
                (mask for mask in masks if mask[0] == "r")
            )
        )

        self.filter_masks(masks)
        masks = sorted(masks)
        if self._load_mask:
            masks.append(self._load_mask)
        reduction_range_prefix = self.range_trees[-1].prefix[0]



        # Say we have
        #     tmp0 = ops.constant(1, torch.int64)
        #     tmp1 = ops.reduction(torch.int64, torch.int64, "sum", tmp0)
        # tmp0 in the triton code is either a scalar, or single-element tensor
        # so if we emit tl.sum directly, it will only give 1 instead of RBLOCK * 1
        # To avoid this, we broadcast to the expected shape first.
        dense_size_str = self.dense_size_str()
        value = self._map_tuple_or_scalar(
            lambda v: self.cse.generate(
                self.compute, f"tl.broadcast_to({v}, {dense_size_str})"
            ),
            value,
        )

        dim: int
        root_op: str

        def final_reduction(value):
            use_helper = reduction_type in {"any", "max", "min", "prod"}
            module = "triton_helpers" if use_helper else "tl"
            if reduction_type in {"max", "min"}:
                return self.reduction_resize(
                    f"{module}.{reduction_type}2({value}, {dim})"
                )
            return self.reduction_resize(f"{module}.{reduction_type}({value}, {dim})")

        def final_argreduce(buffer, result_var, value, index):
            buffer.splice(
                f"""\
                _, {result_var}_tmp = triton_helpers.{root_op}_with_index({value}, {index}, {dim})
                {result_var} = {self.reduction_resize(f'{result_var}_tmp')}
                """
            )

        cache_key = (src_dtype, reduction_type, value)
        if cache_key in self.cse.reduction_cache:
            return self.cse.reduction_cache[cache_key]

        dim = self.triton_tensor_ndim() - 1
        acc_type = triton_acc_type(src_dtype)
        result_var: Any = self.cse.newvar()
        result_var.mask_vars = OrderedSet(var for var in masks if var[0] != "r")
        cond = " & ".join(masks)

        def where_cond(tval, fval):
            if not cond:
                return tval
            return TritonKernelOverrides.where(cond, tval, fval)

        if self.persistent_reduction:
            default = ir.Reduction.default_value(reduction_type, src_dtype)
            default = self._map_tuple_or_scalar(constant_repr, default)

            def _mask_value(value, default):
                return self.cse.generate(self.compute, where_cond(value, default))

            if isinstance(value, tuple):
                masked_value = [_mask_value(v, d) for v, d in zip(value, default)]
            else:
                masked_value = _mask_value(value, default)

            if reduction_type in {"argmax", "argmin"}:
                accumulator_index = str(
                    self.cse.generate(
                        self.compute,
                        f"tl.broadcast_to({reduction_range_prefix}index, {masked_value}.shape)",
                    )
                )
                root_op = {"argmax": "max", "argmin": "min"}[reduction_type]
                final_argreduce(
                    self.compute, result_var, masked_value, accumulator_index
                )
            elif reduction_type == "welford_reduce":
                # For persistent reductions, don't bother with
                # welford's algorithm since it uses more registers, and
                # taking two reductions doesn't increase memory usage.
                result_var = self.welford_reduce_fallback(dtype, value)
            elif reduction_type == "welford_combine":
                mean, m2, weight = masked_value
                welford = f"triton_helpers.welford({mean}, {m2}, {weight}, {dim})"
                mean, m2, weight = (self.cse.newvar() for _ in range(3))
                self.compute.writeline(f"{mean}, {m2}, {weight} = {welford}")

                result_var = tuple(
                    self.cse.generate(self.compute, self.reduction_resize(var_name))
                    for var_name in (mean, m2, weight)
                )
            else:
                result_var = self.cse.generate(
                    self.compute, final_reduction(masked_value)
                )
        else:
            accumulator = f"_{result_var}"
            default = ir.Reduction.default_accumulator(reduction_type, src_dtype)
            default = self._map_tuple_or_scalar(constant_repr, default)
            if not isinstance(default, tuple):
                self.body.writeline(
                    f"{accumulator} = tl.full({self.dense_size_str()}, {default}, {acc_type})"
                )

            if reduction_type in {"argmax", "argmin"}:
                accumulator_index = f"_{result_var}_index"
                long_max = torch.iinfo(torch.int64).max
                self.body.writeline(
                    f"{accumulator_index} = tl.full({self.dense_size_str()}, {long_max}, tl.int64)"
                )
                root_op = {"argmax": "max", "argmin": "min"}[reduction_type]

                self.compute.splice(
                    f"""\
                {accumulator}_next, {accumulator_index}_next = triton_helpers.{root_op}imum_with_index(
                    {accumulator}, {accumulator_index}, {value}, {reduction_range_prefix}index
                )
                {accumulator} = {where_cond(f'{accumulator}_next', accumulator)}
                {accumulator_index} = {where_cond(f'{accumulator_index}_next', accumulator_index)}
                """
                )
                final_argreduce(self.suffix, result_var, accumulator, accumulator_index)
            elif is_welford_reduction(reduction_type):
                accumulator = f"{result_var}_mean"
                accumulator_m2 = f"{result_var}_m2"
                accumulator_weight = f"{result_var}_weight"
                self.body.writeline(
                    f"{accumulator} = tl.zeros({self.dense_size_str()}, {acc_type})"
                )
                self.body.writeline(
                    f"{accumulator_m2} = tl.zeros({self.dense_size_str()}, {acc_type})"
                )
                self.body.writeline(
                    f"{accumulator_weight} = tl.zeros({self.dense_size_str()}, {acc_type})"
                )

                if reduction_type == "welford_combine":
                    mean, m2, weight = value
                    self.compute.splice(
                        f"""\
                    {accumulator}_next, {accumulator_m2}_next, {accumulator_weight}_next = triton_helpers.welford_combine(
                        {accumulator}, {accumulator_m2}, {accumulator_weight},
                        {mean}, {m2}, {weight}
                    )
                    """
                    )
                else:
                    assert reduction_type == "welford_reduce"
                    self.compute.splice(
                        f"""\
                    {accumulator}_next, {accumulator_m2}_next, {accumulator_weight}_next = triton_helpers.welford_reduce(
                        {value}, {accumulator}, {accumulator_m2}, {accumulator_weight}, roffset == 0
                    )
                    """
                    )

                self.compute.splice(
                    f"""\
                {accumulator} = {where_cond(f'{accumulator}_next', accumulator)}
                {accumulator_m2} = {where_cond(f'{accumulator_m2}_next', accumulator_m2)}
                {accumulator_weight} = {where_cond(f'{accumulator_weight}_next', accumulator_weight)}
                """
                )

                result_mean = result_var
                result_m2 = self.cse.newvar()
                result_weight = self.cse.newvar()
                self.suffix.splice(
                    f"""\
                {result_mean}_tmp, {result_m2}_tmp, {result_weight}_tmp = triton_helpers.welford(
                    {accumulator}, {accumulator_m2}, {accumulator_weight}, {dim}
                )
                {result_mean} = {self.reduction_resize(f'{result_mean}_tmp')}
                {result_m2} = {self.reduction_resize(f'{result_m2}_tmp')}
                {result_weight} = {self.reduction_resize(f'{result_weight}_tmp')}
                """
                )
                result_var = result_mean, result_m2, result_weight
            else:
                combine_fn = ir.get_reduction_combine_fn(reduction_type, src_dtype)
                updated = combine_fn(accumulator, value)
                self.compute.writeline(
                    f"{accumulator} = {where_cond(updated, accumulator)}"
                )

                if src_dtype == torch.bool:
                    # This is only really used for aten.any. It changes the
                    # final reduction of a non-persistent reduction from
                    #     tmp5 = triton_helpers.max(_tmp5, 1)[:, None]
                    # to
                    #     tmp5 = triton_helpers.max(_tmp5.to(tl.int8), 1)[:, None].to(tl.int1)
                    # which is needed because tl.reduce doesn't support tl.int1
                    accumulator = f"{accumulator}.to(tl.int8)"
                    result_type = triton_compute_type(dtype)
                    self.suffix.writeline(
                        f"{result_var} = {final_reduction(accumulator)}.to({result_type})"
                    )
                else:
                    self.suffix.writeline(
                        f"{result_var} = {final_reduction(accumulator)}"
                    )

        self.cse.reduction_cache[cache_key] = result_var

        if isinstance(result_var, tuple):
            assert all(isinstance(x, TritonCSEVariable) for x in result_var)
            self.outside_loop_vars |= OrderedSet(result_var)
        else:
            assert isinstance(result_var, TritonCSEVariable)
            self.outside_loop_vars.add(result_var)

        return result_var

    def store_reduction(self, name: str, index: sympy.Expr, value: CSEVariable):
        assert self.inside_reduction
        self.inside_reduction = False
        indexing = self.indexing(index, block_ptr=True)
        self.inside_reduction = True
        var = self.args.output(name)

        if isinstance(indexing, BlockPtrOptions):
            self.suffix.writeline(
                DeferredLine(
                    name,
                    self.codegen_block_ptr_store_line(
                        name,
                        indexing,
                        indexing.format(var),
                        value,
                        f", boundary_check={indexing.boundary_check()!r}",
                    ),
                )
            )
        else:
            assert isinstance(indexing, IndexingOptions)
            self.suffix.writeline(
                DeferredLine(
                    name,
                    f"tl.store({var} + ({indexing.index_str}), {value}, {indexing.mask_str})",
                )
            )

    def _lift_helper(self, fn, num_args) -> str:
        # Lift IR function for scan operations into a triton function
        # in the global namespace
        helper = IndentedBuffer()
        helper.writeline("@triton.jit")
        args = [tuple(f"arg{i}_{n}" for n in range(num_args)) for i in range(2)]
        signature = ", ".join(itertools.chain.from_iterable(args))
        helper.writeline(f"def {{name}}({signature}):")

        cse = CSE(prefix="", suffix="")
        overrides = TritonOverrides(V.MockHandler())

        # Build a name that changes depending on fn to workaround a triton bug
        # where the combine_fn to reduce and scan is not hashed, and so different
        # scan ops may collide in the triton cache.
        # This is fixed with the latest triton pin, but not the triton-rocm pin.
        helper_name = "_triton_helper_fn"

        class CSEProxy:
            def __getattr__(self, name: str) -> Callable[..., CSEVariable]:
                def inner(*args, **kwargs):
                    nonlocal helper_name
                    helper_name += f"_{name}"
                    return cse.generate(
                        helper,
                        getattr(overrides, name)(*args, **kwargs),
                    )

                return inner

        with helper.indent(), V.set_ops_handler(CSEProxy()):
            outputs = fn(*args)
            outputs = ", ".join(str(output) for output in outputs)
            helper.writeline(f"return {outputs}")

        return self.helper_functions.add(helper.getvalue(), base_name=helper_name)

    def scan(
        self,
        dtypes: Tuple[torch.dtype, ...],
        combine_fn: Callable[
            [Tuple[CSEVariable, ...], Tuple[CSEVariable, ...]], Tuple[CSEVariable, ...]
        ],
        values: Tuple[CSEVariable, ...],
    ) -> Tuple[CSEVariable, ...]:
        assert self.inside_reduction
        masks = OrderedSet(f"{tree.prefix}mask" for tree in self.range_trees)
        self.filter_masks(masks)
        masks = sorted(masks)
        assert not self._load_mask, "ops.scan not supported inside ops.masked"
        reduction_range_prefix = self.range_trees[-1].prefix[0]

        broadcasted_values = []
        accumulators = []

        cse_compute = functools.partial(self.cse.generate, self.compute)
        combine_helper_fn = self._lift_helper(combine_fn, len(values))
        dim = self.triton_tensor_ndim() - 1

        for value, dtype in zip(values, dtypes):
            acc_type = triton_acc_type(dtype)
            cond = " & ".join(masks)

            value_dtype = self.cse.generate(
                self.compute,
                f"{value}.to({triton_compute_type(dtype)})",
            )
            value = self.cse.generate(
                self.compute,
                f"tl.broadcast_to({value_dtype}, {self.dense_size_str()})",
            )
            broadcasted_values.append(value)

            acc_type = triton_acc_type(dtype)
            cond = " & ".join(masks)

            if not self.persistent_reduction:
                accumulator = self.cse.newvar()
                reduced_size = self.dense_size_list()
                reduced_size[-1] = "1"
                reduced_size = f"[{', '.join(reduced_size)}]"

                default = "float('nan')" if dtype.is_floating_point else "-1"
                self.body.writeline(
                    f"{accumulator} = tl.full({reduced_size}, {default}, {acc_type})"
                )

                accumulators.append(accumulator)

        def csv(values):
            return " ".join(f"{value}," for value in values)

        def cse_multiple(line, n, masks):
            cache_keys = [f"{line}, {i}, {masks}" for i in range(n)]
            if all(cache_key in self.cse.cache for cache_key in cache_keys):
                return [self.cse.cache[cache_key] for cache_key in cache_keys]
            result_vars = [self.cse.newvar() for _ in range(n)]
            self.compute.writeline(
                f"{csv(result_vars)} = {line}",
            )
            for result_var, cache_key in zip(result_vars, cache_keys):
                if masks:
                    result_var.mask_vars = masks  # type: ignore[attr-defined]
                self.cse.cache[cache_key] = result_var
            return tuple(result_vars)

        partial_scan_vars = cse_multiple(
            f"tl.associative_scan(({csv(broadcasted_values)}), {dim}, {combine_helper_fn})",
            len(values),
            masks,
        )

        if not self.persistent_reduction:
            # tl.reduce doesn't work for non-commutative operators, so instead
            # of repeating the scan op as a reduction, we use sum to select the
            # last scan value
            partial_reduce_vars = [
                cse_compute(
                    f"triton_helpers.select_one(({partial_scan_var}), rbase == (RBLOCK - 1), dim=-1, keep_dims=True)"
                )
                for partial_scan_var in partial_scan_vars
            ]
            accs_next = combine_fn(tuple(accumulators), tuple(partial_reduce_vars))
            full_scan_vars = combine_fn(tuple(accumulators), partial_scan_vars)
            result_vars = [
                cse_compute(f"tl.where(roffset > 0, {full_scan}, {partial_scan})")
                for full_scan, partial_scan in zip(full_scan_vars, partial_scan_vars)
            ]
            for acc_next, accumulator, partial_reduce in zip(
                accs_next, accumulators, partial_reduce_vars
            ):
                self.compute.writeline(
                    f"{accumulator} = tl.where(roffset > 0, {acc_next}, {partial_reduce})"
                )
        else:
            result_vars = partial_scan_vars

        for result_var in result_vars:
            result_var.mask_vars = masks  # type: ignore[attr-defined]

        return tuple(result_vars)

    def sort(
        self,
        dtypes: Tuple[torch.dtype, ...],
        values: Tuple[CSEVariable, ...],
        stable: bool,
        descending: bool,
    ) -> Tuple[CSEVariable, ...]:
        assert self.inside_reduction
        masks = OrderedSet(f"{tree.prefix}mask" for tree in self.range_trees)
        self.filter_masks(masks)
        masks = sorted(masks)
        assert not self._load_mask, "ops.sort not supported inside ops.masked"
        assert (
            self.persistent_reduction
        ), "ops.sort is only supported in persistent reductions"
        reduction_range_prefix = self.range_trees[-1].prefix[0]

        cse_compute = functools.partial(self.cse.generate, self.compute)
        dim = self.triton_tensor_ndim() - 1

        broadcasted_values = [
            cse_compute(f"tl.broadcast_to({value}, {self.dense_size_str()})")
            for value in values
        ]

        def csv(values):
            return " ".join(f"{value}," for value in values)

        def cse_multiple(line, n, masks):
            cache_keys = [f"{line}, {i}, {masks}" for i in range(n)]
            if all(cache_key in self.cse.cache for cache_key in cache_keys):
                return [self.cse.cache[cache_key] for cache_key in cache_keys]
            result_vars = [self.cse.newvar() for _ in range(n)]
            self.compute.writeline(
                f"{csv(result_vars)} = {line}",
            )
            for result_var, cache_key in zip(result_vars, cache_keys):
                if masks:
                    result_var.mask_vars = masks  # type: ignore[attr-defined]
                self.cse.cache[cache_key] = result_var
            return tuple(result_vars)

        assert self.range_trees[-1].is_reduction
        rnumel = "None" if self._has_constant_mask(self.range_trees[-1]) else "rnumel"

        if len(values) == 2:
            line = (
                f"triton_helpers.sort_with_index({broadcasted_values[0]}, {broadcasted_values[1]},"
                f" {rnumel}, {dim}, stable={stable}, descending={descending})"
            )
            result_vars = cse_multiple(line, len(values), masks)
        else:
            raise AssertionError("Unhandled sort")

        for result_var, input_var in zip(result_vars, values):
            result_var.mask_vars = masks  # type: ignore[attr-defined]
            result_var.bounds = input_var.bounds

        return tuple(result_vars)

    def codegen_body(self):
        """
        Concat output code from index_code, loads, compute, stores,
        suffix into self.body.

        For pointwise kernels, this is called just once at the end.

        For reduction kernels, this generates a loop over the reduction
        axis.
        """
        if not (
            self.indexing_code
            or self.loads
            or self.stores
            or self.compute
            or self.suffix
        ):
            return

        innermost_tree = self.range_trees[-1]
        if self.inside_reduction and innermost_tree.is_loop:
            loop_trees = [tree for tree in self.range_trees if tree.is_loop]
            for level, tree in enumerate(loop_trees):
                # Write the loop header.
                prefix = tree.prefix
                self.body.writeline(f"for {prefix}offset in range(0, {prefix}numel, {prefix.upper()}BLOCK):")

                # Indent and write the loop body.
                with self.body.indent(offset=level+ 1):
                    self.iteration_ranges_codegen_header(tree, self.body)
                    if tree == innermost_tree:
                        # The innermost loop performs the reduction.
                        self.body.splice(self.indexing_code)
                        self.body.splice(self.loads)
                        self.body.splice(self.compute)
                        self.body.splice(self.stores)

            # Write loop suffixes.
            for level, tree in sorted(enumerate(loop_trees), reverse=True):
                with self.body.indent(offset=level + 1):
                    # Advance pointers at the end of each loop.
                    for advancement in self.pointer_advancements[tree.SymT]:
                        assert len(advancement) > 0, f"Missing advancement for type {symt}"
                        self.body.writeline(advancement)

                # Invalidate any cache entries that came from inside the loop.
                self.cse.invalidate(self.outside_loop_vars)
                tree.cache_clear()
        else:
            self.body.splice(self.indexing_code)
            self.body.splice(self.loads)
            self.body.splice(self.compute)
            self.body.splice(self.stores)
        self.body.splice(self.suffix)
        self.indexing_code.clear()
        self.loads.clear()
        self.compute.clear()
        self.stores.clear()
        self.suffix.clear()

    def codegen_kernel_benchmark(self, num_gb, grid=None):
        result = IndentedBuffer()
        argdefs, call_args, signature, _ = self.args.python_argdefs()

        result.writelines(["", "", "def get_args():"])
        with result.indent():
            name_cnt = itertools.count()
            var_names = []
            for arg_name, arg_sig in zip(call_args, signature):
                var_name = f"arg_{next(name_cnt)}"
                buf = V.graph.try_get_buffer(arg_name)
                if buf:
                    result.writeline(
                        f"{var_name} = rand_strided({V.graph.sizevars.size_hints(buf.get_size())}, {V.graph.sizevars.size_hints(buf.get_stride())}, device='{buf.get_device()}', dtype={buf.get_dtype()})"  # noqa: B950 line too long
                    )
                elif arg_name in V.graph.constants:
                    # note that random seed is put in V.graph.constants
                    const_tensor = V.graph.constants[arg_name]
                    result.writeline(
                        f"{var_name} = rand_strided({V.graph.sizevars.size_hints(const_tensor.size())}, {V.graph.sizevars.size_hints(const_tensor.stride())}, device='{const_tensor.device}', dtype={const_tensor.dtype})"  # type: ignore[arg-type]  # noqa: B950 line too long
                    )
                elif isinstance(arg_sig, SizeArg):
                    symval_hint = V.graph.sizevars.size_hint(arg_sig.expr)

                    # Force the seed_offset to be 0 so calls to the same kernel
                    # using different seed offset will have the same benchmark harness.
                    # We can dedup kernel definitions in this case.
                    if "seed_offset" in arg_sig.name:
                        symval_hint = 0
                    result.writeline(f"{var_name} = {symval_hint}")
                elif isinstance(arg_sig, WorkspaceArg):
                    device = V.graph.scheduler.get_current_device_or_throw()
                    nbytes = V.graph.sizevars.size_hint(arg_sig.nbytes)
                    result.writeline(
                        f"{var_name} = torch.zeros({nbytes}, device='{device}', dtype=torch.uint8)"
                    )
                else:
                    raise KeyError(
                        f"Don't find the buffer or const tensor for {arg_name}"
                    )
                var_names.append(var_name)
            result.writeline(f"return {', '.join(var_names)},")

        result.writelines(["\n", "\n", "def call(args):"])
        if grid is None:
            grid = []
            extra_args = []
            extra_args_str = None
            for tree in self.active_range_trees():
                expr = pexpr(V.graph.sizevars.size_hint(tree.numel))
                extra_args.append(expr)
                if not tree.is_reduction:
                    grid.append(expr)
            if self.need_numel_args():
                extra_args_str = ", ".join(map(str, extra_args)) + ", "
            else:
                extra_args_str = ""
            grid_arg = f"{extra_args_str}grid=grid({', '.join(grid)})"
        else:
            grid_arg = f"grid={grid}"
        current_device = V.graph.scheduler.get_current_device_or_throw()
        index = current_device.index
        with result.indent():
            result.writeline(f"with {V.graph.device_ops.device_guard(index)}:")
            with result.indent():
                result.writeline(
                    V.graph.device_ops.set_device(index)
                )  # no-op to ensure context
                stream_name = f"stream{index}"
                result.writeline(f"{stream_name} = get_raw_stream({index})")
                result.writeline(
                    f"{str(Placeholder.KERNEL_NAME)}.run(*args, {grid_arg}, stream={stream_name})"
                )

        # benchmark all configs
        result.writelines(["\n", "\n", "def benchmark_all_configs(args):"])
        with result.indent():
            result.writeline(f"with {V.graph.device_ops.device_guard(index)}:")
            with result.indent():
                result.writeline(
                    V.graph.device_ops.set_device(index)
                )  # no-op to ensure context
                result.writeline(
                    f"return {str(Placeholder.KERNEL_NAME)}.benchmark_all_configs(*args, {grid_arg})"
                )

        result.writelines(["\n", "\n", "if __name__ == '__main__':"])
        with result.indent():
            result.writeline(
                "from torch._inductor.runtime.benchmarking import benchmarker"
            )
            result.writeline("")

            result.writeline("args = get_args()")
            result.writeline(
                "ms = benchmarker.benchmark_gpu(lambda: call(args), rep=40)"
            )
            result.writeline(f"num_gb = {num_gb}")
            result.writeline("gb_per_s = num_gb / (ms / 1e3)")
            result.writeline(
                'print(f"{ms:.3f}ms    {num_gb:.3f}GB    {gb_per_s:.2f}GB/s")'
            )

        return result

    def imports_for_benchmark_kernel(self):
        return textwrap.dedent(
            """
            from torch._dynamo.testing import rand_strided
            {}
            import torch
            from torch._inductor.runtime.triton_heuristics import grid, split_scan_grid
        """.format(
                V.graph.device_ops.import_get_raw_stream_as("get_raw_stream")
            )
        )

    def _get_heuristic(self):
        if self.persistent_reduction:
            assert self.inside_reduction
            return "persistent_reduction"
        elif self.inside_reduction:
            return "reduction"
        return "pointwise"

    @staticmethod
    def inductor_meta_common():
        inductor_meta = {
            "backend_hash": torch.utils._triton.triton_hash_with_backend(),
            "are_deterministic_algorithms_enabled": torch.are_deterministic_algorithms_enabled(),
            "assert_indirect_indexing": config.assert_indirect_indexing,
            "autotune_local_cache": config.autotune_local_cache,
            "autotune_pointwise": config.triton.autotune_pointwise,
            "autotune_remote_cache": config.autotune_remote_cache,
            "force_disable_caches": config.force_disable_caches,
            "dynamic_scale_rblock": config.dynamic_scale_rblock,
            "max_autotune": config.max_autotune,
            "max_autotune_pointwise": config.max_autotune_pointwise,
            "min_split_scan_rblock": config.triton.min_split_scan_rblock,
            "spill_threshold": config.triton.spill_threshold,
            "store_cubin": config.triton.store_cubin,
        }
        if torch.version.hip is not None:
            inductor_meta["is_hip"] = True
        if config.is_fbcode():
            inductor_meta["is_fbcode"] = True
        if config.profile_bandwidth:
            inductor_meta["profile_bandwidth"] = config.profile_bandwidth
            inductor_meta["profile_bandwidth_regex"] = config.profile_bandwidth_regex
            inductor_meta["profile_bandwidth_output"] = config.profile_bandwidth_output
            inductor_meta[
                "profile_bandwidth_with_do_bench_using_profiling"
            ] = config.profile_bandwidth_with_do_bench_using_profiling
        if config.coordinate_descent_tuning:
            inductor_meta[
                "coordinate_descent_tuning"
            ] = config.coordinate_descent_tuning
            inductor_meta[
                "coordinate_descent_search_radius"
            ] = config.coordinate_descent_search_radius
            inductor_meta[
                "coordinate_descent_check_all_directions"
            ] = config.coordinate_descent_check_all_directions
        return inductor_meta

    def codegen_kernel(self, name=None):
        code = IndentedBuffer()

        size_hints = []
        for numel in self.numels:
            numel_hint = V.graph.sizevars.symbolic_hint(numel)
            if not isinstance(numel_hint, (int, sympy.Integer)):
                # This default heuristic hint was picked carefully: it is
                # large, to ensure that we don't shrink the block size (since
                # if you don't have many elements, it'd be wasteful to pick a
                # large block size).  Since we don't know how many elements we
                # might have, we should be OK with some inefficiency to make
                # sure we handle the large case well.  8192 is the largest
                # block size we support, so we pick that.
                #
                # If we have a better hint for unbacked SymInts (e.g., because
                # a user told us, or we are tracking upper bounds) we could
                # use that here.
                size_hint = 8192
            else:
                size_hint = next_power_of_2(int(numel_hint))
            size_hints.append(size_hint)

        if not self.inside_reduction:
            size_hints.pop()

        heuristics = self._get_heuristic()

        if name is None:
            code.splice(gen_common_triton_imports())

            if config.benchmark_kernel:
                code.splice(self.imports_for_benchmark_kernel())

        argdefs, _, signature, _ = self.args.python_argdefs()
        # maps actual expression to SizeArg if it is in sizevars replacements
        for i, arg in enumerate(signature):
            if isinstance(arg, SizeArg):
                # mypy is unhappy about the sympy.Expr
                # type for the key of the dict below
                symbol = cast(sympy.Symbol, arg.expr)
                if symbol in V.graph.sizevars.inv_precomputed_replacements:
                    signature[i] = SizeArg(
                        arg.name, V.graph.sizevars.inv_precomputed_replacements[symbol]
                    )

        mutated_args: OrderedSet[str] = OrderedSet()
        for mutation in self.mutations:
            if mutation in self.args.input_buffers:
                mutated_args.add(self.args.input_buffers[mutation])
            if (
                mutation in self.args.inplace_buffers
                and mutation not in V.graph.removed_buffers
                and mutation not in self.removed_buffers
            ):
                mutated_args.add(self.args.inplace_buffers[mutation].inner_name)
            if mutation in self.args.output_buffers:
                mutated_args.add(self.args.output_buffers[mutation])

        # workspace arguments are mutated, but are not marked as mutations in self.mutations
        # because their buffers are added during codegen, and aren't tracked during
        # lowering/scheduling. So we add them as mutated_args explicitly below.
        #
        # In the logic below, we only mark the workspaces a mutated if they are marked with
        # zero_fill: that's because, if we don't expect the buffer to be pre-filled with
        # zeros, then, although we still mutate the data, we don't care about those
        # mutations because we don't make any assumptions about the contents of the
        # workspace buffer.
        for argname, arg in zip(argdefs, signature):
            if isinstance(arg, WorkspaceArg) and arg.zero_fill:
                mutated_args.add(argname)

        mutated_args = sorted(mutated_args)

        triton_meta_signature = signature_to_meta(
            signature, size_dtype=self.index_dtype
        )
        triton_meta = {
            "signature": triton_meta_signature,
            "device": DeviceProperties.create(
                V.graph.scheduler.get_current_device_or_throw()
            ),
            "constants": {},
        }

        inductor_meta = {
            "autotune_hints": set(self.autotune_hints),
            "kernel_name": str(Placeholder.DESCRIPTIVE_NAME),
            "mutated_arg_names": mutated_args,
            "no_x_dim": self.no_x_dim,
            "num_load": self.num_load,
            "num_reduction": self.num_reduction,
            **self.inductor_meta_common(),
        }

        num_gb = None
        if config.benchmark_kernel or config.profile_bandwidth:
            num_gb = self.estimate_kernel_num_bytes() / 1e9
            inductor_meta["kernel_num_gb"] = num_gb

        for tree in self.active_range_trees():
            sizearg = SizeArg(f"{tree.prefix}numel", tree.numel)
            signature.append(sizearg)
            triton_meta_signature[len(argdefs)] = signature_of(
                sizearg, size_dtype=self.index_dtype
            )
            argdefs.append(f"{tree.prefix}numel")
            # constexpr version causes issues, see
            # https://github.com/pytorch/torchdynamo/pull/1362
            # triton_meta["constants"][len(argdefs)] = V.graph.sizevars.size_hint(
            #     tree.numel
            # )
            # argdefs.append(f"{tree.prefix}numel: tl.constexpr")
        triton_meta["configs"] = [config_of(signature)]

        # Triton compiler includes equal_to_1 args into constants even
        # when they are not constexpr. otherwise there may be a segfault
        # during launching the Inductor-compiled Triton kernel.
        # https://github.com/pytorch/pytorch/issues/120478#issuecomment-1962822307
        # https://github.com/openai/triton/blob/231efe9ed2d200be0f69a07c298e4342b08efe3d/python/triton/runtime/jit.py#L384
        for arg_num in triton_meta["configs"][0].equal_to_1:  # type: ignore[index]
            triton_meta["constants"][arg_num] = 1  # type: ignore[index]

        self.triton_meta = triton_meta

        for tree in self.range_trees:
            if tree.is_reduction and self.persistent_reduction:
                # RN_BLOCK for persistent_reduction is defined in codegen_static_numels
                continue
            if tree.tensor_dim is None:
                continue
            argdefs.append(f"{tree.prefix.upper()}BLOCK : tl.constexpr")

        self.codegen_body()

        for helper in self.helper_functions:
            code.writeline("")
            code.splice(helper)

        if self.inside_reduction:
            reduction_hint = self.reduction_hint
            heuristics_line = f"""
                @triton_heuristics.{heuristics}(
                    size_hints={size_hints!r},
                    reduction_hint={reduction_hint},
                    filename=__file__,
                    triton_meta={triton_meta!r},
                    inductor_meta={inductor_meta!r}
                )
                @triton.jit
            """
        else:
            tile_hint = ""
            if len(size_hints) == 2:
                if len(signature) == 4:  # input, output and 2 args
                    tile_hint = "tile_hint=TileHint.SQUARE,"
                else:
                    tile_hint = "tile_hint=TileHint.DEFAULT,"
            heuristics_line = f"""
                @triton_heuristics.{heuristics}(
                    size_hints={size_hints!r}, {tile_hint}
                    filename=__file__,
                    triton_meta={triton_meta!r},
                    inductor_meta={inductor_meta!r},
                    min_elem_per_thread={self.min_elem_per_thread}
                )
                @triton.jit
            """
        code.splice(heuristics_line)
        code.writeline(
            f"def {name or str(Placeholder.KERNEL_NAME)}({', '.join(argdefs)}):"
        )
        with code.indent():
            self.codegen_static_numels(code)
            for old, new in self.args.aliases():
                code.writeline(f"{old} = {new}")
            code.splice(self.body)

        if config.benchmark_kernel:
            code.splice(self.codegen_kernel_benchmark(num_gb))

        return code.getvalue()

    def _get_persistent_RBLOCK(self, rnumel):
        rnumel = V.graph.sizevars.simplify(rnumel)
        if isinstance(rnumel, (sympy.Integer, int)):
            val = int(rnumel)
            val = next_power_of_2(val)
        else:
            val = 128
            while not V.graph.sizevars.statically_known_leq(rnumel, val):
                assert val <= 16 * 1024, f"Failed to find static RBLOCK for {rnumel}"
                val *= 2
        return val

    def codegen_static_numels(self, code):
        """
        We get a small speedup from hard coding numels if they are static.

        This code stomps on the passed-in values by writing an constant to the top of the kernel.

        In a kernel like:
        def KERNEL_NAME(in_ptr0, in_ptr1, out_ptr2, xnumel, r0_numel, XBLOCK : tl.constexpr, R0_BLOCK : tl.constexpr):

        We would add
        xnumel = 4096
        r0_numel = 768

        After the signature, before the kernel code, if we decided to make these static. As its hardcoded, it becomes
        a better signal to triton on how to unroll and do some static indexing. So, it's not so much that downstream
        knows that its a static numel, as that you just plop a constant into the kernel.
        """
        def is_static_integer(expr: sympy.Expr) -> bool:
            return isinstance(expr, (sympy.Integer, int))

        for tree in self.range_trees:
            if not tree.is_reduction or self.inside_reduction:
                simplified_tree_numel = V.graph.sizevars.simplify(tree.numel)
                if is_static_integer(simplified_tree_numel):
                    code.writeline(f"{tree.prefix}numel = {int(simplified_tree_numel)}")

            if tree.is_reduction and self.persistent_reduction:
                val = self._get_persistent_RBLOCK(tree.numel)
                code.writeline(f"{tree.prefix.upper()}BLOCK: tl.constexpr = {val}")

            if tree.prefix == "x" and self.no_x_dim:
                code.writeline("XBLOCK: tl.constexpr = 1")

<<<<<<< HEAD
        # Compute rnumel and RBLOCK. These are products over all reduction dimensions.
        if self.inside_reduction:
            # rnumel = r0_numel * ... * r(n-1)_numel
            reduction_trees = [tree for tree in self.range_trees if tree.is_reduction]
            rnumel = int(V.graph.sizevars.simplify(sympy_product(tree.numel for tree in reduction_trees)))
            if is_static_integer(rnumel):
                code.writeline(f"rnumel = {int(rnumel)}")

            # RBLOCK = R0_BLOCK * ... * R(N-1)_BLOCK
            rblock = sympy_product(block_sizes[tree.SymT] for tree in reduction_trees)
            code.writeline(f"RBLOCK: tl.constexpr = {rblock}")

    def _get_grid_fn(self):
=======
    def _get_grid_fn_str(self):
>>>>>>> 8c4b8808
        return "grid"

    def _get_grid_fn(self):
        return default_grid_fn

    def add_numel_to_call_args_and_grid(self, name, call_args, arg_types, grid):
        # TODO(jansel): if there are constants, we shouldn't bother passing them as args
        for tree in self.range_trees:
            if isinstance(tree.numel, (sympy.Integer, sympy.Symbol)):
                expr = tree.numel
            else:
                expr = V.graph.wrapper_code.generate_numel_expr(name, tree)

            if not tree.is_reduction or self.inside_reduction:
                call_args.append(expr)
                arg_types.append(type(expr))
            if tree.grid_dim is not None:
                grid.append(expr)

    def call_kernel(self, name: str, node: Optional[IRNode] = None):
        wrapper = V.graph.wrapper_code
        wrapper.write_triton_header_once()
        _, call_args, _, arg_types = self.args.python_argdefs()
        grid: List[Any] = []
        self.add_numel_to_call_args_and_grid(name, call_args, arg_types, grid)
        current_device = V.graph.scheduler.get_current_device_or_throw()

        if self.args.workspace_arg is not None:
            ws = self.args.workspace_arg
            wrapper.generate_workspace_allocation(
                ws.nbytes, current_device, ws.zero_fill
            )

        grid = wrapper.generate_default_grid(
            name, grid, grid_callable=self._get_grid_fn()
        )
        wrapper.generate_kernel_call(
            name,
            call_args,
            grid,
            current_device.index,
            gpu=True,
            triton=True,
            arg_types=arg_types,
            grid_fn=self._get_grid_fn_str(),
            triton_meta=self.triton_meta,
        )

        if self.args.workspace_arg is not None:
            wrapper.writeline(wrapper.make_free_by_names(["workspace"]))

    def codegen_nan_check(self):
        wrapper = V.graph.wrapper_code
        _, call_args, arg_signatures, _ = self.args.python_argdefs()
        for arg, arg_signature in zip(call_args, arg_signatures):
            if isinstance(arg_signature, TensorArg):
                if V.graph.cpp_wrapper:
                    if config.abi_compatible:
                        wrapper.writeline(
                            f'AOTI_TORCH_ERROR_CODE_CHECK(aoti_torch_check_inf_and_nan("{arg}", {arg}));'
                        )
                    else:
                        wrapper.writeline(f'assert_inf_and_nan("{arg}", {arg});')
                else:
                    line = f"assert not {arg}.isnan().any().item()"
                    wrapper.writeline(line)
                    line = f"assert not {arg}.isinf().any().item()"
                    wrapper.writeline(line)

    def create_cse_var(self, *args, **kwargs):
        return TritonCSEVariable(*args, **kwargs)

    def codegen_iteration_ranges_entry(self, entry: IterationRangesEntry):
        line = f"{entry.name} = {self.kexpr(self.rename_indexing(entry.expr))}"
        if entry.root.is_loop:
            self.indexing_code.writeline(line)
        else:
            # lift non-reduction stores outside loop
            self.body.writeline(line)

    def iteration_ranges_ranges_code(self, entry):
        assert entry.tensor_dim is not None
        size = self.indexing_size_str(entry.tensor_dim)
        index_dtype = self.index_dtype
        convert = f".to({index_dtype})" if index_dtype != "tl.int32" else ""
        return f"tl.arange(0, {entry.prefix.upper()}BLOCK){size}{convert}"

    def iteration_ranges_scalar_code(self, entry, value):
        index_dtype = self.index_dtype
        ndim = self.triton_tensor_ndim()
        size = [1] * ndim
        return f"tl.full({size}, {value}, {index_dtype})"

    def iteration_ranges_get_pid(self, entry):
        assert entry.grid_dim is not None
        key = f"tl.program_id({entry.grid_dim})"
        # y_grid has a limit, so express it in terms of y and z in case of overflow.
        # z grid is only exercised when max_tiles == 3 (off by default).
        if (
            entry.grid_dim == 1
            and not entry.has_zdim
            and not V.graph.sizevars.statically_known_leq(entry.numel, get_max_y_grid())
        ):
            # For ynumel larger than max_ygrid, we need to use zdim.
            # For each z dimension, there are tl.num_programs(1) yblocks which is passed by grad(x,y,z).
            # So, we need to add tl.program_id(z) * tl.num_programs(y) *YBLOCK to get the correct yoffset.
            key = f"({key} + tl.program_id({entry.grid_dim + 1}) * tl.num_programs({entry.grid_dim}))"
        pid = entry.pid_cache.get(key, key)
        if self.index_dtype != "tl.int32":
            return f"{pid}.to({self.index_dtype})"
        return pid

    def _has_constant_mask(self, tree: IterationRangesRoot):
        if not self.optimize_mask:
            return False
        if V.graph.sizevars.statically_known_equals(tree.numel, 1):  # type: ignore[arg-type]
            return True
        # Masks are superfluous if numel is a multiple of BLOCK
        # (We use the fact that BLOCK is required by triton to be a power of 2)
        if tree.is_reduction and self.persistent_reduction:
            max_block = self._get_persistent_RBLOCK(tree.numel)
        elif tree.prefix == "x" and self.no_x_dim:
            max_block = 1
        else:
            if tree.prefix.upper() not in TRITON_MAX_BLOCK:
                return False
            max_block = TRITON_MAX_BLOCK[tree.prefix.upper()]

        # Optional optimization: if block divides numel exactly, we will
        # never need to do a masked load to handle stragglers at the end.
        # It's faster to avoid masking at all.  But it is sound to always
        # mask.
        return V.graph.sizevars.statically_known_multiple_of(tree.numel, max_block)

    def filter_masks(self, mask_vars):
        for tree in self.range_trees:
            if self._has_constant_mask(tree):
                mask_vars.discard(f"{tree.prefix}mask")

    def iteration_ranges_codegen_header(self, entry, code):
        x = entry.prefix
        if entry.is_loop:
            code.writeline(f"{entry.name} = {x}offset + {x}base")
        elif entry.grid_dim is None:
            # no need to "{x}offset = "
            code.writeline(f"{entry.name} = {self.iteration_ranges_ranges_code(entry)}")
            code.writeline(f"{x}offset = 0")
        else:
            if entry.tensor_dim is not None:
                line = f"{x}offset + {self.iteration_ranges_ranges_code(entry)}"
            else:
                line = self.iteration_ranges_scalar_code(entry, f"{x}offset")
            code.writelines(
                [
                    f"{x}offset = {self.iteration_ranges_get_pid(entry)} * {x.upper()}BLOCK",
                    f"{entry.name} = {line}",
                ]
            )

        if self._has_constant_mask(entry):
            sizes = self.dense_size_str()
            code.writeline(f"{x}mask = tl.full({sizes}, True, tl.int1)")
        else:
            code.writeline(f"{x}mask = {entry.name} < {x}numel")


class TritonScheduling(SIMDScheduling):
    int32_type = "tl.int32"
    int64_type = "tl.int64"
    kernel_type = TritonKernel
    backend_features = dict.fromkeys(  # dict for deterministic order
        [
            BackendFeature.FOREACH,
            BackendFeature.BUCKETIZE,
            BackendFeature.INPLACE_BUFFERS,
            BackendFeature.MASKED_SCATTER_WITH_INDEX,
            BackendFeature.SCAN,
            BackendFeature.TRITON_TEMPLATES,
        ]
    )
    if torch.version.hip is None:
        backend_features.update(
            dict.fromkeys(
                [
                    # TODO: Move this above when ROCm triton adds support for multiple inputs
                    BackendFeature.TUPLE_REDUCTION,
                    BackendFeature.SORT,
                ]
            )
        )

    @classmethod
    def get_backend_features(cls, device: torch.device):
        return cls.backend_features

    def codegen_comment(self, node_schedule):
        wrapper = V.graph.wrapper_code
        origins, detailed_origins = get_kernel_metadata(node_schedule, wrapper)
        if origins:
            wrapper.writeline(origins)

        if config.debug_fusion:
            from torch._inductor.scheduler import (
                BaseSchedulerNode,
                ForeachKernelSchedulerNode,
            )

            if not any(
                isinstance(n, ForeachKernelSchedulerNode) for n in node_schedule
            ):
                # We probably should look what are the nodes inside a foreach
                # schedule node
                node_names = [
                    n.get_name()
                    for n in node_schedule
                    if isinstance(n, BaseSchedulerNode)
                ]
                wrapper.writeline(
                    f"{wrapper.comment} Fused node name list: {', '.join(node_names)}"
                )

    def define_kernel(self, src_code, node_schedule, kernel):
        wrapper = V.graph.wrapper_code
        if src_code in wrapper.src_to_kernel:
            kernel_name = wrapper.src_to_kernel[src_code]
        else:
            fused_name = (
                get_fused_kernel_name(node_schedule, config.triton.descriptive_names)
                if config.triton.descriptive_names
                else ""
            )
            kernel_category = get_kernel_category_by_source_code(src_code)[:3]
            kernel_name = "_".join(
                ["triton", kernel_category, fused_name, wrapper.next_kernel_suffix()]
            )
            # use the original src_code as the key
            wrapper.src_to_kernel[src_code] = kernel_name
            subs_name = kernel_name if config.triton.unique_kernel_names else "triton_"

            # DESCRIPTIVE_NAME is used for profiling purposes; it shows the full kernel name
            # even when unique_kernel_names is turned off. Meanwhile, KERNEL_NAME is sometimes set
            # to "triton_" to maximize caching opportunities (when unique_kernel_names = False).
            src_code = src_code.replace(str(Placeholder.DESCRIPTIVE_NAME), kernel_name)
            src_code = src_code.replace(str(Placeholder.KERNEL_NAME), subs_name)

            # TODO(voz): Ostensibly, we should not need this. But there are cases where C++ codegen does
            # not use BracesBuffer, so we have no good indicator of a C++ buffer atm.
            src_code = src_code.replace("#pragma CMT", "#")

            basename, _, kernel_path = get_path(code_hash(src_code.strip()), "py")

            compile_wrapper = IndentedBuffer()
            compile_wrapper.writeline(f"async_compile.triton({subs_name!r}, '''")
            compile_wrapper.splice(src_code, strip=True)
            current_device = V.graph.scheduler.get_current_device_or_throw()
            compile_wrapper.writeline(f"''', device_str='{current_device.type}')")

            metadata_comment = f"# kernel path: {kernel_path}"
            origins, detailed_origins = get_kernel_metadata(node_schedule, wrapper)
            metadata_comment += "\n" + origins + "\n" + detailed_origins
            wrapper.define_kernel(
                kernel_name, compile_wrapper.getvalue(), metadata_comment
            )

            # log kernel metadata for offline analysis.
            # E.g. one can find all unaligned inner reduction and check if
            # padding helps with the perf kernel by kernel.
            if is_metric_table_enabled("kernel_metadata"):
                log_kernel_metadata(kernel_name, kernel_path, src_code)

        return kernel_name

    def benchmark_fused_nodes(self, nodes):
        with preserve_rng_state(), torch.cuda.device(
            self.scheduler.get_current_device_or_throw()
        ):
            src_code = self.generate_kernel_code_from_nodes(
                nodes, benchmark_kernel=True
            )
            mod = PyCodeCache.load(src_code)

            def cache_file_path():
                assert mod.__file__ is not None
                return os.path.splitext(mod.__file__)[0] + ".kernel_perf"

            def load_cache():
                path = cache_file_path()
                if os.path.exists(path):
                    with open(path) as fd:
                        return float(fd.read())
                return None

            def store_cache():
                path = cache_file_path()
                with open(path, "w") as fd:
                    fd.write(str(ms))

            log.debug(
                "kernel src code for %s written to: %s",
                {n.get_name() for n in nodes},
                mod.__file__,
            )
            ms = load_cache()
            if ms is not None:
                return ms, mod.__file__

            args = mod.get_args()
            call = mod.call
            wrapped_jit_function = mod.triton_

            # call once to trigger the compilation
            try:
                call(wrapped_jit_function.clone_args(*args)[0])
            except Exception as e:
                log.debug(
                    "Exception (%s) in compiling fused nodes %s",
                    e,
                    {n.get_name() for n in nodes},
                )
                ms = float("inf")
                store_cache()
                return ms, mod.__file__

            launchers = wrapped_jit_function.launchers
            assert len(launchers) == 1
            if launchers[0].n_spills > 0:
                # skip benchmarking the kernel if there are register spills
                ms = float("inf")
            else:
                # We have to clone the inplace updated arguments to avoid earlier calls
                # generating out of range indices for later calls.
                ms = benchmarker.benchmark_gpu(
                    lambda: call(wrapped_jit_function.clone_args(*args)[0])
                )

                # overhead of cloning args gives bias for fusing the kernel
                # in the case of mutating/in-placeable second fusion
                # TODO - would be better as a hook in triton do_bench that reset
                # the input values between benchmarking
                if len(wrapped_jit_function.mutated_arg_names) > 0:
                    ms = ms - benchmarker.benchmark_gpu(
                        lambda: wrapped_jit_function.clone_args(*args)
                    )

            log.debug(
                "The fused kernel for %s took %.3f ms to run",
                {n.get_name() for n in nodes},
                ms,
            )
            store_cache()
            return ms, mod.__file__

    def benchmark_combo_kernel(self, node_list):
        def cache_file_path():
            assert mod.__file__ is not None
            return os.path.splitext(mod.__file__)[0] + ".kernel_perf"

        def load_cache():
            path = cache_file_path()
            if os.path.exists(path):
                with open(path) as fd:
                    return tuple(float(e) for e in fd.read().split())
            return (None, None)

        def store_cache():
            path = cache_file_path()
            with open(path, "w") as fd:
                fd.write(str(ms) + " " + str(ms_clone))

        total_ms, file_list = 0, []
        total_clone_ms = 0
        removed_buffers_orig = V.graph.removed_buffers
        V.graph.removed_buffers = OrderedSet(removed_buffers_orig)
        inplaced_to_remove_orig = V.graph.inplaced_to_remove
        V.graph.inplaced_to_remove = OrderedSet(inplaced_to_remove_orig)
        enable_autotune = config.combo_kernels_autotune > 0
        mixed_sizes = config.combo_kernel_allow_mixed_sizes > 0
        kernel_code_list = self.generate_combo_kernel_code(
            subkernel_nodes=node_list,
            custom_part_algorithm=True,
            enable_autotune=enable_autotune,
            mixed_sizes=mixed_sizes,
            only_gen_src_code=True,
        )

        for src_code, _, node_group in kernel_code_list:
            fused_node_lists = [node.get_nodes() for node in node_group]
            names = [n.get_name() for nodes in fused_node_lists for n in nodes]

            src_code = src_code.replace(str(Placeholder.KERNEL_NAME), "triton_")
            mod = PyCodeCache.load(src_code)

            log.debug(
                "kernel src code for %s written to: %s",
                names,
                mod.__file__,
            )
            ms, ms_clone = load_cache()
            if ms is not None:
                total_ms += ms
                total_clone_ms += ms_clone
                file_list.append(mod.__file__)
                continue

            args = mod.get_args()
            call = mod.call
            wrapped_jit_function = mod.triton_

            # call once to trigger the compilation
            call(wrapped_jit_function.clone_args(*args)[0])

            launchers = wrapped_jit_function.launchers
            assert len(launchers) == 1
            if launchers[0].n_spills > 0:
                # skip benchmarking the kernel if there are register spills
                ms = ms_clone = float("inf")
            else:
                # We have to clone the inplace updated arguments to avoid earlier calls
                # generating out of range indices for later calls.
                ms = benchmarker.benchmark_gpu(
                    lambda: call(wrapped_jit_function.clone_args(*args)[0])
                )
                ms_clone = benchmarker.benchmark_gpu(
                    lambda: wrapped_jit_function.clone_args(*args)[0]
                )

            log.debug(
                "The fused kernel for %s took %.3f ms to run, %.3f ms to clone inputs",
                {n.get_name() for n in node_group},
                ms,
                ms_clone,
            )
            store_cache()
            total_ms += ms
            total_clone_ms += ms_clone
            file_list.append(mod.__file__)
        V.graph.removed_buffers = removed_buffers_orig
        V.graph.inplaced_to_remove = inplaced_to_remove_orig
        return total_ms, total_clone_ms, file_list<|MERGE_RESOLUTION|>--- conflicted
+++ resolved
@@ -34,7 +34,7 @@
 from torch.utils._sympy.functions import CeilDiv, FloorDiv, ModularIndexing
 from torch.utils._triton import has_triton_package
 
-from ...utils._sympy.symbol import free_symbol_is_type, prefix_str, prefix_to_symt, symbol_is_type, SymT
+from ...utils._sympy.symbol import free_symbol_is_type, prefix_str, symbol_is_type, SymT
 from ...utils._sympy.value_ranges import ValueRanges
 from .. import config, ir
 from ..codecache import code_hash, get_path, PyCodeCache
@@ -131,35 +131,25 @@
     )
     return imports.getvalue()
 
-reduction_types = OrderedSet([SymT.R0_INDEX, SymT.R1_INDEX])
-block_types = OrderedSet([SymT.XBLOCK, SymT.YBLOCK] + list(reduction_types))
-
-<<<<<<< HEAD
-block_offsets = {
-    symt: sympy.Symbol(f"{prefix_str[symt]}offset", integer=True, nonnegative=True)
-    for symt in block_types
-}
-
-block_sizes = {
-    symt: sympy.Symbol(f"{prefix_str[symt].upper()}BLOCK", integer=True, positive=True)
-    for symt in block_types
-}
-=======
+
 class TritonSymbols:
     """
     Stores sympy.Symbol instances and constants associated with triton codegen.
     """
 
+    reduction_types = OrderedSet([SymT.R0_INDEX, SymT.R1_INDEX])
+    block_types = OrderedSet([SymT.XBLOCK, SymT.YBLOCK] + list(reduction_types))
+
     block_offsets = {
         symt: sympy.Symbol(f"{prefix_str[symt]}offset", integer=True, nonnegative=True)
-        for symt in [SymT.XBLOCK, SymT.YBLOCK, SymT.RINDEX]
+        for symt in block_types
     }
 
     block_sizes = {
         symt: sympy.Symbol(
             f"{prefix_str[symt].upper()}BLOCK", integer=True, positive=True
         )
-        for symt in [SymT.XBLOCK, SymT.YBLOCK, SymT.RINDEX]
+        for symt in block_types
     }
 
     @classmethod
@@ -173,7 +163,6 @@
     @classmethod
     def max_block_size(cls, tree: IterationRanges) -> int:
         return TRITON_MAX_BLOCK[tree.prefix.upper()]
->>>>>>> 8c4b8808
 
 
 @dataclasses.dataclass
@@ -354,17 +343,14 @@
             broadcasting_dims=broadcasting_dims,
         )
 
-    def replace_offset(self, expr: sympy.Expr, replacement: sympy.Expr, symt: SymT) -> sympy.Expr:
+    def replace_offset(
+        self, expr: sympy.Expr, replacement: sympy.Expr, symt: SymT
+    ) -> sympy.Expr:
         """
         Replaces instances of {symt}_offset with the new expression.
         """
-<<<<<<< HEAD
-        offset = block_offsets[symt]
-        return sympy_subs(expr, {offset: replacement})
-=======
-        roffset = TritonSymbols.block_offsets[SymT.RINDEX]
+        roffset = TritonSymbols.block_offsets[symt]
         return sympy_subs(expr, {roffset: replacement})
->>>>>>> 8c4b8808
 
     def format(self, name: str, roffset=True) -> str:
         """
@@ -377,17 +363,16 @@
         Returns:
             "tl.make_block_ptr(...)"
         """
+
         def remove_roffsets(expr: sympy.Expr) -> sympy.Expr:
-            for symt in reduction_types:
+            for symt in TritonSymbols.reduction_types:
                 expr = self.replace_offset(expr, sympy.Integer(0), symt)
             return expr
 
         f = V.kernel.index_to_str
         offsets = [*self.offsets]
         if not roffset:
-            offsets = [
-                remove_roffsets(offset) for offset in offsets
-            ]
+            offsets = [remove_roffsets(offset) for offset in offsets]
         args = [
             f"{name} + ({f(self.constant_offset)})"
             if self.constant_offset != 0
@@ -441,11 +426,7 @@
         Since we expect rN_offset to vary in range(0, rN_numel, RN_BLOCK), the first
         iteration has rN_offset=0, while the second has rN_offset=RN_BLOCK.
         """
-<<<<<<< HEAD
-        rblock = block_sizes[symt]
-=======
-        rblock = TritonSymbols.block_sizes[SymT.RINDEX]
->>>>>>> 8c4b8808
+        rblock = TritonSymbols.block_sizes[symt]
         advance = [
             (
                 self.replace_offset(offset, rblock, symt)
@@ -459,7 +440,10 @@
         return False  # block_ptr can't do indirect indexing
 
     def has_rindex(self) -> bool:
-        return any(free_symbol_is_type(expr, reduction_types) for expr in self.block_shape)
+        return any(
+            free_symbol_is_type(expr, TritonSymbols.reduction_types)
+            for expr in self.block_shape
+        )
 
     def has_rmask(self):
         return self.has_rindex()
@@ -1353,7 +1337,9 @@
         self.min_elem_per_thread = min_elem_per_thread
         self.block_ptr_id = itertools.count()
         self.helper_functions = HelperFunctions()
-        self.pointer_advancements: Dict[SymT, List[DeferredLine]] = collections.defaultdict(list)
+        self.pointer_advancements: Dict[
+            SymT, List[DeferredLine]
+        ] = collections.defaultdict(list)
 
         # A set of autotuning hints to pass as part of triton_meta
         self.autotune_hints: OrderedSet[AutotuneHint] = OrderedSet()
@@ -1361,18 +1347,6 @@
 
         self.codegen_range_tree()
 
-<<<<<<< HEAD
-    def _get_block_size(self, tree: IterationRangesEntry) -> sympy.Symbol:
-        return block_sizes[tree.SymT]
-
-    def _get_block_offset(self, tree: IterationRangesEntry) -> sympy.Symbol:
-        return block_offsets[tree.SymT]
-
-    def _max_block_size(self, tree: IterationRangesEntry) -> int:
-        return TRITON_MAX_BLOCK[tree.prefix.upper()]
-
-=======
->>>>>>> 8c4b8808
     def codegen_range_tree(self):
         for tree in self.range_trees:
             # reduction indexing goes inside a loop
@@ -1384,7 +1358,6 @@
                 self.body.writeline(
                     f"{tree.prefix}base = {self.iteration_ranges_ranges_code(tree)}"
                 )
-
 
     def need_numel_args(self):
         r"""
@@ -1447,7 +1420,9 @@
         mask_vars: OrderedSet[str] = OrderedSet()
         for var in index_vars:
             assert isinstance(var, sympy.Symbol)
-            has_rindex = has_rindex or symbol_is_type(var, reduction_types)
+            has_rindex = has_rindex or symbol_is_type(
+                var, TritonSymbols.reduction_types
+            )
             if override_mask:
                 pass
             elif symbol_is_type(var, SymT.TMP):
@@ -1470,10 +1445,8 @@
                 # var is one of xN, yN, r0_N or r1_N
                 prefix_matches = [
                     prefix_str[symt]
-                    for symt in block_types
-                    if symbol_is_type(
-                        var, symt
-                    )
+                    for symt in TritonSymbols.block_types
+                    if symbol_is_type(var, symt)
                 ]
                 assert len(prefix_matches) == 1, f"Ambiguous type: {var.name}"
                 mask_vars.add(f"{prefix_matches[0]}mask")
@@ -1797,7 +1770,7 @@
             )
 
             # Generate block pointer advancements, for later use.
-            for symt in reduction_types:
+            for symt in TritonSymbols.reduction_types:
                 advance_offsets = indexing.advance_roffset(symt)
 
                 # Ignore identity advancements.
@@ -1926,9 +1899,7 @@
             line = var
         else:
             if isinstance(indexing, BlockPtrOptions):
-                block_ptr, other = self.codegen_block_ptr(
-                    name, var, indexing, other
-                )
+                block_ptr, other = self.codegen_block_ptr(name, var, indexing, other)
                 line = f"tl.load({block_ptr}{other}{ep})"
                 line = indexing.codegen_broadcast_and_reshape(
                     line, indexing.block_shape, indexing.final_shape, True
@@ -1985,9 +1956,7 @@
             self.stores.writeline(DeferredLine(name, "tl.debug_barrier()"))
 
         if isinstance(indexing, BlockPtrOptions):
-            block_ptr, other = self.codegen_block_ptr(
-                name, var, indexing
-            )
+            block_ptr, other = self.codegen_block_ptr(name, var, indexing)
             # block_ptr stores don't do implicit casting
             line = self.codegen_block_ptr_store_line(
                 name, indexing, block_ptr, value, other
@@ -2063,11 +2032,10 @@
         # rmask = r0_mask & ... & rn_mask
         def string_and(x: str, y: str) -> str:
             return "{x} & {y}"
+
         self.indexing_code.splice(
-            "rmask = " + functools.reduce(
-                string_and,
-                (mask for mask in masks if mask[0] == "r")
-            )
+            "rmask = "
+            + functools.reduce(string_and, (mask for mask in masks if mask[0] == "r"))
         )
 
         self.filter_masks(masks)
@@ -2075,8 +2043,6 @@
         if self._load_mask:
             masks.append(self._load_mask)
         reduction_range_prefix = self.range_trees[-1].prefix[0]
-
-
 
         # Say we have
         #     tmp0 = ops.constant(1, torch.int64)
@@ -2543,10 +2509,12 @@
             for level, tree in enumerate(loop_trees):
                 # Write the loop header.
                 prefix = tree.prefix
-                self.body.writeline(f"for {prefix}offset in range(0, {prefix}numel, {prefix.upper()}BLOCK):")
+                self.body.writeline(
+                    f"for {prefix}offset in range(0, {prefix}numel, {prefix.upper()}BLOCK):"
+                )
 
                 # Indent and write the loop body.
-                with self.body.indent(offset=level+ 1):
+                with self.body.indent(offset=level + 1):
                     self.iteration_ranges_codegen_header(tree, self.body)
                     if tree == innermost_tree:
                         # The innermost loop performs the reduction.
@@ -2559,8 +2527,10 @@
             for level, tree in sorted(enumerate(loop_trees), reverse=True):
                 with self.body.indent(offset=level + 1):
                     # Advance pointers at the end of each loop.
-                    for advancement in self.pointer_advancements[tree.SymT]:
-                        assert len(advancement) > 0, f"Missing advancement for type {symt}"
+                    for advancement in self.pointer_advancements[tree.symt]:
+                        assert (
+                            len(advancement) > 0
+                        ), f"Missing advancement for type {symt}"
                         self.body.writeline(advancement)
 
                 # Invalidate any cache entries that came from inside the loop.
@@ -2955,6 +2925,7 @@
         a better signal to triton on how to unroll and do some static indexing. So, it's not so much that downstream
         knows that its a static numel, as that you just plop a constant into the kernel.
         """
+
         def is_static_integer(expr: sympy.Expr) -> bool:
             return isinstance(expr, (sympy.Integer, int))
 
@@ -2971,23 +2942,25 @@
             if tree.prefix == "x" and self.no_x_dim:
                 code.writeline("XBLOCK: tl.constexpr = 1")
 
-<<<<<<< HEAD
         # Compute rnumel and RBLOCK. These are products over all reduction dimensions.
         if self.inside_reduction:
             # rnumel = r0_numel * ... * r(n-1)_numel
             reduction_trees = [tree for tree in self.range_trees if tree.is_reduction]
-            rnumel = int(V.graph.sizevars.simplify(sympy_product(tree.numel for tree in reduction_trees)))
+            rnumel = int(
+                V.graph.sizevars.simplify(
+                    sympy_product(tree.numel for tree in reduction_trees)
+                )
+            )
             if is_static_integer(rnumel):
                 code.writeline(f"rnumel = {int(rnumel)}")
 
             # RBLOCK = R0_BLOCK * ... * R(N-1)_BLOCK
-            rblock = sympy_product(block_sizes[tree.SymT] for tree in reduction_trees)
+            rblock = sympy_product(
+                TritonSymbols.block_sizes[tree.symt] for tree in reduction_trees
+            )
             code.writeline(f"RBLOCK: tl.constexpr = {rblock}")
 
-    def _get_grid_fn(self):
-=======
     def _get_grid_fn_str(self):
->>>>>>> 8c4b8808
         return "grid"
 
     def _get_grid_fn(self):
