import copy
import logging
from dataclasses import dataclass
from typing import Callable, Dict, List, Optional, Sequence

import torch
from torch.ao.ns.fx.utils import compute_sqnr
from torch.ao.quantization.pt2e.graph_utils import bfs_trace_with_node_process
from torch.export import ExportedProgram
from torch.fx import GraphModule, Node
from torch.nn import functional as F


NUMERIC_DEBUG_HANDLE_KEY = "numeric_debug_handle"
CUSTOM_KEY = "custom"

log = logging.getLogger(__name__)


def generate_numeric_debug_handle(ep: ExportedProgram) -> None:
    """
    Attach numeric_debug_handle_id for all nodes in the graph module of the given
    ExportedProgram, like conv2d, squeeze, conv1d, etc, except for placeholder.
    Notice that nodes like getattr are out of scope since they are not in the graph.

    The graph nodes of input exported program are modified inplace.

    Here's an example of using debug handle quantize flow::

        ep = export_for_training(eager_model, example_inputs)
        generate_numeric_debug_handle(ep)

        m = ep.module()
        quantizer = XNNPACKQuantizer()
        m = prepare_pt2e(m, quantizer)
        m = convert_pt2e(m)
    """

    # Sanity check the input data type
    if not isinstance(ep, ExportedProgram):
        raise ValueError(
            f"Expected ep to be ExportedProgram, got {type(ExportedProgram)}"
        )

    unique_id = 0

    def _find_max_id(node: torch.fx.Node) -> None:
        nonlocal unique_id
        unique_id = max(
            unique_id, node.meta.get(CUSTOM_KEY, {}).get(NUMERIC_DEBUG_HANDLE_KEY, 0)
        )

    def _assign_debug_handle(node: torch.fx.Node) -> None:
        nonlocal unique_id
        if CUSTOM_KEY not in node.meta:
            node.meta[CUSTOM_KEY] = {}

        if NUMERIC_DEBUG_HANDLE_KEY not in node.meta[CUSTOM_KEY]:
            node.meta[CUSTOM_KEY][NUMERIC_DEBUG_HANDLE_KEY] = unique_id
            unique_id += 1

    # Find the max ID that exists in the graph first, in case part of the graph
    # has already been annotated. This way we guarantee there are no duplicate
    # handle IDs.
    bfs_trace_with_node_process(ep, _find_max_id)

    unique_id += 1

    # Assign debug handles to all nodes in the graph that don't have one based on the
    # max ID found in the previous step.
    bfs_trace_with_node_process(ep, _assign_debug_handle)


<<<<<<< HEAD
=======
def _detach(x: object) -> object:
    detached: object = None
    if isinstance(x, torch.Tensor):
        detached = x.detach()
    elif isinstance(x, (list, tuple)):
        detached = type(x)([_detach(e) for e in x])
    elif isinstance(x, dict):
        detached = {k: _detach(e) for k, e in x.items()}
    else:
        detached = x
    return detached


def _tensor_shape_equals(x: object, y: object) -> bool:
    if isinstance(x, torch.Tensor) and isinstance(y, torch.Tensor):
        return x.shape == y.shape
    elif isinstance(x, (list, tuple)) and isinstance(y, (list, tuple)):
        return all(_tensor_shape_equals(e1, e2) for e1, e2 in zip(x, y))
    elif isinstance(x, dict) and isinstance(y, dict):
        all_equal = True
        for k in x:
            all_equal = all_equal and k in y and (_tensor_shape_equals(x[k], y[k]))
        return all_equal
    else:
        log.debug("Comparing non Tensors: %s and %s, they must be equal", x, y)
        return type(x) == type(y) and x == y


def _loss_fn(
    loss: Callable[[torch.Tensor, torch.Tensor], torch.Tensor], x: object, y: object
) -> object:
    """The returned loss will have the same structure as `x` and `y`, e.g.
    if both are Tensor, we'll return a Tensor
    if both are list, we'll return a list of Tensors
    if both are dict, we'll return a dict with the same key, and value being the loss between the
    two Tensors
    """
    if isinstance(x, torch.Tensor) and isinstance(y, torch.Tensor):
        return loss(x.to(torch.float32), y.to(torch.float32))
    elif isinstance(x, (list, tuple)) and isinstance(y, (list, tuple)):
        return type(x)([_loss_fn(loss, e1, e2) for e1, e2 in zip(x, y)])
    elif isinstance(x, dict) and isinstance(y, dict):
        return {k: _loss_fn(loss, e, y[k]) for k, e in x.items()}
    else:
        return None


>>>>>>> 62ce3e6e
class OutputLogger(torch.nn.Module):
    """
    Base class for capturing output values for nodes in a GraphModule, it only captures
    Tensor output currently, but we can extend it to work for other types of inputs later if needed
    """

    # Mark as impure so that calls to it will not be removed during DCE.
    _is_impure = True

    def __init__(
        self,
        debug_handle: int,
        node_name: Optional[str] = None,
        nn_module_stack: Optional[object] = None,
    ) -> None:
        super().__init__()
        self.node_name = node_name
        self.nn_module_stack = nn_module_stack
        self.debug_handle = debug_handle
        self.stats: List[torch.Tensor] = []

    def forward(self, x: object) -> object:
        if isinstance(x, torch.Tensor):
            self.stats.append(x.detach())
        return x

    def __extra_repr__(self) -> str:
        return (
            f"debug_handle={self.debug_handle}, node_name={self.node_name}, "
            "nn_module_stack={self.nn_module_stack}, num_stats={len(self.stats)})"
        )


def _insert_logger(model: GraphModule, node: Node, debug_handle: int) -> Node:
    """For a given node, adds an OutputLogger that observes the output of that node,
    and all its users use the OutputLogger output instead.
    The OutputLogger will contain the debug_handle which can be used to compare
    graphs after transforms"""

    # to avoid circular dep
    from torch.ao.quantization.fx.utils import get_new_attr_name_with_prefix

    # add a logger after the node
    with model.graph.inserting_after(node):
        get_new_attr_name = get_new_attr_name_with_prefix(f"{node.name}_logger")
        logger_name = get_new_attr_name(model)
        setattr(
            model,
            logger_name,
            OutputLogger(debug_handle, node.name, node.meta.get("nn_module_stack")),
        )
        logger_node = model.graph.call_module(logger_name, (node,), {})

    orig_users = list(node.users.keys())
    for user_node in orig_users:
        if user_node is logger_node:
            continue
        user_node.replace_input_with(node, logger_node)

    return logger_node


def prepare_for_propagation_comparison(model: GraphModule) -> GraphModule:
    """Add output loggers to node that has numeric_debug_handle

    Args:
        model (GraphModule): original model
    Returns:
        a model with output loggers for all nodes that has numeric_debug_handle_id
    """
    # don't change the original model
    model = copy.deepcopy(model)
    for n in model.graph.nodes:
        if (
            CUSTOM_KEY not in n.meta
            or NUMERIC_DEBUG_HANDLE_KEY not in n.meta[CUSTOM_KEY]
        ):
            continue
        numeric_debug_handle = n.meta[CUSTOM_KEY][NUMERIC_DEBUG_HANDLE_KEY]
        _insert_logger(model, n, numeric_debug_handle)

    model.recompile()
    return model


@dataclass(frozen=True)
class QuantizationComparisonResult:
    actual: torch.Tensor
    ref: torch.Tensor

    @property
    def mse_loss(self) -> torch.Tensor:
        return F.mse_loss(
            self.actual.to(dtype=torch.float32), self.ref.to(dtype=torch.float32)
        )

    @property
    def sqnr(self) -> torch.Tensor:
        return compute_sqnr(
            self.actual.to(dtype=torch.float32), self.ref.to(dtype=torch.float32)
        )

    def loss(
        self, loss_function: Callable[[torch.Tensor, torch.Tensor], torch.Tensor]
    ) -> torch.Tensor:
        if self.actual.shape != self.ref.shape:
            raise ValueError(
                f"Cannot compare tensors with different shapes: {self.actual.shape} vs {self.ref.shape}"
            )
        return loss_function(
            self.actual.to(dtype=torch.float32), self.ref.to(dtype=torch.float32)
        )

    def __repr__(self) -> str:
        # Don't include the tensors themselves as they are quite large to print
        # out.
        return (
            f"QuantizationComparisonResult(mse_loss={self.mse_loss}, sqnr={self.sqnr})"
        )

    def __post_init__(self) -> None:
        if not isinstance(self.actual, torch.Tensor):
            raise ValueError(
                f"`self.actual` value must be a Tensor, got: {self.actual}"
            )

        if not isinstance(self.ref, torch.Tensor):
            raise ValueError(f"`self.ref` value must be a Tensor, got: {self.ref}")
        if self.actual.shape != self.ref.shape:
            raise ValueError(
                f"Cannot compare tensors with different shapes: ref={self.ref.shape} vs actual={self.actual.shape}"
            )


@dataclass(frozen=True)
class NodeAccuracySummary:
    handle: int
    actual_node_name: str
    actual_module_stack: str
    ref_node_name: str
    ref_module_stack: str
    results: Sequence[QuantizationComparisonResult]


def _module_stack_to_str(module_stack: object) -> str:
    """Simplifies the stack from ("mod", "mod.foo", "mod.foo.0", "mod.foo.0.linear")
    to "mod.foo.0.linear"
    """
    if not isinstance(module_stack, dict):
        return str(module_stack)
    module_values_list = list(module_stack.values())
    if len(module_values_list) > 0:
        owning_module = module_values_list[-1][0]
        return str(owning_module)
    else:
        return str(module_stack)


def extract_results_from_loggers(
    model: GraphModule,
<<<<<<< HEAD
) -> Dict[int, Tuple[Optional[str], object, List[torch.Tensor]]]:
=======
) -> Dict[int, tuple[Optional[str], object, List[object]]]:
>>>>>>> 62ce3e6e
    """For a given model, extract the tensors stats and related information for each debug handle.

    Returns:
        A dict is keyed by the debug_handle id and the values are a list of Tensors recorded
        in loggers"""
    # Results maps debug handle to a tensor list for each model being compared.
<<<<<<< HEAD
    handles: Dict[int, Tuple[Optional[str], object, List[torch.Tensor]]] = {}
=======
    handles: Dict[int, tuple[Optional[str], object, List[object]]] = {}
>>>>>>> 62ce3e6e
    for _name, module in model.named_children():
        if isinstance(module, OutputLogger) and len(module.stats) > 0:
            handles[module.debug_handle] = (
                module.node_name,
                module.nn_module_stack,
                module.stats,
            )

    return handles


def compare_results(
    ref_results: Dict[int, tuple[Optional[str], object, List[torch.Tensor]]],
    actual_results: Dict[int, tuple[Optional[str], object, List[torch.Tensor]]],
) -> Dict[int, NodeAccuracySummary]:
    """Given two dict mapping from `debug_handle_id` (int) to list of tensors
    return a map from `debug_handle_id` to `NodeAccuracySummary` that contains
    comparison information like SQNR, MSE etc.

    Args:
        ref_results (Dict[int, Tuple[str, object, List[torch.Tensor]]]): reference results for each debug_handle_id
        actual_results (Dict[int, Tuple[str, object, List[torch.Tensor]]]): actual results for each debug_handle_id

    Returns:
        Dict[int, NodeAccuracySummary]
    """
    comparisons = {}
    for debug_handle, (ref_name, ref_stack, ref_stats) in ref_results.items():
        if debug_handle not in actual_results:
            log.debug(
                "Cannot compare for handle %s because it wasn't found in the transformed model",
                debug_handle,
            )
            continue
        actual_name, actual_stack, actual_stats = actual_results[debug_handle]
        try:
            results = [
                QuantizationComparisonResult(actual=a, ref=b)
                for a, b in zip(actual_stats, ref_stats)
            ]
        except Exception as e:
            # Add extra information for an exception from QuantizationComparisonResult
            # if the shapes didn't match, to include the handle and the node names.
            raise ValueError(
                f"For numeric_debug_handle={debug_handle} from ref node {ref_name} and actual node {actual_name}"
            ) from e

        comparisons[debug_handle] = NodeAccuracySummary(
            handle=debug_handle,
            actual_node_name=actual_name or "",
            actual_module_stack=_module_stack_to_str(actual_stack),
            ref_node_name=ref_name or "",
            ref_module_stack=_module_stack_to_str(ref_stack),
            results=results,
        )

    return comparisons<|MERGE_RESOLUTION|>--- conflicted
+++ resolved
@@ -71,8 +71,6 @@
     bfs_trace_with_node_process(ep, _assign_debug_handle)
 
 
-<<<<<<< HEAD
-=======
 def _detach(x: object) -> object:
     detached: object = None
     if isinstance(x, torch.Tensor):
@@ -120,7 +118,6 @@
         return None
 
 
->>>>>>> 62ce3e6e
 class OutputLogger(torch.nn.Module):
     """
     Base class for capturing output values for nodes in a GraphModule, it only captures
@@ -140,11 +137,10 @@
         self.node_name = node_name
         self.nn_module_stack = nn_module_stack
         self.debug_handle = debug_handle
-        self.stats: List[torch.Tensor] = []
+        self.stats: List[object] = []
 
     def forward(self, x: object) -> object:
-        if isinstance(x, torch.Tensor):
-            self.stats.append(x.detach())
+        self.stats.append(_detach(x))
         return x
 
     def __extra_repr__(self) -> str:
@@ -212,27 +208,17 @@
     ref: torch.Tensor
 
     @property
-    def mse_loss(self) -> torch.Tensor:
-        return F.mse_loss(
-            self.actual.to(dtype=torch.float32), self.ref.to(dtype=torch.float32)
-        )
+    def mse_loss(self) -> object:
+        return self.loss(F.mse_loss)
 
     @property
-    def sqnr(self) -> torch.Tensor:
-        return compute_sqnr(
-            self.actual.to(dtype=torch.float32), self.ref.to(dtype=torch.float32)
-        )
+    def sqnr(self) -> object:
+        return self.loss(compute_sqnr)
 
     def loss(
         self, loss_function: Callable[[torch.Tensor, torch.Tensor], torch.Tensor]
-    ) -> torch.Tensor:
-        if self.actual.shape != self.ref.shape:
-            raise ValueError(
-                f"Cannot compare tensors with different shapes: {self.actual.shape} vs {self.ref.shape}"
-            )
-        return loss_function(
-            self.actual.to(dtype=torch.float32), self.ref.to(dtype=torch.float32)
-        )
+    ) -> object:
+        return _loss_fn(loss_function, self.actual, self.ref)
 
     def __repr__(self) -> str:
         # Don't include the tensors themselves as they are quite large to print
@@ -242,16 +228,19 @@
         )
 
     def __post_init__(self) -> None:
-        if not isinstance(self.actual, torch.Tensor):
+        if not isinstance(self.actual, (torch.Tensor, list, tuple, dict)):
             raise ValueError(
-                f"`self.actual` value must be a Tensor, got: {self.actual}"
-            )
-
-        if not isinstance(self.ref, torch.Tensor):
-            raise ValueError(f"`self.ref` value must be a Tensor, got: {self.ref}")
-        if self.actual.shape != self.ref.shape:
+                f"`self.actual` value must be a Tensor, list, tuple or dict, got: {self.actual}"
+            )
+
+        if not isinstance(self.ref, (torch.Tensor, list, tuple, dict)):
             raise ValueError(
-                f"Cannot compare tensors with different shapes: ref={self.ref.shape} vs actual={self.actual.shape}"
+                f"`self.ref` value must be a Tensor, list, tuple or dict, got: {self.ref}"
+            )
+
+        if not _tensor_shape_equals(self.ref, self.actual):
+            raise ValueError(
+                f"Cannot compare tensors with different shapes: ref={self.ref} vs actual={self.actual}"
             )
 
 
@@ -281,22 +270,18 @@
 
 def extract_results_from_loggers(
     model: GraphModule,
-<<<<<<< HEAD
-) -> Dict[int, Tuple[Optional[str], object, List[torch.Tensor]]]:
-=======
 ) -> Dict[int, tuple[Optional[str], object, List[object]]]:
->>>>>>> 62ce3e6e
     """For a given model, extract the tensors stats and related information for each debug handle.
+    The reason we have a list of object, instead of Tensor is because the output of node may not be
+    a Tensor, it could be (nested) list, tuple or dict as well.
 
     Returns:
-        A dict is keyed by the debug_handle id and the values are a list of Tensors recorded
-        in loggers"""
+        A dict is keyed by the debug_handle id and the values are a list of object recorded
+        in loggers
+
+    """
     # Results maps debug handle to a tensor list for each model being compared.
-<<<<<<< HEAD
-    handles: Dict[int, Tuple[Optional[str], object, List[torch.Tensor]]] = {}
-=======
     handles: Dict[int, tuple[Optional[str], object, List[object]]] = {}
->>>>>>> 62ce3e6e
     for _name, module in model.named_children():
         if isinstance(module, OutputLogger) and len(module.stats) > 0:
             handles[module.debug_handle] = (
