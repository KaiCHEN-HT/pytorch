--- conflicted
+++ resolved
@@ -457,11 +457,7 @@
                             final_offsets.append(
                                 [sympy.S.Zero] * len(dst[gemm_idx].get_size())
                             )
-<<<<<<< HEAD
-                res = self.store_group_gemm_pointwise_nodes(
-=======
-                return self.store_grouped_gemm_pointwise_nodes(
->>>>>>> 4f63ca05
+                res = self.store_grouped_gemm_pointwise_nodes(
                     dst,
                     localize_epilogue_nodes,
                     final_offsets,
@@ -488,7 +484,7 @@
                             )
                             assert len(multi_output_buffers[gemm_idx].inputs) == 1
                             assert isinstance(
-                                multi_output_buffers[gemm_idx].inputs[0],
+                                next(iter(multi_output_buffers[gemm_idx].inputs)),
                                 ir.CppTemplateBuffer,
                             )
                             multi_output_buffers[gemm_idx].inputs[  # type: ignore[attr-defined]
