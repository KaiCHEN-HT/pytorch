--- conflicted
+++ resolved
@@ -2,16 +2,12 @@
 
 import itertools
 import re
-<<<<<<< HEAD
 import textwrap
-from typing import Mapping, Sequence
-=======
 from typing import TYPE_CHECKING
 
 
 if TYPE_CHECKING:
     from collections.abc import Mapping, Sequence
->>>>>>> b2bd3398
 
 
 # match $identifier or ${identifier} and replace with value in env
