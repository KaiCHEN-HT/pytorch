#include <torch/library.h>

#include <ATen/native/mkldnn/xpu/detail/oneDNN.h>
#include <c10/core/ScalarType.h>

using namespace at::native::onednn;

namespace at::native::xpu {

Tensor q_linear_pointwise(
    Tensor act, // int8 cpu tensor
    double act_scale,
    int64_t act_zero_point,
    Tensor weight,
    Tensor weight_scales,
    Tensor weight_zero_points,
    c10::optional<Tensor> bias,
    double output_scale,
    int64_t output_zero_point,
    std::optional<c10::ScalarType> output_dtype,
    c10::string_view post_op_name,
    torch::List<std::optional<at::Scalar>> post_op_args,
    c10::string_view post_op_algorithm) {
  Tensor b_raw = bias.has_value() ? bias.value() : at::Tensor();

  const int64_t dim = act.dim();
  TORCH_CHECK(dim == 2, "qliner XPU: input dim should be 2, but got", dim);
  int64_t K = act.size(dim - 1);
  int64_t M = act.numel() / K;
  // [M, K] x [K, N]
  int64_t N = weight.size(1);

  std::vector<int64_t> src_dims = {M, K};
  std::vector<int64_t> dst_dims = {M, N};
<<<<<<< HEAD

  bool fp32_output = output_dtype.has_value() && (output_dtype == c10::kFloat);
  bool bfloat16_output = output_dtype.has_value() && (output_dtype == c10::kBFloat16);
  auto dst_dtype = fp32_output ? c10::kFloat : (bfloat16_output ? c10::kBFloat16 : act.scalar_type());
  Tensor qout = at::empty(dst_dims, device(c10::kXPU).dtype(dst_dtype));
=======
  auto out_dtype =
      output_dtype.has_value() ? output_dtype.value() : act.scalar_type();
  Tensor qout = at::empty(dst_dims, device(c10::kXPU).dtype(out_dtype));
>>>>>>> 3f6e00a9

  quantized_matmul(
      act.contiguous(),
      act_scale,
      act_zero_point,
      weight.contiguous(),
      weight_scales,
      weight_zero_points,
      b_raw,
      qout,
      output_scale,
      output_zero_point,
      output_dtype,
      /*other*/ std::nullopt,
      /*other scale*/ 1.0,
      /*other zp*/ 0,
      /*binary post op*/ "none",
      /*binary alpha*/ 1.0,
      post_op_name,
      post_op_args,
      post_op_algorithm);

  return qout;
}

Tensor q_linear_pointwise_tensor(
    Tensor act,
    Tensor act_scale,
    Tensor act_zero_point,
    Tensor weight,
    Tensor weight_scales,
    Tensor weight_zero_points,
    std::optional<Tensor> bias,
    double output_scale,
    int64_t output_zero_point,
    std::optional<c10::ScalarType> output_dtype,
    c10::string_view post_op_name,
    torch::List<std::optional<at::Scalar>> post_op_args,
    c10::string_view post_op_algorithm) {
  Tensor b_raw = bias.has_value() ? bias.value() : at::Tensor();

  const int64_t dim = act.dim();
  TORCH_CHECK(dim == 2, "qliner XPU: input dim should be 2, but got", dim);
  int64_t K = act.size(dim - 1);
  int64_t M = act.numel() / K;
  // [M, K] x [K, N]
  int64_t N = weight.size(1);

  std::vector<int64_t> src_dims = {M, K};
  std::vector<int64_t> dst_dims = {M, N};
<<<<<<< HEAD

  bool fp32_output = output_dtype.has_value() && (output_dtype == c10::kFloat);
  bool bfloat16_output = output_dtype.has_value() && (output_dtype == c10::kBFloat16);
  auto dst_dtype = fp32_output ? c10::kFloat : (bfloat16_output ? c10::kBFloat16 : act.scalar_type());
  Tensor qout = at::empty(dst_dims, device(c10::kXPU).dtype(dst_dtype));
=======
  auto out_dtype =
      output_dtype.has_value() ? output_dtype.value() : act.scalar_type();
  Tensor qout = at::empty(dst_dims, device(c10::kXPU).dtype(out_dtype));
>>>>>>> 3f6e00a9

  quantized_matmul(
      act.contiguous(),
      act_scale.item().toDouble(),
      act_zero_point.item().toLong(),
      weight.contiguous(),
      weight_scales,
      weight_zero_points,
      b_raw,
      qout,
      output_scale,
      output_zero_point,
      output_dtype,
      /*other*/ std::nullopt,
      /*other scale*/ 1.0,
      /*other zp*/ 0,
      /*binary post op*/ "none",
      /*binary alpha*/ 1.0,
      post_op_name,
      post_op_args,
      post_op_algorithm);

  return qout;
}

Tensor q_linear_pointwise_binary(
  Tensor act,
  double act_scale,
  int64_t act_zero_point,
  Tensor weight,
  Tensor weight_scales,
  Tensor weight_zero_points,
  std::optional<at::Tensor> other,
  std::optional<Tensor> bias,
  double output_scale,
  int64_t output_zero_point,
  std::optional<c10::ScalarType> output_dtype,
  double other_scale,
  int64_t other_zero_point,
  c10::string_view binary_post_op,
  double binary_alpha,
  c10::string_view unary_post_op,
  torch::List<std::optional<at::Scalar>> unary_post_op_args,
  c10::string_view unary_post_op_algorithm
){

  Tensor b_raw = bias.has_value() ? bias.value() : at::Tensor();

  const int64_t dim = act.dim();
  int64_t K = act.size(dim - 1);
  int64_t M = act.numel() / K;
  // [M, K] x [K, N]
  int64_t N = weight.size(1);

  std::vector<int64_t> src_dims = {M, K};
  std::vector<int64_t> dst_dims = {M, N};
  bool fp32_output = output_dtype.has_value() && (output_dtype == c10::kFloat);
  bool bfloat16_output = output_dtype.has_value() && (output_dtype == c10::kBFloat16);
  auto dst_dtype = fp32_output ? c10::kFloat : (bfloat16_output ? c10::kBFloat16 : act.scalar_type());
  Tensor qout = at::empty(dst_dims, device(c10::kXPU).dtype(dst_dtype));

  quantized_matmul(
    act.contiguous(),
    act_scale,
    act_zero_point,
    weight.contiguous(),
    weight_scales,
    weight_zero_points,
    b_raw,
    qout,
    output_scale,
    output_zero_point,
    output_dtype,
    /*other*/ other,
    /*other scale*/ other_scale,
    /*other zp*/other_zero_point,
    /*binary post op*/ binary_post_op,
    /*binary alpha*/binary_alpha,
    unary_post_op,
    unary_post_op_args,
    unary_post_op_algorithm
  );

  return qout;
}


Tensor q_linear_pointwise_binary_tensor(
  Tensor act,
  Tensor act_scale,
  Tensor act_zero_point,
  Tensor weight,
  Tensor weight_scales,
  Tensor weight_zero_points,
  std::optional<at::Tensor> other,
  std::optional<Tensor> bias,
  double output_scale,
  int64_t output_zero_point,
  std::optional<c10::ScalarType> output_dtype,
  double other_scale,
  int64_t other_zero_point,
  c10::string_view binary_post_op,
  double binary_alpha,
  c10::string_view unary_post_op,
  torch::List<std::optional<at::Scalar>> unary_post_op_args,
  c10::string_view unary_post_op_algorithm
){

  Tensor b_raw = bias.has_value() ? bias.value() : at::Tensor();

  const int64_t dim = act.dim();
  int64_t K = act.size(dim - 1);
  int64_t M = act.numel() / K;
  // [M, K] x [K, N]
  int64_t N = weight.size(1);

  std::vector<int64_t> src_dims = {M, K};
  std::vector<int64_t> dst_dims = {M, N};
  bool fp32_output = output_dtype.has_value() && (output_dtype == c10::kFloat);
  bool bfloat16_output = output_dtype.has_value() && (output_dtype == c10::kBFloat16);
  auto dst_dtype = fp32_output ? c10::kFloat : (bfloat16_output ? c10::kBFloat16 : act.scalar_type());
  Tensor qout = at::empty(dst_dims, device(c10::kXPU).dtype(dst_dtype));

  quantized_matmul(
    act.contiguous(),
    act_scale.item().toDouble(),
    act_zero_point.item().toLong(),
    weight.contiguous(),
    weight_scales,
    weight_zero_points,
    b_raw,
    qout,
    output_scale,
    output_zero_point,
    output_dtype,
    /*other*/ other,
    /*other scale*/ other_scale,
    /*other zp*/other_zero_point,
    /*binary post op*/ binary_post_op,
    /*binary alpha*/binary_alpha,
    unary_post_op,
    unary_post_op_args,
    unary_post_op_algorithm
  );

  return qout;
}

at::Tensor q_linear_prepack_onednn(
    at::Tensor weight,
    c10::optional<torch::List<int64_t>> input_shape) {
  at::Tensor weight_transposed = weight.transpose(0, 1);
  return weight_transposed;
}

TORCH_LIBRARY_IMPL(onednn, XPU, m) {
  m.impl(
    TORCH_SELECTIVE_NAME("onednn::qlinear_pointwise"),
    TORCH_FN(q_linear_pointwise));
  m.impl(
      TORCH_SELECTIVE_NAME("onednn::qlinear_pointwise.tensor"),
      TORCH_FN(q_linear_pointwise_tensor));
  m.impl(
      TORCH_SELECTIVE_NAME("onednn::qlinear_prepack"),
      TORCH_FN(q_linear_prepack_onednn));
  m.impl(
    TORCH_SELECTIVE_NAME("onednn::qlinear_pointwise.binary"),
    TORCH_FN(q_linear_pointwise_binary));
  m.impl(
    TORCH_SELECTIVE_NAME("onednn::qlinear_pointwise.binary_tensor"),
    TORCH_FN(q_linear_pointwise_binary_tensor));
}

} // namespace at::native::xpu<|MERGE_RESOLUTION|>--- conflicted
+++ resolved
@@ -32,17 +32,14 @@
 
   std::vector<int64_t> src_dims = {M, K};
   std::vector<int64_t> dst_dims = {M, N};
-<<<<<<< HEAD
-
-  bool fp32_output = output_dtype.has_value() && (output_dtype == c10::kFloat);
-  bool bfloat16_output = output_dtype.has_value() && (output_dtype == c10::kBFloat16);
-  auto dst_dtype = fp32_output ? c10::kFloat : (bfloat16_output ? c10::kBFloat16 : act.scalar_type());
-  Tensor qout = at::empty(dst_dims, device(c10::kXPU).dtype(dst_dtype));
-=======
-  auto out_dtype =
-      output_dtype.has_value() ? output_dtype.value() : act.scalar_type();
-  Tensor qout = at::empty(dst_dims, device(c10::kXPU).dtype(out_dtype));
->>>>>>> 3f6e00a9
+
+  bool fp32_output = output_dtype.has_value() && (output_dtype == c10::kFloat);
+  bool bfloat16_output =
+      output_dtype.has_value() && (output_dtype == c10::kBFloat16);
+  auto dst_dtype = fp32_output
+      ? c10::kFloat
+      : (bfloat16_output ? c10::kBFloat16 : act.scalar_type());
+  Tensor qout = at::empty(dst_dims, device(c10::kXPU).dtype(dst_dtype));
 
   quantized_matmul(
       act.contiguous(),
@@ -93,17 +90,14 @@
 
   std::vector<int64_t> src_dims = {M, K};
   std::vector<int64_t> dst_dims = {M, N};
-<<<<<<< HEAD
-
-  bool fp32_output = output_dtype.has_value() && (output_dtype == c10::kFloat);
-  bool bfloat16_output = output_dtype.has_value() && (output_dtype == c10::kBFloat16);
-  auto dst_dtype = fp32_output ? c10::kFloat : (bfloat16_output ? c10::kBFloat16 : act.scalar_type());
-  Tensor qout = at::empty(dst_dims, device(c10::kXPU).dtype(dst_dtype));
-=======
-  auto out_dtype =
-      output_dtype.has_value() ? output_dtype.value() : act.scalar_type();
-  Tensor qout = at::empty(dst_dims, device(c10::kXPU).dtype(out_dtype));
->>>>>>> 3f6e00a9
+
+  bool fp32_output = output_dtype.has_value() && (output_dtype == c10::kFloat);
+  bool bfloat16_output =
+      output_dtype.has_value() && (output_dtype == c10::kBFloat16);
+  auto dst_dtype = fp32_output
+      ? c10::kFloat
+      : (bfloat16_output ? c10::kBFloat16 : act.scalar_type());
+  Tensor qout = at::empty(dst_dims, device(c10::kXPU).dtype(dst_dtype));
 
   quantized_matmul(
       act.contiguous(),
@@ -130,124 +124,123 @@
 }
 
 Tensor q_linear_pointwise_binary(
-  Tensor act,
-  double act_scale,
-  int64_t act_zero_point,
-  Tensor weight,
-  Tensor weight_scales,
-  Tensor weight_zero_points,
-  std::optional<at::Tensor> other,
-  std::optional<Tensor> bias,
-  double output_scale,
-  int64_t output_zero_point,
-  std::optional<c10::ScalarType> output_dtype,
-  double other_scale,
-  int64_t other_zero_point,
-  c10::string_view binary_post_op,
-  double binary_alpha,
-  c10::string_view unary_post_op,
-  torch::List<std::optional<at::Scalar>> unary_post_op_args,
-  c10::string_view unary_post_op_algorithm
-){
-
-  Tensor b_raw = bias.has_value() ? bias.value() : at::Tensor();
-
-  const int64_t dim = act.dim();
-  int64_t K = act.size(dim - 1);
-  int64_t M = act.numel() / K;
-  // [M, K] x [K, N]
-  int64_t N = weight.size(1);
-
-  std::vector<int64_t> src_dims = {M, K};
-  std::vector<int64_t> dst_dims = {M, N};
-  bool fp32_output = output_dtype.has_value() && (output_dtype == c10::kFloat);
-  bool bfloat16_output = output_dtype.has_value() && (output_dtype == c10::kBFloat16);
-  auto dst_dtype = fp32_output ? c10::kFloat : (bfloat16_output ? c10::kBFloat16 : act.scalar_type());
-  Tensor qout = at::empty(dst_dims, device(c10::kXPU).dtype(dst_dtype));
-
-  quantized_matmul(
-    act.contiguous(),
-    act_scale,
-    act_zero_point,
-    weight.contiguous(),
-    weight_scales,
-    weight_zero_points,
-    b_raw,
-    qout,
-    output_scale,
-    output_zero_point,
-    output_dtype,
-    /*other*/ other,
-    /*other scale*/ other_scale,
-    /*other zp*/other_zero_point,
-    /*binary post op*/ binary_post_op,
-    /*binary alpha*/binary_alpha,
-    unary_post_op,
-    unary_post_op_args,
-    unary_post_op_algorithm
-  );
-
-  return qout;
-}
-
+    Tensor act,
+    double act_scale,
+    int64_t act_zero_point,
+    Tensor weight,
+    Tensor weight_scales,
+    Tensor weight_zero_points,
+    std::optional<at::Tensor> other,
+    std::optional<Tensor> bias,
+    double output_scale,
+    int64_t output_zero_point,
+    std::optional<c10::ScalarType> output_dtype,
+    double other_scale,
+    int64_t other_zero_point,
+    c10::string_view binary_post_op,
+    double binary_alpha,
+    c10::string_view unary_post_op,
+    torch::List<std::optional<at::Scalar>> unary_post_op_args,
+    c10::string_view unary_post_op_algorithm) {
+  Tensor b_raw = bias.has_value() ? bias.value() : at::Tensor();
+
+  const int64_t dim = act.dim();
+  int64_t K = act.size(dim - 1);
+  int64_t M = act.numel() / K;
+  // [M, K] x [K, N]
+  int64_t N = weight.size(1);
+
+  std::vector<int64_t> src_dims = {M, K};
+  std::vector<int64_t> dst_dims = {M, N};
+  bool fp32_output = output_dtype.has_value() && (output_dtype == c10::kFloat);
+  bool bfloat16_output =
+      output_dtype.has_value() && (output_dtype == c10::kBFloat16);
+  auto dst_dtype = fp32_output
+      ? c10::kFloat
+      : (bfloat16_output ? c10::kBFloat16 : act.scalar_type());
+  Tensor qout = at::empty(dst_dims, device(c10::kXPU).dtype(dst_dtype));
+
+  quantized_matmul(
+      act.contiguous(),
+      act_scale,
+      act_zero_point,
+      weight.contiguous(),
+      weight_scales,
+      weight_zero_points,
+      b_raw,
+      qout,
+      output_scale,
+      output_zero_point,
+      output_dtype,
+      /*other*/ other,
+      /*other scale*/ other_scale,
+      /*other zp*/ other_zero_point,
+      /*binary post op*/ binary_post_op,
+      /*binary alpha*/ binary_alpha,
+      unary_post_op,
+      unary_post_op_args,
+      unary_post_op_algorithm);
+
+  return qout;
+}
 
 Tensor q_linear_pointwise_binary_tensor(
-  Tensor act,
-  Tensor act_scale,
-  Tensor act_zero_point,
-  Tensor weight,
-  Tensor weight_scales,
-  Tensor weight_zero_points,
-  std::optional<at::Tensor> other,
-  std::optional<Tensor> bias,
-  double output_scale,
-  int64_t output_zero_point,
-  std::optional<c10::ScalarType> output_dtype,
-  double other_scale,
-  int64_t other_zero_point,
-  c10::string_view binary_post_op,
-  double binary_alpha,
-  c10::string_view unary_post_op,
-  torch::List<std::optional<at::Scalar>> unary_post_op_args,
-  c10::string_view unary_post_op_algorithm
-){
-
-  Tensor b_raw = bias.has_value() ? bias.value() : at::Tensor();
-
-  const int64_t dim = act.dim();
-  int64_t K = act.size(dim - 1);
-  int64_t M = act.numel() / K;
-  // [M, K] x [K, N]
-  int64_t N = weight.size(1);
-
-  std::vector<int64_t> src_dims = {M, K};
-  std::vector<int64_t> dst_dims = {M, N};
-  bool fp32_output = output_dtype.has_value() && (output_dtype == c10::kFloat);
-  bool bfloat16_output = output_dtype.has_value() && (output_dtype == c10::kBFloat16);
-  auto dst_dtype = fp32_output ? c10::kFloat : (bfloat16_output ? c10::kBFloat16 : act.scalar_type());
-  Tensor qout = at::empty(dst_dims, device(c10::kXPU).dtype(dst_dtype));
-
-  quantized_matmul(
-    act.contiguous(),
-    act_scale.item().toDouble(),
-    act_zero_point.item().toLong(),
-    weight.contiguous(),
-    weight_scales,
-    weight_zero_points,
-    b_raw,
-    qout,
-    output_scale,
-    output_zero_point,
-    output_dtype,
-    /*other*/ other,
-    /*other scale*/ other_scale,
-    /*other zp*/other_zero_point,
-    /*binary post op*/ binary_post_op,
-    /*binary alpha*/binary_alpha,
-    unary_post_op,
-    unary_post_op_args,
-    unary_post_op_algorithm
-  );
+    Tensor act,
+    Tensor act_scale,
+    Tensor act_zero_point,
+    Tensor weight,
+    Tensor weight_scales,
+    Tensor weight_zero_points,
+    std::optional<at::Tensor> other,
+    std::optional<Tensor> bias,
+    double output_scale,
+    int64_t output_zero_point,
+    std::optional<c10::ScalarType> output_dtype,
+    double other_scale,
+    int64_t other_zero_point,
+    c10::string_view binary_post_op,
+    double binary_alpha,
+    c10::string_view unary_post_op,
+    torch::List<std::optional<at::Scalar>> unary_post_op_args,
+    c10::string_view unary_post_op_algorithm) {
+  Tensor b_raw = bias.has_value() ? bias.value() : at::Tensor();
+
+  const int64_t dim = act.dim();
+  int64_t K = act.size(dim - 1);
+  int64_t M = act.numel() / K;
+  // [M, K] x [K, N]
+  int64_t N = weight.size(1);
+
+  std::vector<int64_t> src_dims = {M, K};
+  std::vector<int64_t> dst_dims = {M, N};
+  bool fp32_output = output_dtype.has_value() && (output_dtype == c10::kFloat);
+  bool bfloat16_output =
+      output_dtype.has_value() && (output_dtype == c10::kBFloat16);
+  auto dst_dtype = fp32_output
+      ? c10::kFloat
+      : (bfloat16_output ? c10::kBFloat16 : act.scalar_type());
+  Tensor qout = at::empty(dst_dims, device(c10::kXPU).dtype(dst_dtype));
+
+  quantized_matmul(
+      act.contiguous(),
+      act_scale.item().toDouble(),
+      act_zero_point.item().toLong(),
+      weight.contiguous(),
+      weight_scales,
+      weight_zero_points,
+      b_raw,
+      qout,
+      output_scale,
+      output_zero_point,
+      output_dtype,
+      /*other*/ other,
+      /*other scale*/ other_scale,
+      /*other zp*/ other_zero_point,
+      /*binary post op*/ binary_post_op,
+      /*binary alpha*/ binary_alpha,
+      unary_post_op,
+      unary_post_op_args,
+      unary_post_op_algorithm);
 
   return qout;
 }
@@ -261,8 +254,8 @@
 
 TORCH_LIBRARY_IMPL(onednn, XPU, m) {
   m.impl(
-    TORCH_SELECTIVE_NAME("onednn::qlinear_pointwise"),
-    TORCH_FN(q_linear_pointwise));
+      TORCH_SELECTIVE_NAME("onednn::qlinear_pointwise"),
+      TORCH_FN(q_linear_pointwise));
   m.impl(
       TORCH_SELECTIVE_NAME("onednn::qlinear_pointwise.tensor"),
       TORCH_FN(q_linear_pointwise_tensor));
@@ -270,11 +263,11 @@
       TORCH_SELECTIVE_NAME("onednn::qlinear_prepack"),
       TORCH_FN(q_linear_prepack_onednn));
   m.impl(
-    TORCH_SELECTIVE_NAME("onednn::qlinear_pointwise.binary"),
-    TORCH_FN(q_linear_pointwise_binary));
-  m.impl(
-    TORCH_SELECTIVE_NAME("onednn::qlinear_pointwise.binary_tensor"),
-    TORCH_FN(q_linear_pointwise_binary_tensor));
+      TORCH_SELECTIVE_NAME("onednn::qlinear_pointwise.binary"),
+      TORCH_FN(q_linear_pointwise_binary));
+  m.impl(
+      TORCH_SELECTIVE_NAME("onednn::qlinear_pointwise.binary_tensor"),
+      TORCH_FN(q_linear_pointwise_binary_tensor));
 }
 
 } // namespace at::native::xpu