#pragma once

#include <c10/core/Device.h>
#include <c10/util/Exception.h>
#include <c10/util/Registry.h>

#include <ATen/detail/AcceleratorHooksInterface.h>

C10_DIAGNOSTIC_PUSH_AND_IGNORED_IF_DEFINED("-Wunused-parameter")

namespace at {

struct TORCH_API XPUHooksInterface : AcceleratorHooksInterface{
  ~XPUHooksInterface() override = default;

  void init() const override {
    TORCH_CHECK(false, "Cannot initialize XPU without ATen_xpu library.");
<<<<<<< HEAD
  }

  // Perserved for BC
  virtual void initXPU() const {
    TORCH_WARN_DEPRECATION(
        "initXPU() is deprecated. Please use init() directly instead.")
    init();
=======
>>>>>>> 1581a93e
  }

  virtual bool hasXPU() const {
    return false;
  }

  virtual std::string showConfig() const {
    TORCH_CHECK(
        false,
        "Cannot query detailed XPU version without ATen_xpu library.");
  }

  virtual int32_t getGlobalIdxFromDevice(const Device& device) const {
    TORCH_CHECK(false, "Cannot get XPU global device index without ATen_xpu library.");
  }

  const Generator& getDefaultGenerator(
      C10_UNUSED DeviceIndex device_index = -1) const override {
    TORCH_CHECK(
        false, "Cannot get default XPU generator without ATen_xpu library.");
  }

  Generator getNewGenerator(
      C10_UNUSED DeviceIndex device_index = -1) const override {
    TORCH_CHECK(false, "Cannot get XPU generator without ATen_xpu library.");
  }

  virtual DeviceIndex getNumGPUs() const {
    return 0;
  }

  virtual DeviceIndex current_device() const {
    TORCH_CHECK(false, "Cannot get current device on XPU without ATen_xpu library.");
  }

  Device getDeviceFromPtr(void* /*data*/) const override {
    TORCH_CHECK(false, "Cannot get device of pointer on XPU without ATen_xpu library.");
  }

  virtual void deviceSynchronize(DeviceIndex /*device_index*/) const {
    TORCH_CHECK(false, "Cannot synchronize XPU device without ATen_xpu library.");
  }

  Allocator* getPinnedMemoryAllocator() const override {
    TORCH_CHECK(false, "Cannot get XPU pinned memory allocator without ATen_xpu library.");
  }

  bool isPinnedPtr(const void* data) const override {
    return false;
  }

  bool hasPrimaryContext(DeviceIndex device_index) const override {
    TORCH_CHECK(false, "Cannot query primary context without ATen_xpu library.");
  }
};

struct TORCH_API XPUHooksArgs {};

C10_DECLARE_REGISTRY(XPUHooksRegistry, XPUHooksInterface, XPUHooksArgs);
#define REGISTER_XPU_HOOKS(clsname) \
  C10_REGISTER_CLASS(XPUHooksRegistry, clsname, clsname)

namespace detail {
TORCH_API const XPUHooksInterface& getXPUHooks();
} // namespace detail
} // namespace at
C10_DIAGNOSTIC_POP()<|MERGE_RESOLUTION|>--- conflicted
+++ resolved
@@ -15,16 +15,6 @@
 
   void init() const override {
     TORCH_CHECK(false, "Cannot initialize XPU without ATen_xpu library.");
-<<<<<<< HEAD
-  }
-
-  // Perserved for BC
-  virtual void initXPU() const {
-    TORCH_WARN_DEPRECATION(
-        "initXPU() is deprecated. Please use init() directly instead.")
-    init();
-=======
->>>>>>> 1581a93e
   }
 
   virtual bool hasXPU() const {
