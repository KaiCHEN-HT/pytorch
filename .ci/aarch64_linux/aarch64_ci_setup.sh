#!/bin/bash
set -eux -o pipefail

# This script is used to prepare the Docker container for aarch64_ci_wheel_build.py python script
# By creating symlinks from desired /opt/python to /usr/local/bin/

NUMPY_VERSION=2.0.2
<<<<<<< HEAD
PYGIT2_VERSION=1.15.1
if [[ "$DESIRED_PYTHON"  == "3.13" || "$DESIRED_PYTHON" == "3.13t" ]]; then
=======
if [[ "$DESIRED_PYTHON"  == "3.13" ]]; then
>>>>>>> b0bbdba3
    NUMPY_VERSION=2.1.2
fi

if [[ "$DESIRED_PYTHON" == "3.13t" ]]; then
    #PYGIT2 has not been released to 3.13t and needs libgit2 to be built locally
    sudo yum install -y libgit2-devel
fi

SCRIPTPATH="$( cd "$(dirname "$0")" ; pwd -P )"
source $SCRIPTPATH/../manywheel/set_desired_python.sh

pip install -q numpy==${NUMPY_VERSION} pyyaml==6.0.2 scons==4.7.0 ninja==1.11.1 patchelf==0.17.2

for tool in python python3 pip pip3 ninja scons patchelf; do
    ln -sf ${DESIRED_PYTHON_BIN_DIR}/${tool} /usr/local/bin;
done

python --version<|MERGE_RESOLUTION|>--- conflicted
+++ resolved
@@ -5,18 +5,8 @@
 # By creating symlinks from desired /opt/python to /usr/local/bin/
 
 NUMPY_VERSION=2.0.2
-<<<<<<< HEAD
-PYGIT2_VERSION=1.15.1
 if [[ "$DESIRED_PYTHON"  == "3.13" || "$DESIRED_PYTHON" == "3.13t" ]]; then
-=======
-if [[ "$DESIRED_PYTHON"  == "3.13" ]]; then
->>>>>>> b0bbdba3
     NUMPY_VERSION=2.1.2
-fi
-
-if [[ "$DESIRED_PYTHON" == "3.13t" ]]; then
-    #PYGIT2 has not been released to 3.13t and needs libgit2 to be built locally
-    sudo yum install -y libgit2-devel
 fi
 
 SCRIPTPATH="$( cd "$(dirname "$0")" ; pwd -P )"
